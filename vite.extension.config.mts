--- conflicted
+++ resolved
@@ -66,21 +66,10 @@
 
 const createScriptConfig = (script: (typeof scripts)[number]) => {
   let minifier: boolean | 'terser' = 'terser';
-<<<<<<< HEAD
-  if (script.name === 'prebid-interface') {
-    minifier = false;
-  } else {
-    if (isDev) {
-      minifier = false;
-    } else {
-      minifier = 'terser';
-    }
-=======
   if (isDev) {
     minifier = false;
   } else {
     minifier = 'terser';
->>>>>>> 75d633cd
   }
 
   return defineConfig({
