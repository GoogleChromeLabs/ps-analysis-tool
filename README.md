<h1 align="center" style="display: block; font-size: 2.5em; font-weight: bold; margin-block-start: 1em; margin-block-end: 1em;">
<a name="logo" href="https://www.privacysandbox.com"><img align="center" src="https://github.com/GoogleChromeLabs/ps-analysis-tool/assets/506089/62ae89de-430a-4a5b-b5bf-2a1b2f86c712" alt="Privacy Sandbox" style="width:30%;height:100%"/></a>
</h1>

# Table of contents

- [Privacy Sandbox](#privacy-sandbox)
- [Browsing Session Analysis](#browsing-session-analyses)
- [Tool Functional Areas](#tool-functional-areas)
- [Usage Instructions](#usage-instructions)
- [Call to action](#call-to-action)
- [Contributing](#contributing)

# Privacy Sandbox

[Privacy Sandbox](https://privacysandbox.com/) is a multi-year [initiative by Google](https://developer.chrome.com/docs/privacy-sandbox/) for building a more private web by defining a set of building blocks (i.e. proposed APIs) enabling [a new privacy model for the web](https://github.com/michaelkleber/privacy-model). This Initiative encompasses three tracks:

1. Replacing functionality powered by third-party cookies with privacy-preserving alternatives.

2. Turning down third-party cookies, while  ensuring that the ecosystem has the technical capabilities for embracing new privacy-preserving solutions (e.g. First Party Sets, Topics, etc.)

3. Mitigating workarounds, by ensuring developers have a well-lit path to the new capabilities of the platform, and avoid pursuing tracking via other means. 

Tracks #2 and #3 bring significant changes to how the web operates today, and the purpose of this tool is to shed light, provide insights, and helping you to learn and understand the changes that are happening regarding the deprecation of 3P cookies, and the potential impact on the aspects of your site or product built using cookies. 

# Browsing Session Analyses

A "browsing session" refers to the sequence of navigations a user follows over a period of time as they are actively engaging on the web, including activities like navigating through pages and sites, making transactions, submitting forms, downloading content, performing web searches, and so on. The overall goal of [Privacy Sandbox](https://privacysandbox.com/) is to protect users' privacy online, including reducing cross-site and cross-app user tracking during browsing sessions. This tool supports the analysis of **browsing sessions** by shedding light on cookie usage and insights and on the use and behavior of PS APIs. The goal is to help answer questions such as:

* How can I identify cookies being used on my site? 
* How can I tell what behaviors a third-party cookie is tracking on my website or what it's being used for?
* How can I block third-party cookies being set on my site by other websites unrelated to mine?
* What happens to my browsing session if 3P cookies are being blocked?
* How can I ensure that my websites are still able to function properly after third-party cookies are deprecated?
* How can I test my web applications to ensure that they are compatible with the cross-site boundary APIs and the upcoming changes to third-party cookies?
* How can I play a role in shaping the future of web development and privacy standards?
* How can I provide feedback to Google on Privacy Sandbox APIs and third-party cookie deprecation?

# Tool Functional Areas
The features and capabilities of this tool help you (developers) with the transition towards a more private web, by shedding light on data and context as you go about implementing privacy-preserving solutions to the features and capabilities of your websites and apps. The main functional areas of the tool are the following. 

<img width="937" alt="Screenshot 2023-08-21 at 10 35 19 AM" src="https://github.com/GoogleChromeLabs/ps-analysis-tool/assets/506089/3b13e478-2f67-42b3-879e-333f9a3b9357">

## Cookie Data Manipulation and Analysis
🚧 Work in Progress 🚧

DevTools provides access to lots of information regarding every functional aspect of the browser, including cookies. This extension expands a bit the capabilities of DevTools and providing additional ways to slice and dice cookie data, making it easier for everyone to understand the behaviors of cookies on different scenarios.

<img width="946" alt="Screenshot 2023-08-21 at 1 41 13 PM" src="https://github.com/GoogleChromeLabs/ps-analysis-tool/assets/506089/e20cb6d0-f682-4c20-98c7-3b5e69be32df">


## Frame Overlays
🚧 Work in Progress 🚧

Cookies are used as a state management mechanism to power varying features and capabilities of sites. For example, a embedded video component from some 3P provider could set and manipulate 3P cookies to serve authenticated videos without users having to re-authenticate repeatedly. This extension provides a frame overlay capability, making it easy to associate, when possible, components on a web page and the set of cookies that are associated with it. 

## Reporting

🚧 Work in Progress 🚧

This tool provides capabilities to make it easy for users to report breakages, and connect with existing Privacy Sandbox feedback and bug reporting channels. As you leverage the capabilities of the tool to analyze and debug your critical user journeys, you can report breakages or questions about your use cases and directly send them to the proper feedback channel. This way you would get answers to your issues, and will contribute to our collective effort to ensure the ecosystem is ready for a world without 3P cookies as we know them today.

## Knowledge Access Points

🚧 Work in Progress 🚧

The final goal of this tool is to make it easy to understand the role of 3P cookies on critical user journeys all the relevant aspects of Privacy Sandbox and the phasin out of 3P cookies. As you use the tool to analyze and debug your use cases, you will encounter links to documentation and other sources of information to support your learning and understanding as you navigate the transition to a more private web. 

# Usage instructions

🚧 This [Chrome Extension](https://developer.chrome.com/docs/extensions/mv3/) is currently being developed and the functionality is evolving rapidly. 🚧 

The Chrome extension provides capabilities surfaced via the extension pop up, the Side Panel, and as Devtools panel. And the CLI implementation parses a sitemap provided as input, and outputs a JSON file listign all cookies set while navigating through the URLs in the sitemap. Follow the following steps to get the extension installed in your browser. 

- Clone this Cookie Analysis Tool Repository
- `npm install` Install all dependencies

### Extension (from source)

- `npm run dev` or `npm run build` to genrate a build in `/dist/extension`
- Click on "Load Unpacked" button on `chrome://extensions` and upload `dist/extension` folder

### CLI

<<<<<<< HEAD
- `npm run cli:build` to genrate a build in `/dist/cli`
- Analyize websites with `npm run cli -- -u <siteurl>`. This will create 2 csv files in ./out one has the cookies stored while visiting a website and other has a list of technologies used.
- Analyize sitemaps with `npm run cli -- -s <url-to-sitemap.xml>`. This will create 2 csv files in ./out one has the cookies stored while visiting a website and other has a list of technologies used with no of websites using them. 
=======
- `npm run cli:build` to genrate a build in `/dist/cli`.
- Run the cli, providing a URL or a sitemap as input.
  - E.g. `npm run cli -- -s https://<example.com>/sitemap_index.xml\`.
  - E.g. `npm run cli -- -u https://bbc.com`.

### Unpacked Extension (zip file)

- Download the extension zip file from the [latest release](https://github.com/GoogleChromeLabs/ps-analysis-tool/releases) and unzip it.
- Turn on "Developer mode" in `chrome://extensions` to [load the unpacked extension](https://developer.chrome.com/docs/extensions/mv3/getstarted/development-basics/#load-unpacked)
- Click the "Load unpacked" button and select the unzipped extension folder.



# Call to Action

The goal of this tool is to assist users on getting knowledge and insights regarding [the upcoming deprecation of the way in which 3P cookies work](https://privacysandbox.com/open-web/#the-privacy-sandbox-timeline), and on the status an behaviors of the new Privacy Sandbox APIs. You can use the tool to analyze your site(s), your browsing experience, detect and report breakages, get support from Google on fixes, and, if you are developer of solutions that require cookie capabilities being deprecated, learn how to make them happen leveraging the new platform APIs that allow you to achieve the same goals in a privacy-preserving way. 

If you are a **first-party site developer**, you are responsible for the creation and maintenance of websites. A significant part of your work involves auditing and managing third-party dependencies to ensure that your websites run smoothly and securely. Leverage the guidance and the tooling available to help you understand the changes to third-party cookie use cases, how to integrate Privacy Sandbox APIs into your solutions, and how to troubleshoot issues that may arise.

If you are a **third-party service developer using valid cookie use cases**, you are responsible for creating and maintaining services that are integrated into other websites as third-party dependencies. If your technologies rely on cookies for various functions, such as maintaining user sessions or tracking user preferences, leverage the guidance and tooling provided to help you stay informed about the effective and responsible use of cookies.

If you are a **third-party service provider transitioning away from cookies**, you are responsible for developing third-party services that rely on cookies (such as tracking, data storage, or user session management), which need to transition to alternate methods due to evolving regulations and platform changes. Leverage the guidance and tooling available to help you integrate Privacy Sandbox APIs into your solutions, and helps troubleshoot any issues that may arise.

If you are a **Website owners or technology leader**, you are responsible for technical and business decision making, and you can leverage the guidance and tooling available to get a thorough understanding of the transformative shift that is taking place for 3P Cookies and the potential impact on user experience and privacy.

Ultimately, the web ecosystem, together, will navigate successfully this crucial transition towards a more private web platform. Let's make it happen!

>>>>>>> 0c953bb4

# Contributing
If you have requests for features you would like to see in this tool, please file an Feature Request or join as a contributor! Please refer to our contribution [guidelines](docs/CONTRIBUTING.md) and [code of conduct](docs/code-of-conduct.md).

Another valuable form of contributing is by reporting breakages, proposing features, and engage in community discussions.<|MERGE_RESOLUTION|>--- conflicted
+++ resolved
@@ -82,11 +82,6 @@
 
 ### CLI
 
-<<<<<<< HEAD
-- `npm run cli:build` to genrate a build in `/dist/cli`
-- Analyize websites with `npm run cli -- -u <siteurl>`. This will create 2 csv files in ./out one has the cookies stored while visiting a website and other has a list of technologies used.
-- Analyize sitemaps with `npm run cli -- -s <url-to-sitemap.xml>`. This will create 2 csv files in ./out one has the cookies stored while visiting a website and other has a list of technologies used with no of websites using them. 
-=======
 - `npm run cli:build` to genrate a build in `/dist/cli`.
 - Run the cli, providing a URL or a sitemap as input.
   - E.g. `npm run cli -- -s https://<example.com>/sitemap_index.xml\`.
@@ -114,7 +109,6 @@
 
 Ultimately, the web ecosystem, together, will navigate successfully this crucial transition towards a more private web platform. Let's make it happen!
 
->>>>>>> 0c953bb4
 
 # Contributing
 If you have requests for features you would like to see in this tool, please file an Feature Request or join as a contributor! Please refer to our contribution [guidelines](docs/CONTRIBUTING.md) and [code of conduct](docs/code-of-conduct.md).
