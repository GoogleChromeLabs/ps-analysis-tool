--- conflicted
+++ resolved
@@ -97,12 +97,7 @@
 - Run the CLI, providing a URL or a sitemap as input.
   - E.g. `npm run cli -- -s https://example.com/sitemap_index.xml`.
   - E.g. `npm run cli -- -u https://bbc.com`.
-<<<<<<< HEAD
-- The dependency which analysis cookies (Wappalyzer) may require permission for using its instance chromium. Technology analysis can be skipped by using the flag `-nt` for uninteruppted analysis of the cookies.
-  - E.g. `npm run cli -- -s https://example.com/sitemap_index.xml -nt`.
-=======
 - Please note that the dependency (Wappalyzer), which analyzes page technologies, may require permission to use its instance of Chromium. If this happens, you have the option to skip the technology analysis by using the `nt` flag for uninterrupted analysis of cookies.
->>>>>>> 9df8cb60
   - E.g. `npm run cli -- -u https://bbc.com -nt`. 
 
 
