/**
 * External dependencies.
 */
import type { StorybookConfig } from '@storybook/react-webpack5';
import type { RuleSetRule } from 'webpack';

const config: StorybookConfig = {
  stories: [
    '../packages/**/src/**/stories/*.mdx',
    '../packages/**/src/**/stories/**/*.stories.@(js|jsx|ts|tsx)',
  ],
  addons: [
    '@storybook/addon-links',
    '@storybook/addon-essentials',
    '@storybook/addon-interactions',
    {
      name: '@storybook/addon-styling',
      options: {
        postCss: {
          implementation: require('postcss'),
        },
      },
    },
  ],
  framework: {
    name: '@storybook/react-webpack5',
    options: {},
  },
  docs: {
    autodocs: 'tag',
  },
<<<<<<< HEAD
  webpackFinal: (config) => {
    // Default rule for images /\.(svg|ico|jpg|jpeg|png|gif|eot|otf|webp|ttf|woff|woff2|cur|ani|pdf)(\?.*)?$/
    //@todo find the right method to correct this error.
    // @ts-ignore this property exists on webpack RuleSetRule still ts is showing error.
    const fileLoaderRule = config?.module?.rules?.find(
      (rule) => rule.test && rule.test.test('.svg')
    );
    if (fileLoaderRule) {
      // @ts-ignore this property exists on webpack RuleSetRule still ts is showing error.
      fileLoaderRule.exclude = /\.svg$/;
=======
  webpackFinal: config => { 
    // Default rule for images /\.(svg|ico|jpg|jpeg|png|gif|eot|otf|webp|ttf|woff|woff2|cur|ani|pdf)(\?.*)?$/
    //@todo find the right method to correct this error.
    // @ts-ignore this property exists on webpack RuleSetRule still ts is showing error.
    const fileLoaderRule = config?.module?.rules?.find(rule => rule.test && rule.test.test('.svg'));
    if(fileLoaderRule){
      // @ts-ignore this property exists on webpack RuleSetRule still ts is showing error.
      fileLoaderRule.exclude = /\.svg$/;  
>>>>>>> 183badab
    }

    config?.module?.rules?.push({
      test: /\.svg$/,
      enforce: 'pre',
      loader: require.resolve('@svgr/webpack'),
    });

    return config;
<<<<<<< HEAD
  },
=======
} 
>>>>>>> 183badab
};

export default config;<|MERGE_RESOLUTION|>--- conflicted
+++ resolved
@@ -29,7 +29,6 @@
   docs: {
     autodocs: 'tag',
   },
-<<<<<<< HEAD
   webpackFinal: (config) => {
     // Default rule for images /\.(svg|ico|jpg|jpeg|png|gif|eot|otf|webp|ttf|woff|woff2|cur|ani|pdf)(\?.*)?$/
     //@todo find the right method to correct this error.
@@ -40,16 +39,6 @@
     if (fileLoaderRule) {
       // @ts-ignore this property exists on webpack RuleSetRule still ts is showing error.
       fileLoaderRule.exclude = /\.svg$/;
-=======
-  webpackFinal: config => { 
-    // Default rule for images /\.(svg|ico|jpg|jpeg|png|gif|eot|otf|webp|ttf|woff|woff2|cur|ani|pdf)(\?.*)?$/
-    //@todo find the right method to correct this error.
-    // @ts-ignore this property exists on webpack RuleSetRule still ts is showing error.
-    const fileLoaderRule = config?.module?.rules?.find(rule => rule.test && rule.test.test('.svg'));
-    if(fileLoaderRule){
-      // @ts-ignore this property exists on webpack RuleSetRule still ts is showing error.
-      fileLoaderRule.exclude = /\.svg$/;  
->>>>>>> 183badab
     }
 
     config?.module?.rules?.push({
@@ -59,11 +48,7 @@
     });
 
     return config;
-<<<<<<< HEAD
   },
-=======
-} 
->>>>>>> 183badab
 };
 
 export default config;