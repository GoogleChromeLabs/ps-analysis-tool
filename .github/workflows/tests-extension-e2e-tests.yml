name: PSAT E2E tests

# Controls when the workflow will run
on:
  # Triggers the workflow on push or pull request events but only for the main branch
  push:
    branches:
      - develop
      - main
      - release/*

  pull_request:
    branches:
      - develop
      - main
      - release/*
<<<<<<< HEAD

=======
>>>>>>> 12dd2e87
  # Allows you to run this workflow manually from the Actions tab
  workflow_dispatch:

# Cancels all prior workflow runs associated with pull requests that are still in progress.
concurrency:
  # The concurrency group contains the workflow name and the (target) branch name.
  group: ${{ github.workflow }}-${{ github.head_ref || github.ref }}
  cancel-in-progress: true

jobs:
  e2e-test:
    # The type of runner that the job will run on
    name: Extension E2E Tests
    runs-on: ubuntu-latest

    steps:
      - name: Checkout
        uses: actions/checkout@v3
        with:
          ref: ${{ github.event.pull_request.head.sha }}

      - name: Setup Node.js
        uses: actions/setup-node@v3
        with:
          node-version: 18

      - name: Set Chrome executable path
        run: |
          CHROME_PATH=$(which google-chrome-stable || which google-chrome || which chrome || which chromium)
          echo "CHROME_PATH=$CHROME_PATH" >> $GITHUB_ENV
      - name: Install dependancy
        run: |
          ls 
          pwd 
          npm install || true
          npm run build:ext
      - name: Install Xvfb
        run: sudo apt-get install -y xvfb

      - name: Start Xvfb
        run: Xvfb :99 -screen 0 1024x768x24 > /dev/null 2>&1 &

      - name: Delay for Xvfb to Start
        run: sleep 6 # Adjust the sleep duration as needed

      - name: Export DISPLAY
        run: export DISPLAY=:99

      - name: Run the tests
        run: |
          npm run test:extension:e2e<|MERGE_RESOLUTION|>--- conflicted
+++ resolved
@@ -14,10 +14,6 @@
       - develop
       - main
       - release/*
-<<<<<<< HEAD
-
-=======
->>>>>>> 12dd2e87
   # Allows you to run this workflow manually from the Actions tab
   workflow_dispatch:
 
