--- conflicted
+++ resolved
@@ -128,12 +128,9 @@
       'dark-blue': '#0B57D0',
       'light-blue': '#ABC7FA',
       lotion: '#FDFCFB1A',
-<<<<<<< HEAD
       'dynamic-grey': '#fbfbfb',
-=======
       'dirty-red': '#990000',
       'dirty-pink': '#FFD6D6',
->>>>>>> a5ca8e40
     },
     borderColor: {
       ...colors,
