--- conflicted
+++ resolved
@@ -68,11 +68,6 @@
     await ensureFile(path.join(outDir, 'report.csv'));
     await writeFile(path.join(outDir, 'report.csv'), rootSummaryData);
 
-<<<<<<< HEAD
-    await ensureFile(path.join(outDir, 'error_logs.txt'));
-    await writeFile(path.join(outDir, 'error_logs.txt'), errorLogs);
-=======
->>>>>>> c94095ce
     // Sitemap report
     await Promise.all(
       result.map(async (siteReport) => {
