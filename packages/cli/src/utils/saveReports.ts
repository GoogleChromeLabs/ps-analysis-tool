/*
 * Copyright 2023 Google LLC
 *
 * Licensed under the Apache License, Version 2.0 (the "License");
 * you may not use this file except in compliance with the License.
 * You may obtain a copy of the License at
 *
 *     https://www.apache.org/licenses/LICENSE-2.0
 *
 * Unless required by applicable law or agreed to in writing, software
 * distributed under the License is distributed on an "AS IS" BASIS,
 * WITHOUT WARRANTIES OR CONDITIONS OF ANY KIND, either express or implied.
 * See the License for the specific language governing permissions and
 * limitations under the License.
 */

/**
 * External dependencies.
 */
<<<<<<< HEAD
import { generateErrorLogFile, type CompleteJson } from '@google-psat/common';
=======
import {
  generateRootSummaryDataCSV,
  type CompleteJson,
} from '@google-psat/common';
>>>>>>> 5a7a276f
import { ensureFile, writeFile } from 'fs-extra';

/**
 * Internal dependencies.
 */
import generateCSVFiles from './generateCSVfiles';
import path, { basename } from 'path';
import saveResultsAsHTML from './saveResultAsHTML';

const getFolderName = (pageUrl: string) => {
  let folderName = pageUrl
    .trim()
    .replace(/^https?:\/\//, '')
    .replace(/\/+/g, '-');

  if (folderName.endsWith('-')) {
    const lastDashIndex = folderName.lastIndexOf('-');
    folderName = folderName.substring(0, lastDashIndex);
  }

  return folderName;
};

const saveReports = async (
  outDir: string,
  result: CompleteJson[],
  sitemapUrl: string
) => {
  if (result.length > 1) {
    await saveResultsAsHTML(
      outDir,
      result,
      true,
      sitemapUrl ? new URL(sitemapUrl).hostname : basename(outDir),
      'report.html',
      sitemapUrl
    );

<<<<<<< HEAD
    const errorLogs = generateErrorLogFile(result);

    await ensureFile(path.join(outDir, 'error_logs.txt'));
    await writeFile(path.join(outDir, 'error_logs.txt'), errorLogs);
=======
    const rootSummaryData = generateRootSummaryDataCSV(result);
    await ensureFile(path.join(outDir, 'report.csv'));
    await writeFile(path.join(outDir, 'report.csv'), rootSummaryData);
>>>>>>> 5a7a276f
    // Sitemap report
    await Promise.all(
      result.map(async (siteReport) => {
        const { allCookiesCSV, cookiesWithIssuesDataCSV, summaryDataCSV } =
          generateCSVFiles(siteReport);

        const fileDir = path.join(outDir, getFolderName(siteReport.pageUrl));

        await ensureFile(path.join(fileDir, 'cookies.csv'));
        await writeFile(path.join(fileDir, 'cookies.csv'), allCookiesCSV);

        await ensureFile(path.join(fileDir, 'report.html'));
        await saveResultsAsHTML(
          fileDir,
          [siteReport],
          false,
          new URL(siteReport.pageUrl).hostname,
          'report.html',
          sitemapUrl
        );

        await ensureFile(path.join(fileDir, 'cookie-issues.csv'));
        await writeFile(
          path.join(fileDir, 'cookies-issues.csv'),
          cookiesWithIssuesDataCSV
        );

        await ensureFile(path.join(fileDir, 'report.csv'));
        await writeFile(path.join(fileDir, 'report.csv'), summaryDataCSV);
      })
    );
  } else {
    //site report
    const { allCookiesCSV, cookiesWithIssuesDataCSV, summaryDataCSV } =
      generateCSVFiles(result[0]);
    await ensureFile(path.join(outDir, 'cookies.csv'));
    await writeFile(path.join(outDir, 'cookies.csv'), allCookiesCSV);

    await ensureFile(path.join(outDir, 'report.html'));
    await saveResultsAsHTML(
      outDir,
      [result[0]],
      false,
      new URL(result[0].pageUrl).hostname,
      'report.html'
    );

    await ensureFile(path.join(outDir, 'cookie-issues.csv'));
    await writeFile(
      path.join(outDir, 'cookie-issues.csv'),
      cookiesWithIssuesDataCSV
    );

    await ensureFile(path.join(outDir, 'report.csv'));
    await writeFile(path.join(outDir, 'report.csv'), summaryDataCSV);
  }
};

export default saveReports;<|MERGE_RESOLUTION|>--- conflicted
+++ resolved
@@ -17,21 +17,18 @@
 /**
  * External dependencies.
  */
-<<<<<<< HEAD
-import { generateErrorLogFile, type CompleteJson } from '@google-psat/common';
-=======
 import {
+  generateErrorLogFile,
   generateRootSummaryDataCSV,
   type CompleteJson,
 } from '@google-psat/common';
->>>>>>> 5a7a276f
 import { ensureFile, writeFile } from 'fs-extra';
+import path, { basename } from 'path';
 
 /**
  * Internal dependencies.
  */
 import generateCSVFiles from './generateCSVfiles';
-import path, { basename } from 'path';
 import saveResultsAsHTML from './saveResultAsHTML';
 
 const getFolderName = (pageUrl: string) => {
@@ -63,16 +60,14 @@
       sitemapUrl
     );
 
-<<<<<<< HEAD
     const errorLogs = generateErrorLogFile(result);
 
     await ensureFile(path.join(outDir, 'error_logs.txt'));
     await writeFile(path.join(outDir, 'error_logs.txt'), errorLogs);
-=======
+
     const rootSummaryData = generateRootSummaryDataCSV(result);
     await ensureFile(path.join(outDir, 'report.csv'));
     await writeFile(path.join(outDir, 'report.csv'), rootSummaryData);
->>>>>>> 5a7a276f
     // Sitemap report
     await Promise.all(
       result.map(async (siteReport) => {
