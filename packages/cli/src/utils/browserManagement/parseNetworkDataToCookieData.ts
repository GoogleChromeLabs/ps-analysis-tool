--- conflicted
+++ resolved
@@ -118,11 +118,7 @@
 
   for (const [, data] of frameIdCookiesMap) {
     if (!data.frameUrl.includes('http')) {
-<<<<<<< HEAD
-      break;
-=======
       continue;
->>>>>>> 08974dbd
     }
     const _url = new URL(data.frameUrl);
 
