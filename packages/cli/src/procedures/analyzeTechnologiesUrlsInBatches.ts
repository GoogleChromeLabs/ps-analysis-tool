/*
 * Copyright 2023 Google LLC
 *
 * Licensed under the Apache License, Version 2.0 (the "License");
 * you may not use this file except in compliance with the License.
 * You may obtain a copy of the License at
 *
 *     https://www.apache.org/licenses/LICENSE-2.0
 *
 * Unless required by applicable law or agreed to in writing, software
 * distributed under the License is distributed on an "AS IS" BASIS,
 * WITHOUT WARRANTIES OR CONDITIONS OF ANY KIND, either express or implied.
 * See the License for the specific language governing permissions and
 * limitations under the License.
 */

/**
 * External dependencies.
 */

// @ts-ignore Package does not support typescript.
import Wapplalyzer from 'wappalyzer';

/**
 * Internal dependencies.
 */
import { TechnologyDetailList } from '../types';

export const analyzeTechnologiesUrlsInBatches = async (
  urls: Array<string>,
  batchSize = 3,
  spinnies?: {
    add: (
      id: string,
      { text, indent }: { text: string; indent: number }
    ) => void;
    succeed: (
      id: string,
      { text, indent }: { text: string; indent: number }
    ) => void;
  }
): Promise<TechnologyDetailList[]> => {
<<<<<<< HEAD
  const wappalyzer = new Wapplalyzer();
=======
  const spinnies = new Spinnies();
>>>>>>> 24cbbc1a

  let report: TechnologyDetailList[] = [];
  const wappalyzer = new Wapplalyzer();

  for (let i = 0; i < urls.length; i += batchSize) {
    const start = i;
    const end = Math.min(urls.length - 1, i + batchSize - 1);
    await wappalyzer.init();

    spinnies &&
      spinnies.add(`tech-batch-spinner`, {
        text: `Analyzing technologies in urls ${start + 1} - ${end + 1} `,
        indent: 2,
      });

    const urlsWindow = urls.slice(start, end + 1);

    const technologyAnalysis = await Promise.all(
      urlsWindow.map(async (url) => {
        const { technologies } = await (await wappalyzer.open(url)).analyze();
        return technologies;
      })
    );

    report = [...report, ...technologyAnalysis];

<<<<<<< HEAD
    spinnies &&
      spinnies.succeed(`tech-batch-spinner`, {
        text: `Done analyzing technology in urls ${start + 1} - ${end + 1} `,
        indent: 2,
      });
=======
    spinnies.succeed(`spinner-${i}`, {
      text: `Done technology in urls ${start + 1} - ${end + 1} `,
    });
    await wappalyzer.destroy();
>>>>>>> 24cbbc1a
  }

  return report;
};<|MERGE_RESOLUTION|>--- conflicted
+++ resolved
@@ -40,14 +40,9 @@
     ) => void;
   }
 ): Promise<TechnologyDetailList[]> => {
-<<<<<<< HEAD
   const wappalyzer = new Wapplalyzer();
-=======
-  const spinnies = new Spinnies();
->>>>>>> 24cbbc1a
 
   let report: TechnologyDetailList[] = [];
-  const wappalyzer = new Wapplalyzer();
 
   for (let i = 0; i < urls.length; i += batchSize) {
     const start = i;
@@ -71,18 +66,12 @@
 
     report = [...report, ...technologyAnalysis];
 
-<<<<<<< HEAD
     spinnies &&
       spinnies.succeed(`tech-batch-spinner`, {
         text: `Done analyzing technology in urls ${start + 1} - ${end + 1} `,
         indent: 2,
       });
-=======
-    spinnies.succeed(`spinner-${i}`, {
-      text: `Done technology in urls ${start + 1} - ${end + 1} `,
-    });
     await wappalyzer.destroy();
->>>>>>> 24cbbc1a
   }
 
   return report;
