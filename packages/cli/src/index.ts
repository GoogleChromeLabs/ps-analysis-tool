--- conflicted
+++ resolved
@@ -24,16 +24,12 @@
 import Spinnies from 'spinnies';
 import fs from 'fs';
 import path from 'path';
-<<<<<<< HEAD
 import { CompleteJson } from '@ps-analysis-tool/common';
-=======
-import { CompleteJson, delay } from '@ps-analysis-tool/common';
 import {
   analyzeCookiesUrlsInBatches,
   analyzeTechnologiesUrlsInBatches,
 } from '@ps-analysis-tool/analysis-utils';
 
->>>>>>> 967752eb
 /**
  * Internal dependencies.
  */
