--- conflicted
+++ resolved
@@ -303,15 +303,10 @@
   }
 
   await saveResultsAsJSON(outputDir, result);
-<<<<<<< HEAD
   await saveResultsAsHTML(outputDir, result, isSiteMap, locale);
-})();
-=======
-  await saveResultsAsHTML(outputDir, result, isSiteMap);
 })().catch((error) => {
   console.log('Some error occured while analysing the website.');
   console.log('For more information check the stack trace below:\n');
   console.log(error);
   process.exit(process?.exitCode ?? 0);
-});
->>>>>>> 7115b3db
+});