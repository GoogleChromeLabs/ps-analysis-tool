#!/usr/bin/env node
/*
 * Copyright 2023 Google LLC
 *
 * Licensed under the Apache License, Version 2.0 (the "License");
 * you may not use this file except in compliance with the License.
 * You may obtain a copy of the License at
 *
 *     https://www.apache.org/licenses/LICENSE-2.0
 *
 * Unless required by applicable law or agreed to in writing, software
 * distributed under the License is distributed on an "AS IS" BASIS,
 * WITHOUT WARRANTIES OR CONDITIONS OF ANY KIND, either express or implied.
 * See the License for the specific language governing permissions and
 * limitations under the License.
 */
/**
 * External dependencies.
 */
import { Command } from 'commander';
import events from 'events';
import { ensureFile, writeFile } from 'fs-extra';
// @ts-ignore Package does not support typescript.
import Spinnies from 'spinnies';
<<<<<<< HEAD
import { spawn } from 'child_process';
import path from 'path';
import { I18n } from '@ps-analysis-tool/i18n';
import { CompleteJson, delay } from '@ps-analysis-tool/common';
import {
  analyzeCookiesUrlsInBatches,
  analyzeTechnologiesUrlsInBatches,
} from '@ps-analysis-tool/analysis-utils';
=======
import fs from 'fs';
import path from 'path';
import { CompleteJson, LibraryData } from '@ps-analysis-tool/common';
import {
  analyzeCookiesUrlsInBatchesAndFetchResources,
  analyzeTechnologiesUrlsInBatches,
} from '@ps-analysis-tool/analysis-utils';
import {
  DetectionFunctions,
  Libraries,
  detectMatchingSignatures,
} from '@ps-analysis-tool/library-detection';
>>>>>>> d3ccfc88

/**
 * Internal dependencies.
 */
import {
  fetchDictionary,
  getUrlListFromArgs,
  validateArgs,
  saveCSVReports,
  askUserInput,
<<<<<<< HEAD
  checkPortInUse,
=======
>>>>>>> d3ccfc88
  generatePrefix,
} from './utils';

events.EventEmitter.defaultMaxListeners = 15;

const locale = Intl.DateTimeFormat().resolvedOptions().locale;
I18n.loadCLIMessagesData(locale);

const DELAY_TIME = 20000;
const program = new Command();

program
  .version('0.8.0')
  .description('CLI to test a URL for 3p cookies')
  .argument('[website-url]', 'The URL of website you want to analyse')
  .option('-u, --url <value>', 'URL of a site')
  .option('-s, --sitemap-url <value>', 'URL of a sitemap')
  .option('-c, --csv-path <value>', 'Path to a CSV file with a set of URLs.')
  .option(
    '-p, --sitemap-path <value>',
    'Path to a sitemap saved in the file system'
  )
  .option('-ul, --url-limit <value>', 'No of URLs to analyze')
  .option(
    '-nh, --no-headless ',
    'Flag for running puppeteer in non-headless mode'
  )
  .option(
    '-np, --no-prompts',
    'Flags for skipping all prompts. Default options will be used'
  )
  .option('-nt, --no-technology', 'Flags for skipping technology analysis.')
  .option(
    '-d, --out-dir <value>',
    'Directory path where the analysis data will be stored'
  )
  .option(
    '-ab, --accept-banner',
    'This will accept the GDPR banner if present.'
  );

program.parse();

const saveResultsAsJSON = async (
  outDir: string,
  result: CompleteJson | CompleteJson[]
) => {
  await ensureFile(outDir + '/out.json');
  await writeFile(outDir + '/out.json', JSON.stringify(result, null, 4));
};

<<<<<<< HEAD
const startDashboardServer = async (dir: string, port: number) => {
  spawn(/^win/.test(process.platform) ? 'npm.cmd' : 'npm', [
    'run',
    'cli-dashboard:dev',
    '--',
    '--port',
    port.toString(),
  ]);
=======
const saveResultsAsHTML = async (
  outDir: string,
  result: CompleteJson | CompleteJson[],
  isSiteMap: boolean
) => {
  const htmlText = fs.readFileSync(
    path.resolve(__dirname + '../../../cli-dashboard/dist/index.html'),
    'utf-8'
  );

  const reportHTML = fs.readFileSync(
    path.resolve(__dirname + '../../../cli-dashboard/dist/report/index.html'),
    'base64'
  );

  const html =
    htmlText.substring(0, htmlText.indexOf('</head>')) +
    `<script>
    window.PSAT_REPORT_HTML = '${reportHTML}'
    window.PSAT_DATA = ${JSON.stringify({
      json: result,
      type: isSiteMap ? 'sitemap' : 'url',
      selectedSite: outDir?.trim()?.slice(6) ?? '',
    })}</script>` +
    htmlText.substring(htmlText.indexOf('</head>'));

  fs.copyFileSync(
    path.resolve(__dirname + '../../../cli-dashboard/dist/index.js'),
    outDir + '/index.js'
  );
>>>>>>> d3ccfc88

  const outFileFullDir = path.resolve(outDir + '/index.html');
  const htmlBlob = new Blob([html]);
  const buffer = Buffer.from(await htmlBlob.arrayBuffer());

<<<<<<< HEAD
  console.log(
    I18n.getMessage('reportServedAt', [`http://localhost:${port}/?dir=${dir}`])
=======
  fs.writeFile(outDir + '/index.html', buffer, () =>
    console.log(`Report created successfully: ${outFileFullDir}`)
>>>>>>> d3ccfc88
  );
};

// eslint-disable-next-line complexity
(async () => {
  const url = program.args?.[0] ?? program.opts().url;
  const sitemapUrl = program.opts().sitemapUrl;
  const csvPath = program.opts().csvPath;
  const sitemapPath = program.opts().sitemapPath;
  const numberOfUrlsInput = program.opts().urlLimit;
  const isHeadless = Boolean(program.opts().headless);
  const shouldSkipPrompts = !program.opts().prompts;
  const shouldSkipTechnologyAnalysis = !program.opts().technology;
  const outDir = program.opts().outDir;
  const shouldSkipAcceptBanner = program.opts().acceptBanner;

  await validateArgs(
    url,
    sitemapUrl,
    csvPath,
    sitemapPath,
    numberOfUrlsInput,
    outDir
  );

<<<<<<< HEAD
  //check if devserver port in already in use only if the dashboard is goint to be used

  if (!outDir) {
    const isPortInUse = await checkPortInUse(port);

    if (isPortInUse) {
      console.error(I18n.getMessage('errorInPort', [port.toString()]));
      process.exit(1);
    }
  }

=======
>>>>>>> d3ccfc88
  const prefix =
    url || sitemapUrl
      ? generatePrefix(url || sitemapUrl)
      : path.parse(csvPath || sitemapPath).name;

  let outputDir;

  if (outDir && path.isAbsolute(outDir)) {
    outputDir = outDir;
  } else if (outDir && !path.isAbsolute(outDir)) {
    outputDir = path.join('./out', outDir);
  } else {
    outputDir = `./out/${prefix}`;
  }

  const spinnies = new Spinnies();

  const urls = await getUrlListFromArgs(
    url,
    sitemapUrl,
    csvPath,
    sitemapPath,
    spinnies
  );

  let urlsToProcess: string[] = [];

  if (sitemapUrl || csvPath || sitemapPath) {
    let numberOfUrls: number | null = null;
    let userInput: string | null = null;

    if (!shouldSkipPrompts && !numberOfUrlsInput) {
      userInput = await askUserInput(
<<<<<<< HEAD
        I18n.getMessage('urlCountPrompt', [
          sitemapUrl || sitemapPath ? 'Sitemap' : 'CSV file',
          urls.length.toString(),
        ])
=======
        `Provided ${sitemapUrl || sitemapPath ? 'Sitemap' : 'CSV file'} has ${
          urls.length
        } pages. Please enter the number of pages you want to analyze (Default ${
          urls.length
        }):`,
        { default: urls.length.toString() }
>>>>>>> d3ccfc88
      );

      numberOfUrls =
        userInput && isNaN(parseInt(userInput))
          ? urls.length
          : parseInt(userInput as string);
    } else if (numberOfUrlsInput) {
      console.log(I18n.getMessage('analyzingUrls', [numberOfUrlsInput]));
      numberOfUrls = parseInt(numberOfUrlsInput);
    } else {
      console.log(
        I18n.getMessage('analyzingAllUrls', [urls.length.toString()])
      );
      numberOfUrls = urls.length;
    }

    urlsToProcess = urlsToProcess.concat(urls.splice(0, numberOfUrls));
  } else if (url) {
    urlsToProcess.push(url);
  }

  const cookieDictionary = await fetchDictionary();

  spinnies.add('cookie-spinner', {
    text: I18n.getMessage('analyzingCookies'),
  });

  const cookieAnalysisAndFetchedResourceData =
    await analyzeCookiesUrlsInBatchesAndFetchResources(
      urlsToProcess,
      //@ts-ignore Fix type.
      Libraries,
      isHeadless,
      DELAY_TIME,
      cookieDictionary,
      3,
      urlsToProcess.length !== 1 ? spinnies : undefined,
      shouldSkipAcceptBanner
    );

  spinnies.succeed('cookie-spinner', {
    text: I18n.getMessage('doneAnalyzingCookies'),
  });

  let technologyAnalysisData: any = null;

  if (!shouldSkipTechnologyAnalysis) {
    spinnies.add('technology-spinner', {
      text: I18n.getMessage('analyzingTechnologies'),
    });

    technologyAnalysisData = await analyzeTechnologiesUrlsInBatches(
      urlsToProcess,
      3,
      urlsToProcess.length !== 1 ? spinnies : undefined
    );

    spinnies.succeed('technology-spinner', {
      text: I18n.getMessage('doneAnalyzingTechonlogies'),
    });
  }
  const result = urlsToProcess.map((_url, ind) => {
    const detectedMatchingSignatures: LibraryData = {
      ...detectMatchingSignatures(
        cookieAnalysisAndFetchedResourceData[ind].resources ?? [],
        Object.fromEntries(
          Libraries.map((library) => [library.name, library.detectionFunction])
        ) as DetectionFunctions
      ),
      ...(cookieAnalysisAndFetchedResourceData[ind]?.domQueryMatches ?? {}),
    };
    return {
      pageUrl: _url,
      technologyData: technologyAnalysisData ? technologyAnalysisData[ind] : [],
      cookieData: cookieAnalysisAndFetchedResourceData[ind].cookieData,
      libraryMatches: detectedMatchingSignatures ?? [],
    } as unknown as CompleteJson;
  });

  const isSiteMap = sitemapUrl || csvPath || sitemapPath ? true : false;

  if (outDir) {
    await saveCSVReports(path.resolve(outputDir), result);
    process.exit(0);
  }

  await saveResultsAsJSON(outputDir, result);
  await saveResultsAsHTML(outputDir, result, isSiteMap);
})();<|MERGE_RESOLUTION|>--- conflicted
+++ resolved
@@ -22,18 +22,9 @@
 import { ensureFile, writeFile } from 'fs-extra';
 // @ts-ignore Package does not support typescript.
 import Spinnies from 'spinnies';
-<<<<<<< HEAD
-import { spawn } from 'child_process';
+import fs from 'fs';
 import path from 'path';
 import { I18n } from '@ps-analysis-tool/i18n';
-import { CompleteJson, delay } from '@ps-analysis-tool/common';
-import {
-  analyzeCookiesUrlsInBatches,
-  analyzeTechnologiesUrlsInBatches,
-} from '@ps-analysis-tool/analysis-utils';
-=======
-import fs from 'fs';
-import path from 'path';
 import { CompleteJson, LibraryData } from '@ps-analysis-tool/common';
 import {
   analyzeCookiesUrlsInBatchesAndFetchResources,
@@ -44,7 +35,6 @@
   Libraries,
   detectMatchingSignatures,
 } from '@ps-analysis-tool/library-detection';
->>>>>>> d3ccfc88
 
 /**
  * Internal dependencies.
@@ -55,10 +45,6 @@
   validateArgs,
   saveCSVReports,
   askUserInput,
-<<<<<<< HEAD
-  checkPortInUse,
-=======
->>>>>>> d3ccfc88
   generatePrefix,
 } from './utils';
 
@@ -110,16 +96,6 @@
   await writeFile(outDir + '/out.json', JSON.stringify(result, null, 4));
 };
 
-<<<<<<< HEAD
-const startDashboardServer = async (dir: string, port: number) => {
-  spawn(/^win/.test(process.platform) ? 'npm.cmd' : 'npm', [
-    'run',
-    'cli-dashboard:dev',
-    '--',
-    '--port',
-    port.toString(),
-  ]);
-=======
 const saveResultsAsHTML = async (
   outDir: string,
   result: CompleteJson | CompleteJson[],
@@ -150,19 +126,13 @@
     path.resolve(__dirname + '../../../cli-dashboard/dist/index.js'),
     outDir + '/index.js'
   );
->>>>>>> d3ccfc88
 
   const outFileFullDir = path.resolve(outDir + '/index.html');
   const htmlBlob = new Blob([html]);
   const buffer = Buffer.from(await htmlBlob.arrayBuffer());
 
-<<<<<<< HEAD
-  console.log(
-    I18n.getMessage('reportServedAt', [`http://localhost:${port}/?dir=${dir}`])
-=======
   fs.writeFile(outDir + '/index.html', buffer, () =>
     console.log(`Report created successfully: ${outFileFullDir}`)
->>>>>>> d3ccfc88
   );
 };
 
@@ -188,20 +158,6 @@
     outDir
   );
 
-<<<<<<< HEAD
-  //check if devserver port in already in use only if the dashboard is goint to be used
-
-  if (!outDir) {
-    const isPortInUse = await checkPortInUse(port);
-
-    if (isPortInUse) {
-      console.error(I18n.getMessage('errorInPort', [port.toString()]));
-      process.exit(1);
-    }
-  }
-
-=======
->>>>>>> d3ccfc88
   const prefix =
     url || sitemapUrl
       ? generatePrefix(url || sitemapUrl)
@@ -235,19 +191,10 @@
 
     if (!shouldSkipPrompts && !numberOfUrlsInput) {
       userInput = await askUserInput(
-<<<<<<< HEAD
         I18n.getMessage('urlCountPrompt', [
           sitemapUrl || sitemapPath ? 'Sitemap' : 'CSV file',
           urls.length.toString(),
         ])
-=======
-        `Provided ${sitemapUrl || sitemapPath ? 'Sitemap' : 'CSV file'} has ${
-          urls.length
-        } pages. Please enter the number of pages you want to analyze (Default ${
-          urls.length
-        }):`,
-        { default: urls.length.toString() }
->>>>>>> d3ccfc88
       );
 
       numberOfUrls =
