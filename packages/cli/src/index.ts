#!/usr/bin/env node
/*
 * Copyright 2023 Google LLC
 *
 * Licensed under the Apache License, Version 2.0 (the "License");
 * you may not use this file except in compliance with the License.
 * You may obtain a copy of the License at
 *
 *     https://www.apache.org/licenses/LICENSE-2.0
 *
 * Unless required by applicable law or agreed to in writing, software
 * distributed under the License is distributed on an "AS IS" BASIS,
 * WITHOUT WARRANTIES OR CONDITIONS OF ANY KIND, either express or implied.
 * See the License for the specific language governing permissions and
 * limitations under the License.
 */
/**
 * External dependencies.
 */
import { Command } from 'commander';
import events from 'events';
import { existsSync } from 'fs-extra';
// @ts-ignore Package does not support typescript.
import Spinnies from 'spinnies';
import path, { basename } from 'path';
import { I18n } from '@google-psat/i18n';
<<<<<<< HEAD
import { removeAndAddNewSpinnerText } from '@google-psat/common';
import {
  analyzeCookiesUrlsInBatchesAndFetchResources,
  analyzeTechnologiesUrlsInBatches,
} from '@google-psat/analysis-utils';
import { LIBRARIES } from '@google-psat/library-detection';
=======
import {
  type CompleteJson,
  type LibraryData,
  removeAndAddNewSpinnerText,
} from '@google-psat/common';
import { analyzeCookiesUrlsInBatchesAndFetchResources } from '@google-psat/analysis-utils';
import {
  DetectionFunctions,
  LIBRARIES,
  detectMatchingSignatures,
} from '@google-psat/library-detection';
import { pathToFileURL } from 'node:url';
>>>>>>> 5a7a276f

/**
 * Internal dependencies.
 */
import {
  fetchDictionary,
  getUrlListFromArgs,
  saveReports,
  askUserInput,
  generatePrefix,
  localeValidator,
  outDirValidator,
  filePathValidator,
  urlValidator,
  numericValidator,
  redLogger,
  getSiteReport,
  saveResultsAsHTML,
} from './utils';
<<<<<<< HEAD
=======
import { redLogger } from './utils/coloredLoggers';
import saveResultsAsHTML from './utils/saveResultAsHTML';
import getSelectorsFromPath from './utils/getSelectorsFromPath';
import checkLatestVersion from './utils/checkLatestVersion';
import packageJson from '../package.json';
>>>>>>> 5a7a276f

events.EventEmitter.defaultMaxListeners = 15;

const program = new Command();

const isFromNPMRegistry = !existsSync(
  path.resolve(__dirname + '../../../extension')
);

program
  .name(isFromNPMRegistry ? 'psat' : 'npm run cli')
  .version(packageJson.version)
  .usage(
    isFromNPMRegistry ? '[website-url] [options]' : '[website-url] -- [options]'
  )
  .description('CLI to test a URL for 3p cookies.')
  .argument('[website-url]', 'The URL of a single site to analyze', (value) =>
    urlValidator(value, '[website-url]')
  )
  .option('-u, --url <url>', 'The URL of a single site to analyze', (value) =>
    urlValidator(value, '-u')
  )
  .option(
    '-s, --source-url <url>',
    'The URL of a sitemap or CSV to analyze',
    (value) => urlValidator(value, '-s')
  )
  .option(
    '-f, --file <path>',
    'The path to a local file (CSV or XML sitemap) to analyze',
    (value) => filePathValidator(value, '-f')
  )
  .option(
    '-n, --number-of-urls <num>',
    'Limit the number of URLs to analyze (from sitemap or CSV)',
    (value) => numericValidator(value, '-n')
  )
  .option('-d, --display', 'Flag for running CLI in non-headless mode', false)
  .option('-v, --verbose', 'Enables verbose logging', false)
  .option(
    '-o, --out-dir <path>',
    'Directory to store analysis data (JSON, CSV, HTML) without launching the dashboard',
    (value) => outDirValidator(value, '-o')
  )
  .option(
    '-i, --ignore-gdpr',
    'Ignore automatically accepting the GDPR banner if present',
    false
  )
  .option('-q, --quiet', 'Skips all prompts; uses default options', false)
  .option(
    '-c, --concurrency <num>',
    'Number of tabs to open in parallel during sitemap or CSV analysis',
    (value) => numericValidator(value, '-c'),
    3
  )
  .option(
    '-w, --wait <num>',
    'Number of milliseconds to wait after the page is loaded before generating the report',
    (value) => numericValidator(value, '-w'),
    20000
  )
  .option(
    '-l, --locale <language>',
    'Locale to use for the CLI, supported: en, hi, es, ja, ko, pt-BR',
    (value) => localeValidator(value, '-l'),
    'en'
  )
  .option(
    '-b, --button-selectors <path>',
    'The path to a json file which contains selectors or button text to be used for GDPR banner acceptance',
    (value) => filePathValidator(value, '-b')
  )
  .helpOption('-h, --help', 'Display help for command')
  .addHelpText(
    'after',
    '\nTo learn more, visit our wiki: https://github.com/GoogleChromeLabs/ps-analysis-tool/wiki.'
  )
  .configureOutput({
    outputError: (error) => {
      if (error.startsWith('error')) {
        redLogger(error.charAt(0).toUpperCase() + error.slice(1));
      } else {
        redLogger(error);
      }
    },
  });

program.parse();

// eslint-disable-next-line complexity
(async () => {
  const url = program.processedArgs?.[0] ?? program.opts().url;
  const verbose = program.opts().verbose;
  const sitemapUrl = program.opts().sourceUrl;
  const filePath = program.opts().file;
  const locale = program.opts().locale;
  const numberOfUrlsInput = program.opts().numberOfUrls;
  const isHeadful = program.opts().display;
  const shouldSkipPrompts = program.opts().quiet;
  const outDir = program.opts().outDir;
  const shouldSkipAcceptBanner = program.opts().ignoreGdpr;
  const concurrency = program.opts().concurrency;
  const waitTime = program.opts().wait;
  const selectorFilePath = program.opts().buttonSelectors;

  await checkLatestVersion();

  const numArgs: number = [
    Boolean(url),
    Boolean(sitemapUrl),
    Boolean(filePath),
  ].reduce((acc, arg) => {
    acc += arg ? 1 : 0;
    return acc;
  }, 0);

  if (numArgs > 1) {
    console.error(
      `Please provide one and only one of the following
        a) URL of a site (-u or --url or default argument)
        b) URL of a sitemap (-s or --sitemap-url)
        c) Path to a file (CSV or XML sitemap) (-f or --file)`
    );
    process.exit(1);
  }

  const prefix =
    url || sitemapUrl
      ? generatePrefix(url || sitemapUrl)
      : path.parse(filePath).name;

  let outputDir;

  if (outDir && path.isAbsolute(outDir)) {
    outputDir = outDir;
  } else if (outDir && !path.isAbsolute(outDir)) {
    outputDir = path.join('./out', outDir);
  } else {
    outputDir = `./out/${prefix}`;
  }

  const spinnies = new Spinnies();

  let selectors;

  if (selectorFilePath) {
    selectors = getSelectorsFromPath(selectorFilePath);
  }

  const urls = await getUrlListFromArgs(url, spinnies, sitemapUrl, filePath);

  let urlsToProcess: string[] = [];

  if (sitemapUrl || filePath) {
    let numberOfUrls: number | null = null;
    let userInput: string | null = null;

    if (!shouldSkipPrompts && !numberOfUrlsInput) {
      userInput = await askUserInput(
        `Please enter the number of pages to analyze (Default: ${urls.length}):`,
        { default: urls.length.toString() }
      );
      numberOfUrls =
        userInput && isNaN(parseInt(userInput))
          ? urls.length
          : parseInt(userInput as string);
    } else if (numberOfUrlsInput) {
      console.log(`Analyzing ${numberOfUrlsInput} urls`);
      numberOfUrls = parseInt(numberOfUrlsInput);
    } else {
      console.log(`Analyzing all ${urls.length} urls`);
      numberOfUrls = urls.length;
    }

    urlsToProcess = urlsToProcess.concat(urls.splice(0, numberOfUrls));
  } else if (url) {
    urlsToProcess.push(url);
  }

  const cookieDictionary = await fetchDictionary();

  spinnies.add('cookie-spinner', {
    text: 'Analyzing cookies on the first site visit',
  });

<<<<<<< HEAD
  let cookieAnalysisAndFetchedResourceData: any;

  // eslint-disable-next-line no-useless-catch -- Because we are rethrowing the same error no need to create a new Error instance
  try {
    cookieAnalysisAndFetchedResourceData =
      await analyzeCookiesUrlsInBatchesAndFetchResources(
        urlsToProcess,
        LIBRARIES,
        !isHeadful,
        waitTime,
        cookieDictionary,
        concurrency,
        spinnies,
        shouldSkipAcceptBanner,
        verbose,
        sitemapUrl || filePath ? 4 : 3
      );
  } catch (error) {
    if (urlsToProcess.length === 1) {
      removeAndAddNewSpinnerText(
        spinnies,
        'cookie-spinner',
        'Failure in analyzing cookies!',
        0,
        true
      );
      throw error;
    }
  }
=======
  const cookieAnalysisAndFetchedResourceData =
    await analyzeCookiesUrlsInBatchesAndFetchResources(
      urlsToProcess,
      LIBRARIES,
      !isHeadful,
      waitTime,
      cookieDictionary,
      concurrency,
      spinnies,
      shouldSkipAcceptBanner,
      verbose,
      sitemapUrl || filePath ? 4 : 3,
      selectors
    );

>>>>>>> 5a7a276f
  removeAndAddNewSpinnerText(
    spinnies,
    'cookie-spinner',
    'Done analyzing cookies!'
  );

<<<<<<< HEAD
  let technologyAnalysisData: any = null;

  if (shouldDoTechnologyAnalysis) {
    spinnies.add('technology-spinner', {
      text: 'Analyzing technologies',
    });

    technologyAnalysisData = await analyzeTechnologiesUrlsInBatches(
      urlsToProcess,
      concurrency,
      spinnies,
      sitemapUrl || filePath ? 4 : 3
    );

    removeAndAddNewSpinnerText(
      spinnies,
      'technology-spinner',
      'Done analyzing technologies!'
    );
  }

  const result = getSiteReport(
    urlsToProcess,
    cookieAnalysisAndFetchedResourceData,
    technologyAnalysisData
  );
=======
  const result = urlsToProcess.map((_url, ind) => {
    const detectedMatchingSignatures: LibraryData = {
      ...detectMatchingSignatures(
        cookieAnalysisAndFetchedResourceData[ind].resources ?? [],
        Object.fromEntries(
          LIBRARIES.map((library) => [library.name, library.detectionFunction])
        ) as DetectionFunctions
      ),
      ...(cookieAnalysisAndFetchedResourceData[ind]?.domQueryMatches ?? {}),
    };
    return {
      pageUrl: _url,
      psatVersion: packageJson.version, // For adding in downloaded JSON file.
      cookieData: cookieAnalysisAndFetchedResourceData[ind].cookieData,
      libraryMatches: detectedMatchingSignatures ?? [],
    } as unknown as CompleteJson;
  });
>>>>>>> 5a7a276f

  I18n.loadCLIMessagesData(locale);

  const isSiteMap = sitemapUrl || filePath ? true : false;

  if (outDir) {
    await saveReports(path.resolve(outputDir), result, sitemapUrl);
    console.log('Reports created successfully!');
    console.log(`Report path: ${pathToFileURL(outputDir)}`);
    process.exit(0);
  }

  let selectedSiteName = '';

  if (isSiteMap) {
    if (sitemapUrl) {
      selectedSiteName = new URL(sitemapUrl).hostname;
    } else {
      selectedSiteName = basename(outputDir);
    }
  } else {
    selectedSiteName = new URL(result[0].pageUrl).hostname;
  }

  await saveResultsAsHTML(
    outputDir,
    result,
    isSiteMap,
    selectedSiteName,
    null,
    sitemapUrl
  );
})().catch((error) => {
  const spinnies = new Spinnies();
  spinnies.add('error-line-1', {
    text: 'Some errors occurred while analyzing the website.',
    status: 'non-spinnable',
    color: 'red',
  });
  spinnies.add('error-line-2', {
    text: 'For more information, check the stack trace below:\n',
    status: 'non-spinnable',
    color: 'red',
  });
  spinnies.add('error-line-3', {
    text: `${error}`,
    status: 'non-spinnable',
    color: 'red',
  });
  process.exit(process?.exitCode ?? 0);
});<|MERGE_RESOLUTION|>--- conflicted
+++ resolved
@@ -24,27 +24,10 @@
 import Spinnies from 'spinnies';
 import path, { basename } from 'path';
 import { I18n } from '@google-psat/i18n';
-<<<<<<< HEAD
 import { removeAndAddNewSpinnerText } from '@google-psat/common';
-import {
-  analyzeCookiesUrlsInBatchesAndFetchResources,
-  analyzeTechnologiesUrlsInBatches,
-} from '@google-psat/analysis-utils';
+import { analyzeCookiesUrlsInBatchesAndFetchResources } from '@google-psat/analysis-utils';
 import { LIBRARIES } from '@google-psat/library-detection';
-=======
-import {
-  type CompleteJson,
-  type LibraryData,
-  removeAndAddNewSpinnerText,
-} from '@google-psat/common';
-import { analyzeCookiesUrlsInBatchesAndFetchResources } from '@google-psat/analysis-utils';
-import {
-  DetectionFunctions,
-  LIBRARIES,
-  detectMatchingSignatures,
-} from '@google-psat/library-detection';
 import { pathToFileURL } from 'node:url';
->>>>>>> 5a7a276f
 
 /**
  * Internal dependencies.
@@ -64,14 +47,9 @@
   getSiteReport,
   saveResultsAsHTML,
 } from './utils';
-<<<<<<< HEAD
-=======
-import { redLogger } from './utils/coloredLoggers';
-import saveResultsAsHTML from './utils/saveResultAsHTML';
 import getSelectorsFromPath from './utils/getSelectorsFromPath';
 import checkLatestVersion from './utils/checkLatestVersion';
 import packageJson from '../package.json';
->>>>>>> 5a7a276f
 
 events.EventEmitter.defaultMaxListeners = 15;
 
@@ -258,7 +236,6 @@
     text: 'Analyzing cookies on the first site visit',
   });
 
-<<<<<<< HEAD
   let cookieAnalysisAndFetchedResourceData: any;
 
   // eslint-disable-next-line no-useless-catch -- Because we are rethrowing the same error no need to create a new Error instance
@@ -274,7 +251,8 @@
         spinnies,
         shouldSkipAcceptBanner,
         verbose,
-        sitemapUrl || filePath ? 4 : 3
+        sitemapUrl || filePath ? 4 : 3,
+        selectors
       );
   } catch (error) {
     if (urlsToProcess.length === 1) {
@@ -288,75 +266,18 @@
       throw error;
     }
   }
-=======
-  const cookieAnalysisAndFetchedResourceData =
-    await analyzeCookiesUrlsInBatchesAndFetchResources(
-      urlsToProcess,
-      LIBRARIES,
-      !isHeadful,
-      waitTime,
-      cookieDictionary,
-      concurrency,
-      spinnies,
-      shouldSkipAcceptBanner,
-      verbose,
-      sitemapUrl || filePath ? 4 : 3,
-      selectors
-    );
-
->>>>>>> 5a7a276f
   removeAndAddNewSpinnerText(
     spinnies,
     'cookie-spinner',
     'Done analyzing cookies!'
   );
 
-<<<<<<< HEAD
-  let technologyAnalysisData: any = null;
-
-  if (shouldDoTechnologyAnalysis) {
-    spinnies.add('technology-spinner', {
-      text: 'Analyzing technologies',
-    });
-
-    technologyAnalysisData = await analyzeTechnologiesUrlsInBatches(
-      urlsToProcess,
-      concurrency,
-      spinnies,
-      sitemapUrl || filePath ? 4 : 3
-    );
-
-    removeAndAddNewSpinnerText(
-      spinnies,
-      'technology-spinner',
-      'Done analyzing technologies!'
-    );
-  }
-
   const result = getSiteReport(
     urlsToProcess,
-    cookieAnalysisAndFetchedResourceData,
-    technologyAnalysisData
+    cookieAnalysisAndFetchedResourceData
   );
-=======
-  const result = urlsToProcess.map((_url, ind) => {
-    const detectedMatchingSignatures: LibraryData = {
-      ...detectMatchingSignatures(
-        cookieAnalysisAndFetchedResourceData[ind].resources ?? [],
-        Object.fromEntries(
-          LIBRARIES.map((library) => [library.name, library.detectionFunction])
-        ) as DetectionFunctions
-      ),
-      ...(cookieAnalysisAndFetchedResourceData[ind]?.domQueryMatches ?? {}),
-    };
-    return {
-      pageUrl: _url,
-      psatVersion: packageJson.version, // For adding in downloaded JSON file.
-      cookieData: cookieAnalysisAndFetchedResourceData[ind].cookieData,
-      libraryMatches: detectedMatchingSignatures ?? [],
-    } as unknown as CompleteJson;
-  });
->>>>>>> 5a7a276f
+
+  result['psatVersion'] = packageJson.version; // For adding in downloaded JSON file.
 
   I18n.loadCLIMessagesData(locale);
 
