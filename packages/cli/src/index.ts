--- conflicted
+++ resolved
@@ -118,15 +118,9 @@
   )
   .option(
     '-w, --wait <num>',
-<<<<<<< HEAD
     'Number of milliseconds to wait after the page is loaded before generating the report',
     (value) => numericValidator(value, '-w'),
     20000
-=======
-    'Number of seconds to wait after the page is loaded before generating the report',
-    numericValidator,
-    20
->>>>>>> 66708387
   )
   .option(
     '-l, --locale <language>',
