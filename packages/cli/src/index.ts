#!/usr/bin/env node
/*
 * Copyright 2023 Google LLC
 *
 * Licensed under the Apache License, Version 2.0 (the "License");
 * you may not use this file except in compliance with the License.
 * You may obtain a copy of the License at
 *
 *     https://www.apache.org/licenses/LICENSE-2.0
 *
 * Unless required by applicable law or agreed to in writing, software
 * distributed under the License is distributed on an "AS IS" BASIS,
 * WITHOUT WARRANTIES OR CONDITIONS OF ANY KIND, either express or implied.
 * See the License for the specific language governing permissions and
 * limitations under the License.
 */
/**
 * External dependencies.
 */
import { Command } from 'commander';
import events from 'events';
import { existsSync } from 'fs-extra';
// @ts-ignore Package does not support typescript.
import Spinnies from 'spinnies';
import path, { basename } from 'path';
import { I18n } from '@google-psat/i18n';
import { removeAndAddNewSpinnerText } from '@google-psat/common';
import { analyzeCookiesUrlsInBatchesAndFetchResources } from '@google-psat/analysis-utils';
import { LIBRARIES } from '@google-psat/library-detection';
import { pathToFileURL } from 'node:url';

/**
 * Internal dependencies.
 */
import {
  fetchDictionary,
  getUrlListFromArgs,
  saveReports,
  askUserInput,
  generatePrefix,
  localeValidator,
  outDirValidator,
  filePathValidator,
  urlValidator,
  numericValidator,
  redLogger,
  getSiteReport,
  saveResultsAsHTML,
} from './utils';
<<<<<<< HEAD
import getSelectorsFromPath from './utils/getSelectorsFromPath';
import checkLatestVersion from './utils/checkLatestVersion';
=======
>>>>>>> 1566540f
import packageJson from '../package.json';
import checkLatestVersion from './utils/checkLatestVersion';
import getSelectorsFromPath from './utils/getSelectorsFromPath';

events.EventEmitter.defaultMaxListeners = 15;

const program = new Command();

const isFromNPMRegistry = !existsSync(
  path.resolve(__dirname + '../../../extension')
);

program
  .name(isFromNPMRegistry ? 'psat' : 'npm run cli')
  .version(packageJson.version)
  .usage(
    isFromNPMRegistry ? '[website-url] [options]' : '[website-url] -- [options]'
  )
  .description('CLI to test a URL for 3p cookies.')
  .argument('[website-url]', 'The URL of a single site to analyze', (value) =>
    urlValidator(value, '[website-url]')
  )
  .option('-u, --url <url>', 'The URL of a single site to analyze', (value) =>
    urlValidator(value, '-u')
  )
  .option(
    '-s, --source-url <url>',
    'The URL of a sitemap or CSV to analyze',
    (value) => urlValidator(value, '-s')
  )
  .option(
    '-f, --file <path>',
    'The path to a local file (CSV or XML sitemap) to analyze',
    (value) => filePathValidator(value, '-f')
  )
  .option(
    '-n, --number-of-urls <num>',
    'Limit the number of URLs to analyze (from sitemap or CSV)',
    (value) => numericValidator(value, '-n')
  )
  .option('-d, --display', 'Flag for running CLI in non-headless mode', false)
  .option('-v, --verbose', 'Enables verbose logging', false)
  .option(
    '-o, --out-dir <path>',
    'Directory to store analysis data (JSON, CSV, HTML) without launching the dashboard',
    (value) => outDirValidator(value, '-o')
  )
  .option(
    '-i, --ignore-gdpr',
    'Ignore automatically accepting the GDPR banner if present',
    false
  )
  .option('-q, --quiet', 'Skips all prompts; uses default options', false)
  .option(
    '-c, --concurrency <num>',
    'Number of tabs to open in parallel during sitemap or CSV analysis',
    (value) => numericValidator(value, '-c'),
    3
  )
  .option(
    '-w, --wait <num>',
    'Number of milliseconds to wait after the page is loaded before generating the report',
    (value) => numericValidator(value, '-w'),
    20000
  )
  .option(
    '-l, --locale <language>',
    'Locale to use for the CLI, supported: en, hi, es, ja, ko, pt-BR',
    (value) => localeValidator(value, '-l'),
    'en'
  )
  .option(
    '-b, --button-selectors <path>',
    'The path to a JSON file that contains selectors or button text to be used for GDPR banner acceptance',
    (value) => filePathValidator(value, '-b')
  )
  .helpOption('-h, --help', 'Display help for command')
  .addHelpText(
    'after',
    '\nTo learn more, visit our wiki: https://github.com/GoogleChromeLabs/ps-analysis-tool/wiki.'
  )
  .configureOutput({
    outputError: (error) => {
      if (error.startsWith('error')) {
        redLogger(error.charAt(0).toUpperCase() + error.slice(1));
      } else {
        redLogger(error);
      }
    },
  });

program.parse();

// eslint-disable-next-line complexity
(async () => {
  const url = program.processedArgs?.[0] ?? program.opts().url;
  const verbose = program.opts().verbose;
  const sitemapUrl = program.opts().sourceUrl;
  const filePath = program.opts().file;
  const locale = program.opts().locale;
  const numberOfUrlsInput = program.opts().numberOfUrls;
  const isHeadful = program.opts().display;
  const shouldSkipPrompts = program.opts().quiet;
  const outDir = program.opts().outDir;
  const shouldSkipAcceptBanner = program.opts().ignoreGdpr;
  const concurrency = program.opts().concurrency;
  const waitTime = program.opts().wait;
  const selectorFilePath = program.opts().buttonSelectors;

  await checkLatestVersion();

  const numArgs: number = [
    Boolean(url),
    Boolean(sitemapUrl),
    Boolean(filePath),
  ].reduce((acc, arg) => {
    acc += arg ? 1 : 0;
    return acc;
  }, 0);

  if (numArgs > 1) {
    console.error(
      `Please provide one and only one of the following
        a) URL of a site (-u or --url or default argument)
        b) URL of a sitemap (-s or --sitemap-url)
        c) Path to a file (CSV or XML sitemap) (-f or --file)`
    );
    process.exit(1);
  }

  const prefix =
    url || sitemapUrl
      ? generatePrefix(url || sitemapUrl)
      : path.parse(filePath).name;

  let outputDir;

  if (outDir && path.isAbsolute(outDir)) {
    outputDir = outDir;
  } else if (outDir && !path.isAbsolute(outDir)) {
    outputDir = path.join('./out', outDir);
  } else {
    outputDir = `./out/${prefix}`;
  }

  const spinnies = new Spinnies();

  let selectors;

  if (selectorFilePath) {
    selectors = getSelectorsFromPath(selectorFilePath);
  }

  const urls = await getUrlListFromArgs(url, spinnies, sitemapUrl, filePath);

  let urlsToProcess: string[] = [];

  if (sitemapUrl || filePath) {
    let numberOfUrls: number | null = null;
    let userInput: string | null = null;

    if (!shouldSkipPrompts && !numberOfUrlsInput) {
      userInput = await askUserInput(
        `Please enter the number of pages to analyze (Default: ${urls.length}):`,
        { default: urls.length.toString() }
      );
      numberOfUrls =
        userInput && isNaN(parseInt(userInput))
          ? urls.length
          : parseInt(userInput as string);
    } else if (numberOfUrlsInput) {
      console.log(`Analyzing ${numberOfUrlsInput} urls`);
      numberOfUrls = parseInt(numberOfUrlsInput);
    } else {
      console.log(`Analyzing all ${urls.length} urls`);
      numberOfUrls = urls.length;
    }

    urlsToProcess = urlsToProcess.concat(urls.splice(0, numberOfUrls));
  } else if (url) {
    urlsToProcess.push(url);
  }

  const cookieDictionary = await fetchDictionary();

  spinnies.add('cookie-spinner', {
    text: 'Analyzing cookies on the first site visit',
  });

  let cookieAnalysisAndFetchedResourceData: any;

  // eslint-disable-next-line no-useless-catch -- Because we are rethrowing the same error no need to create a new Error instance
  try {
    cookieAnalysisAndFetchedResourceData =
      await analyzeCookiesUrlsInBatchesAndFetchResources(
        urlsToProcess,
        LIBRARIES,
        !isHeadful,
        waitTime,
        cookieDictionary,
        concurrency,
        spinnies,
        shouldSkipAcceptBanner,
        verbose,
        sitemapUrl || filePath ? 4 : 3,
        selectors
      );
  } catch (error) {
    if (urlsToProcess.length === 1) {
      removeAndAddNewSpinnerText(
        spinnies,
        'cookie-spinner',
        'Failure in analyzing cookies!',
        0,
        true
      );
      throw error;
    }
  }
  removeAndAddNewSpinnerText(
    spinnies,
    'cookie-spinner',
    'Done analyzing cookies!'
  );

  const result = getSiteReport(
    urlsToProcess,
    cookieAnalysisAndFetchedResourceData
  );
<<<<<<< HEAD

  result['psatVersion'] = packageJson.version; // For adding in downloaded JSON file.
=======
>>>>>>> 1566540f

  I18n.loadCLIMessagesData(locale);

  const isSiteMap = sitemapUrl || filePath ? true : false;

  if (outDir) {
    await saveReports(path.resolve(outputDir), result, sitemapUrl);
    console.log('Reports created successfully!');
    console.log(`Report path: ${pathToFileURL(outputDir)}`);
    process.exit(0);
  }

  let selectedSiteName = '';

  if (isSiteMap) {
    if (sitemapUrl) {
      selectedSiteName = new URL(sitemapUrl).hostname;
    } else {
      selectedSiteName = basename(outputDir);
    }
  } else {
    selectedSiteName = new URL(result[0].pageUrl).hostname;
  }

  await saveResultsAsHTML(
    outputDir,
    result,
    isSiteMap,
    selectedSiteName,
    null,
    sitemapUrl
  );
})().catch((error) => {
  const spinnies = new Spinnies();
  spinnies.add('error-line-1', {
    text: 'Some errors occurred while analyzing the website.',
    status: 'non-spinnable',
    color: 'red',
  });
  spinnies.add('error-line-2', {
    text: 'For more information, check the stack trace below:\n',
    status: 'non-spinnable',
    color: 'red',
  });
  spinnies.add('error-line-3', {
    text: `${error}`,
    status: 'non-spinnable',
    color: 'red',
  });
  process.exit(process?.exitCode ?? 0);
});<|MERGE_RESOLUTION|>--- conflicted
+++ resolved
@@ -47,11 +47,6 @@
   getSiteReport,
   saveResultsAsHTML,
 } from './utils';
-<<<<<<< HEAD
-import getSelectorsFromPath from './utils/getSelectorsFromPath';
-import checkLatestVersion from './utils/checkLatestVersion';
-=======
->>>>>>> 1566540f
 import packageJson from '../package.json';
 import checkLatestVersion from './utils/checkLatestVersion';
 import getSelectorsFromPath from './utils/getSelectorsFromPath';
@@ -281,11 +276,6 @@
     urlsToProcess,
     cookieAnalysisAndFetchedResourceData
   );
-<<<<<<< HEAD
-
-  result['psatVersion'] = packageJson.version; // For adding in downloaded JSON file.
-=======
->>>>>>> 1566540f
 
   I18n.loadCLIMessagesData(locale);
 
