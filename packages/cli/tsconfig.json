--- conflicted
+++ resolved
@@ -11,10 +11,10 @@
     "declarationDir": "dist-types",
     "composite": true
   },
-<<<<<<< HEAD
   "exclude": ["**/tests/**/*.ts", "dist/**", "dist-types/**"],
-  "references": [{ "path": "../common" }, { "path": "../i18n" }]
-=======
-  "references": [{ "path": "../common" }, { "path": "../analysis-utils" }]
->>>>>>> 967752eb
+  "references": [
+    { "path": "../common" },
+    { "path": "../i18n" },
+    { "path": "../analysis-utils" }
+  ]
 }