{
  "name": "@cookie-analysis-tool/cli",
<<<<<<< HEAD
  "version": "0.0.1",
  "description": "",
  "main": "index.js",
  "scripts": {
    "build": "tsc",
    "dev": "tsc-watch"
  },
=======
  "version": "0.1.0",
  "description": "CLI tool for cookie analysis",
>>>>>>> b1b7ddce
  "repository": {
    "type": "git",
    "url": "git+https://github.com/GoogleChromeLabs/ps-analysis-tool"
  },
  "author": "",
  "license": "ISC",
  "bugs": {
    "url": "https://github.com/GoogleChromeLabs/ps-analysis-tool/issues"
  },
  "homepage": "https://github.com/GoogleChromeLabs/ps-analysis-tool",
  "dependencies": {
    "commander": "^10.0.1",
    "fs-extra": "^11.1.1",
    "promptly": "^3.2.0",
    "puppeteer": "^21.0.3",
    "simple-cookie": "^1.0.15",
    "sitemapper": "^3.2.6",
    "tldts": "^6.0.14",
    "wappalyzer": "^6.10.66"
  },
  "devDependencies": {
    "@types/fs-extra": "^11.0.1",
    "@types/node": "^20.2.3",
    "@types/promptly": "^3.0.2",
    "tsc-watch": "^6.0.4",
    "typescript": "^5.0.4"
  }
}<|MERGE_RESOLUTION|>--- conflicted
+++ resolved
@@ -1,17 +1,12 @@
 {
   "name": "@cookie-analysis-tool/cli",
-<<<<<<< HEAD
   "version": "0.0.1",
-  "description": "",
+  "description": "Cli tool for analysis",
   "main": "index.js",
   "scripts": {
     "build": "tsc",
     "dev": "tsc-watch"
   },
-=======
-  "version": "0.1.0",
-  "description": "CLI tool for cookie analysis",
->>>>>>> b1b7ddce
   "repository": {
     "type": "git",
     "url": "git+https://github.com/GoogleChromeLabs/ps-analysis-tool"
