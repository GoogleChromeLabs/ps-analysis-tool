{
  "name": "@ps-analysis-tool/cli",
  "version": "0.3.2",
  "description": "CLI tool for analysis",
  "main": "index.js",
  "scripts": {
    "build": "tsc",
    "dev": "tsc-watch"
  },
  "type": "module",
  "repository": {
    "type": "git",
    "url": "git+https://github.com/GoogleChromeLabs/ps-analysis-tool"
  },
  "author": "",
  "license": "Apache-2.0",
  "bugs": {
    "url": "https://github.com/GoogleChromeLabs/ps-analysis-tool/issues"
  },
  "homepage": "https://github.com/GoogleChromeLabs/ps-analysis-tool",
  "dependencies": {
    "@ps-analysis-tool/analysis-utils": "*",
    "@ps-analysis-tool/common": "*",
    "commander": "^10.0.1",
    "fs-extra": "^11.1.1",
    "promptly": "^3.2.0",
<<<<<<< HEAD
    "spinnies": "^0.5.1"
=======
    "puppeteer": "^21.0.3",
    "simple-cookie": "^1.0.15",
    "sitemapper": "^3.1.8",
    "spinnies": "^0.5.1",
    "tldts": "^6.0.14",
    "wappalyzer": "^6.10.66",
    "xml2js": "^0.6.2"
>>>>>>> 08974dbd
  },
  "devDependencies": {
    "@types/fs-extra": "^11.0.1",
    "@types/node": "^20.2.3",
<<<<<<< HEAD
    "@types/promptly": "^3.0.5",
=======
    "@types/promptly": "^3.0.2",
    "@types/xml2js": "^0.4.14",
>>>>>>> 08974dbd
    "tsc-watch": "^6.0.4",
    "typescript": "^5.0.4"
  }
}<|MERGE_RESOLUTION|>--- conflicted
+++ resolved
@@ -24,27 +24,14 @@
     "commander": "^10.0.1",
     "fs-extra": "^11.1.1",
     "promptly": "^3.2.0",
-<<<<<<< HEAD
-    "spinnies": "^0.5.1"
-=======
-    "puppeteer": "^21.0.3",
-    "simple-cookie": "^1.0.15",
-    "sitemapper": "^3.1.8",
     "spinnies": "^0.5.1",
-    "tldts": "^6.0.14",
-    "wappalyzer": "^6.10.66",
     "xml2js": "^0.6.2"
->>>>>>> 08974dbd
   },
   "devDependencies": {
     "@types/fs-extra": "^11.0.1",
     "@types/node": "^20.2.3",
-<<<<<<< HEAD
-    "@types/promptly": "^3.0.5",
-=======
     "@types/promptly": "^3.0.2",
     "@types/xml2js": "^0.4.14",
->>>>>>> 08974dbd
     "tsc-watch": "^6.0.4",
     "typescript": "^5.0.4"
   }
