--- conflicted
+++ resolved
@@ -127,10 +127,7 @@
 export { default as DeleteForever } from './delete-forever.svg?react';
 export { default as DoubleArrow } from './double-arrow.svg?react';
 export { default as Hammer } from './hammer.svg?react';
-<<<<<<< HEAD
 export { default as BlockIcon } from './block.svg?react';
 export { default as BlockIconWhite } from './block-white.svg?react';
-=======
 export { default as IncognitoIcon } from './incognito.svg?react';
->>>>>>> ffcd24c1
 export * from './ps-icons';