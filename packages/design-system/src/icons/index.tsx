--- conflicted
+++ resolved
@@ -52,8 +52,5 @@
 export { default as Refresh } from './refresh-icon.svg';
 export { default as Ellipse } from './ellipse.svg';
 export { default as FilterIcon } from './filter-icon.svg';
-<<<<<<< HEAD
 export { default as ClearIcon } from './clear-icon.svg';
-=======
-export { default as PaddedCross } from './padded-cross.svg';
->>>>>>> d1a54ca7
+export { default as PaddedCross } from './padded-cross.svg';