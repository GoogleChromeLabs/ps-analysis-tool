--- conflicted
+++ resolved
@@ -86,10 +86,7 @@
 export { default as DoubleArrowIcon } from './double-arrow-icon.svg';
 export { default as Settings } from './settings.svg';
 export { default as MenuOpenIcon } from './menu-open-icon.svg';
-<<<<<<< HEAD
 export { default as PlayIcon } from './play.svg';
 export { default as RestartIcon } from './restart.svg';
 export { default as PauseIcon } from './pause.svg';
-=======
-export { default as SupportIcon } from './support.svg';
->>>>>>> 6485fc62
+export { default as SupportIcon } from './support.svg';