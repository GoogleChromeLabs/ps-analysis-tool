/*
 * Copyright 2023 Google LLC
 *
 * Licensed under the Apache License, Version 2.0 (the "License");
 * you may not use this file except in compliance with the License.
 * You may obtain a copy of the License at
 *
 *     https://www.apache.org/licenses/LICENSE-2.0
 *
 * Unless required by applicable law or agreed to in writing, software
 * distributed under the License is distributed on an "AS IS" BASIS,
 * WITHOUT WARRANTIES OR CONDITIONS OF ANY KIND, either express or implied.
 * See the License for the specific language governing permissions and
 * limitations under the License.
 */
export { default as ArrowDown } from './arrow-down.svg';
export { default as ArrowUp } from './arrow-up.svg';
export { default as ArrowDownWhite } from './arrow-down-white.svg';
export { default as ArrowRight } from './arrow-right.svg';
export { default as ChevronRight } from './chevron-right.svg';
export { default as ClearAll } from './clear-all.svg';
export { default as CrossIcon } from './cross-icon.svg';
export { default as Cookie } from './cookie.svg';
export { default as CookieIcon } from './cookie-gray.svg';
export { default as CookieIconWhite } from './cookie-white.svg';
export { default as Copy } from './copy.svg';
export { default as Export } from './export.svg';
export { default as File } from './file.svg';
export { default as FileWhite } from './file-white.svg';
export { default as Check } from './check.svg';
export { default as AttributionIcon } from './attribution.svg';
export { default as AttributionIconWhite } from './attribution-white.svg';
export { default as BounceTrackingIcon } from './bounce-tracking.svg';
export { default as BounceTrackingIconWhite } from './bounce-tracking-white.svg';
export { default as TopicsIcon } from './topics.svg';
export { default as TopicsIconWhite } from './topics-white.svg';
export { default as FingerPrintingIcon } from './fingerprinting.svg';
export { default as FingerPrintingIconWhite } from './fingerprinting-white.svg';
export { default as InfoIcon } from './info.svg';
export { default as SiteBoundariesIcon } from './site-boundaries.svg';
export { default as SiteBoundariesIconWhite } from './site-boundaries-white.svg';
export { default as ChipsIcon } from './chips.svg';
export { default as ChipsIconWhite } from './chips-white.svg';
export { default as PrivateAdvertisingIcon } from './private-advertising.svg';
export { default as PrivateAdvertisingIconWhite } from './private-advertising-white.svg';
export { default as RelatedWebsiteSetsIcon } from './related-website-sets.svg';
export { default as RelatedWebsiteSetsIconWhite } from './related-website-sets-white.svg';
export { default as AntiCovertTrackingIcon } from './anti-covert-tracking.svg';
export { default as AntiCovertTrackingIconWhite } from './anti-covert-tracking-white.svg';
export { default as InspectIcon } from './inspect.svg';
export { default as InspectActiveIcon } from './inspect-active.svg';
export { default as InspectWhiteIcon } from './inspect-white.svg';
export { default as PrivacySandboxIcon } from './privacy-sandbox.svg';
export { default as PrivacySandboxIconWhite } from './privacy-sandbox-white.svg';
export { default as PrivacySandboxColoredIcon } from './privacy-sandbox-colored.svg';
export { default as Add } from './add.svg';
export { default as Cross } from './cross.svg';
export { default as Refresh } from './refresh-icon.svg';
export { default as Ellipse } from './ellipse.svg';
export { default as StopIcon } from './stop-icon.svg';
export { default as FilterIcon } from './filter-icon.svg';
export { default as ClearIcon } from './clear-icon.svg';
export { default as PaddedCross } from './padded-cross.svg';
export { default as Warning } from './warning-filled.svg';
export { default as VisibilityOff } from './visibility-off.svg';
export { default as PSTimelineIcon } from './ps-timeline.svg';
export { default as InboundIcon } from './inbound-icon.svg';
export { default as OutboundIcon } from './outbound-icon.svg';
export { default as OutboundInboundIcon } from './outbound-inbound-icon.svg';
export { default as OutboundInboundColoredIcon } from './outbound-inbound-colored-icon.svg';
export { default as QuestionMark } from './question-mark.svg';
export { default as GreenTick } from './green-tick-icon.svg';
export { default as ChevronDown } from './chevron-down.svg';
export { default as WarningBare } from './warning.svg';
export { default as GroupsIcon } from './groups.svg';
export { default as FrameIcon } from './frame.svg';
export { default as ScreenIcon } from './screen.svg';
export { default as BottomTrayIcon } from './bottom-tray.svg';
export { default as BreakpointIcon } from './breakpoint.svg';
export { default as ExternalLinkBlack } from './external-link-black.svg';
export { default as DashboardIcon } from './dashboard.svg';
export { default as DashboardIconWhite } from './dashboard-white.svg';
export { default as WikiIcon } from './wiki.svg';
export { default as WikiIconWhite } from './wiki-white.svg';
export { default as ExternalLinkIcon } from './external-link.svg';
export { default as DoubleArrowIcon } from './double-arrow-icon.svg';
export { default as Settings } from './settings.svg';
export { default as MenuOpenIcon } from './menu-open-icon.svg';
export { default as PlayIcon } from './play.svg';
export { default as RestartIcon } from './restart.svg';
export { default as PauseIcon } from './pause.svg';
export { default as SupportIcon } from './support.svg';
export { default as MoneyIcon } from './money.svg';
export { default as NextIcon } from './next.svg';
export { default as PreviousIcon } from './previous.svg';
export { default as WebStoriesIcon } from './web-stories.svg';
export { default as WebStoriesIconWhite } from './web-stories-white.svg';
export { default as DoubleDownArrow } from './double-down-arrow.svg';
export { default as DescriptionIcon } from './description.svg';
<<<<<<< HEAD
export { default as Help } from './help.svg';
export { default as LearningIcon } from './learning-icon.svg';
export { default as DevGuideIcon } from './dev-guide-icon.svg';
=======
export { default as TokenIcon } from './token.svg';
export { default as FederatedIcon } from './federated.svg';
export { default as StorageIcon } from './storage.svg';
export { default as ProtectionIcon } from './protection.svg';
>>>>>>> 97c6f35f
export { default as CancelIcon } from './cancel.svg';<|MERGE_RESOLUTION|>--- conflicted
+++ resolved
@@ -97,14 +97,11 @@
 export { default as WebStoriesIconWhite } from './web-stories-white.svg';
 export { default as DoubleDownArrow } from './double-down-arrow.svg';
 export { default as DescriptionIcon } from './description.svg';
-<<<<<<< HEAD
 export { default as Help } from './help.svg';
 export { default as LearningIcon } from './learning-icon.svg';
 export { default as DevGuideIcon } from './dev-guide-icon.svg';
-=======
 export { default as TokenIcon } from './token.svg';
 export { default as FederatedIcon } from './federated.svg';
 export { default as StorageIcon } from './storage.svg';
 export { default as ProtectionIcon } from './protection.svg';
->>>>>>> 97c6f35f
 export { default as CancelIcon } from './cancel.svg';