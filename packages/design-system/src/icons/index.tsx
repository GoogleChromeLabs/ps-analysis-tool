/*
 * Copyright 2023 Google LLC
 *
 * Licensed under the Apache License, Version 2.0 (the "License");
 * you may not use this file except in compliance with the License.
 * You may obtain a copy of the License at
 *
 *     https://www.apache.org/licenses/LICENSE-2.0
 *
 * Unless required by applicable law or agreed to in writing, software
 * distributed under the License is distributed on an "AS IS" BASIS,
 * WITHOUT WARRANTIES OR CONDITIONS OF ANY KIND, either express or implied.
 * See the License for the specific language governing permissions and
 * limitations under the License.
 */
export { default as ArrowDown } from './arrow-down.svg';
export { default as ArrowUp } from './arrow-up.svg';
export { default as ArrowDownWhite } from './arrow-down-white.svg';
export { default as ArrowRight } from './arrow-right.svg';
export { default as ChevronRight } from './chevron-right.svg';
export { default as ClearAll } from './clear-all.svg';
export { default as CrossIcon } from './cross-icon.svg';
export { default as Cookie } from './cookie.svg';
export { default as CookieIcon } from './cookie-gray.svg';
export { default as CookieIconWhite } from './cookie-white.svg';
export { default as Copy } from './copy.svg';
export { default as Export } from './export.svg';
export { default as File } from './file.svg';
export { default as FileWhite } from './file-white.svg';
export { default as Check } from './check.svg';
export { default as AttributionIcon } from './attribution.svg';
export { default as AttributionIconWhite } from './attribution-white.svg';
export { default as BounceTrackingIcon } from './bounce-tracking.svg';
export { default as BounceTrackingIconWhite } from './bounce-tracking-white.svg';
export { default as TopicsIcon } from './topics.svg';
export { default as TopicsIconWhite } from './topics-white.svg';
export { default as FingerPrintingIcon } from './fingerprinting.svg';
export { default as FingerPrintingIconWhite } from './fingerprinting-white.svg';
export { default as InfoIcon } from './info.svg';
export { default as SiteBoundariesIcon } from './site-boundaries.svg';
export { default as SiteBoundariesIconWhite } from './site-boundaries-white.svg';
export { default as ChipsIcon } from './chips.svg';
export { default as ChipsIconWhite } from './chips-white.svg';
export { default as PrivateAdvertisingIcon } from './private-advertising.svg';
export { default as PrivateAdvertisingIconWhite } from './private-advertising-white.svg';
export { default as RelatedWebsiteSetsIcon } from './related-website-sets.svg';
export { default as RelatedWebsiteSetsIconWhite } from './related-website-sets-white.svg';
export { default as AntiCovertTrackingIcon } from './anti-covert-tracking.svg';
export { default as AntiCovertTrackingIconWhite } from './anti-covert-tracking-white.svg';
export { default as InspectIcon } from './inspect.svg';
export { default as InspectActiveIcon } from './inspect-active.svg';
export { default as InspectWhiteIcon } from './inspect-white.svg';
export { default as PrivacySandboxIcon } from './privacy-sandbox.svg';
export { default as PrivacySandboxIconWhite } from './privacy-sandbox-white.svg';
export { default as PrivacySandboxColoredIcon } from './privacy-sandbox-colored.svg';
export { default as Add } from './add.svg';
export { default as Cross } from './cross.svg';
export { default as Refresh } from './refresh-icon.svg';
export { default as Ellipse } from './ellipse.svg';
export { default as StopIcon } from './stop-icon.svg';
export { default as FilterIcon } from './filter-icon.svg';
export { default as ClearIcon } from './clear-icon.svg';
export { default as PaddedCross } from './padded-cross.svg';
export { default as Warning } from './warning-filled.svg';
export { default as VisibilityOff } from './visibility-off.svg';
export { default as PSTimelineIcon } from './ps-timeline.svg';
export { default as InboundIcon } from './inbound-icon.svg';
export { default as OutboundIcon } from './outbound-icon.svg';
export { default as OutboundInboundIcon } from './outbound-inbound-icon.svg';
export { default as OutboundInboundColoredIcon } from './outbound-inbound-colored-icon.svg';
export { default as QuestionMark } from './question-mark.svg';
export { default as GreenTick } from './green-tick-icon.svg';
export { default as ChevronDown } from './chevron-down.svg';
export { default as WarningBare } from './warning.svg';
export { default as GroupsIcon } from './groups.svg';
export { default as FrameIcon } from './frame.svg';
export { default as ScreenIcon } from './screen.svg';
export { default as BottomTrayIcon } from './bottom-tray.svg';
export { default as BreakpointIcon } from './breakpoint.svg';
export { default as ExternalLinkBlack } from './external-link-black.svg';
export { default as DashboardIcon } from './dashboard.svg';
export { default as DashboardIconWhite } from './dashboard-white.svg';
export { default as WikiIcon } from './wiki.svg';
export { default as WikiIconWhite } from './wiki-white.svg';
export { default as ExternalLinkIcon } from './external-link.svg';
export { default as DoubleArrowIcon } from './double-arrow-icon.svg';
export { default as Settings } from './settings.svg';
export { default as MenuOpenIcon } from './menu-open-icon.svg';
export { default as PlayIcon } from './play.svg';
export { default as RestartIcon } from './restart.svg';
export { default as PauseIcon } from './pause.svg';
export { default as SupportIcon } from './support.svg';
export { default as MoneyIcon } from './money.svg';
export { default as NextIcon } from './next.svg';
export { default as PreviousIcon } from './previous.svg';
export { default as WebStoriesIcon } from './web-stories.svg';
export { default as WebStoriesIconWhite } from './web-stories-white.svg';
export { default as DoubleDownArrow } from './double-down-arrow.svg';
export { default as DescriptionIcon } from './description.svg';
<<<<<<< HEAD
export { default as TokenIcon } from './token.svg';
export { default as FederatedIcon } from './federated.svg';
export { default as StorageIcon } from './storage.svg';
export { default as ProtectionIcon } from './protection.svg';
=======
export { default as CancelIcon } from './cancel.svg';
>>>>>>> e08c3761
<|MERGE_RESOLUTION|>--- conflicted
+++ resolved
@@ -97,11 +97,8 @@
 export { default as WebStoriesIconWhite } from './web-stories-white.svg';
 export { default as DoubleDownArrow } from './double-down-arrow.svg';
 export { default as DescriptionIcon } from './description.svg';
-<<<<<<< HEAD
 export { default as TokenIcon } from './token.svg';
 export { default as FederatedIcon } from './federated.svg';
 export { default as StorageIcon } from './storage.svg';
 export { default as ProtectionIcon } from './protection.svg';
-=======
-export { default as CancelIcon } from './cancel.svg';
->>>>>>> e08c3761
+export { default as CancelIcon } from './cancel.svg';