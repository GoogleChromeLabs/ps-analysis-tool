--- conflicted
+++ resolved
@@ -119,10 +119,6 @@
 export { default as DoubleUser } from './double-user.svg';
 export { default as FourSquares } from './four-squares.svg';
 export { default as Buildings } from './buildings.svg';
-<<<<<<< HEAD
-export { default as Hammer } from './hammer.svg';
-=======
->>>>>>> 7a5380de
 export { default as Server } from './server.svg';
 export { default as Error } from './error-icon.svg';
 export { default as WarningColored } from './warning-icon.svg';
