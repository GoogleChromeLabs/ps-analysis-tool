/*
 * Copyright 2023 Google LLC
 *
 * Licensed under the Apache License, Version 2.0 (the "License");
 * you may not use this file except in compliance with the License.
 * You may obtain a copy of the License at
 *
 *     https://www.apache.org/licenses/LICENSE-2.0
 *
 * Unless required by applicable law or agreed to in writing, software
 * distributed under the License is distributed on an "AS IS" BASIS,
 * WITHOUT WARRANTIES OR CONDITIONS OF ANY KIND, either express or implied.
 * See the License for the specific language governing permissions and
 * limitations under the License.
 */
export { default as ArrowDown } from './arrow-down.svg';
export { default as ArrowUp } from './arrow-up.svg';
export { default as ArrowDownWhite } from './arrow-down-white.svg';
export { default as ArrowRight } from './arrow-right.svg';
export { default as ChevronRight } from './chevron-right.svg';
export { default as ClearAll } from './clear-all.svg';
export { default as CrossIcon } from './cross-icon.svg';
export { default as Cookie } from './cookie.svg';
export { default as CookieIcon } from './cookie-gray.svg';
export { default as CookieIconWhite } from './cookie-white.svg';
export { default as Copy } from './copy.svg';
export { default as Export } from './export.svg';
export { default as File } from './file.svg';
export { default as FileWhite } from './file-white.svg';
export { default as Check } from './check.svg';
export { default as AttributionIcon } from './attribution.svg';
export { default as AttributionIconWhite } from './attribution-white.svg';
export { default as BounceTrackingIcon } from './bounce-tracking.svg';
export { default as BounceTrackingIconWhite } from './bounce-tracking-white.svg';
export { default as TopicsIcon } from './topics.svg';
export { default as TopicsIconWhite } from './topics-white.svg';
export { default as UserAgentReductionIcon } from './user-agent-reduction.svg';
export { default as UserAgentReductionIconWhite } from './user-agent-reduction-white.svg';
export { default as InfoIcon } from './info.svg';
export { default as SiteBoundariesIcon } from './site-boundaries.svg';
export { default as SiteBoundariesIconWhite } from './site-boundaries-white.svg';
export { default as ChipsIcon } from './chips.svg';
export { default as ChipsIconWhite } from './chips-white.svg';
export { default as PrivateAdvertisingIcon } from './private-advertising.svg';
export { default as PrivateAdvertisingIconWhite } from './private-advertising-white.svg';
export { default as RelatedWebsiteSetsIcon } from './related-website-sets.svg';
export { default as RelatedWebsiteSetsIconWhite } from './related-website-sets-white.svg';
export { default as PrivacyProtectionIcon } from './anti-covert-tracking.svg';
export { default as PrivacyProtectionIconWhite } from './anti-covert-tracking-white.svg';
export { default as InspectIcon } from './inspect.svg';
export { default as InspectActiveIcon } from './inspect-active.svg';
export { default as InspectWhiteIcon } from './inspect-white.svg';
export { default as PrivacySandboxIcon } from './privacy-sandbox.svg';
export { default as PrivacySandboxIconWhite } from './privacy-sandbox-white.svg';
export { default as PrivacySandboxColoredIcon } from './privacy-sandbox-colored.svg';
export { default as Add } from './add.svg';
export { default as Cross } from './cross.svg';
export { default as Refresh } from './refresh-icon.svg';
export { default as Ellipse } from './ellipse.svg';
export { default as StopIcon } from './stop-icon.svg';
export { default as FilterIcon } from './filter-icon.svg';
export { default as ClearIcon } from './clear-icon.svg';
export { default as PaddedCross } from './padded-cross.svg';
export { default as Warning } from './warning-filled.svg';
export { default as VisibilityOff } from './visibility-off.svg';
export { default as PSTimelineIcon } from './ps-timeline.svg';
export { default as InboundIcon } from './inbound-icon.svg';
export { default as OutboundIcon } from './outbound-icon.svg';
export { default as OutboundInboundIcon } from './outbound-inbound-icon.svg';
export { default as OutboundInboundColoredIcon } from './outbound-inbound-colored-icon.svg';
export { default as QuestionMark } from './question-mark.svg';
export { default as GreenTick } from './green-tick-icon.svg';
export { default as ChevronDown } from './chevron-down.svg';
export { default as WarningBare } from './warning.svg';
export { default as GroupsIcon } from './groups.svg';
export { default as FrameIcon } from './frame.svg';
export { default as ScreenIcon } from './screen.svg';
export { default as BottomTrayIcon } from './bottom-tray.svg';
export { default as BreakpointIcon } from './breakpoint.svg';
export { default as ExternalLinkBlack } from './external-link-black.svg';
export { default as DashboardIcon } from './dashboard.svg';
export { default as DashboardIconWhite } from './dashboard-white.svg';
export { default as WikiIcon } from './wiki.svg';
export { default as WikiIconWhite } from './wiki-white.svg';
export { default as ExternalLinkIcon } from './external-link.svg';
export { default as DoubleArrowIcon } from './double-arrow-icon.svg';
export { default as Settings } from './settings.svg';
export { default as MenuOpenIcon } from './menu-open-icon.svg';
export { default as PlayIcon } from './play.svg';
export { default as RestartIcon } from './restart.svg';
export { default as PauseIcon } from './pause.svg';
export { default as SupportIcon } from './support.svg';
export { default as MoneyIcon } from './money.svg';
export { default as NextIcon } from './next.svg';
export { default as PreviousIcon } from './previous.svg';
export { default as WebStoriesIcon } from './web-stories.svg';
export { default as WebStoriesIconWhite } from './web-stories-white.svg';
export { default as DoubleDownArrow } from './double-down-arrow.svg';
export { default as DescriptionIcon } from './description.svg';
export { default as Help } from './help.svg';
export { default as LearningIcon } from './learning-icon.svg';
export { default as DevGuideIcon } from './dev-guide-icon.svg';
export { default as TokenIcon } from './token.svg';
export { default as FederatedIcon } from './federated.svg';
export { default as StorageIcon } from './storage.svg';
export { default as ProtectionIcon } from './protection.svg';
export { default as CancelIcon } from './cancel.svg';
export { default as TabIcon } from './tab.svg';
export { default as DemosIcon } from './demos.svg';
export { default as WikiLandingIcon } from './wiki-landing.svg';
export { default as DemosLandingIcon } from './demos-landing.svg';
export { default as DevSiteLandingIcon } from './dev-site-landing.svg';
export { default as HelpCenterLandingIcon } from './help-center-landing.svg';
export { default as SearchIcon } from './search.svg';
export { default as Tick } from './tick.svg';
export { default as Plus } from './add-simple.svg';
export { default as DescendingOrder } from './arrow-upward-with-line.svg';
export { default as Person } from './person.svg';
export { default as Ruler } from './ruler.svg';
export { default as DoubleUser } from './double-user.svg';
export { default as FourSquares } from './four-squares.svg';
export { default as Buildings } from './buildings.svg';
<<<<<<< HEAD
export { default as Hammer } from './hammer.svg';
=======
export { default as Server } from './server.svg';
export { default as Error } from './error-icon.svg';
export { default as WarningColored } from './warning-icon.svg';
export { default as Equal } from './equal.svg';
export { default as DeleteForever } from './delete-forever.svg';
>>>>>>> d7b2144a
export * from './ps-icons';<|MERGE_RESOLUTION|>--- conflicted
+++ resolved
@@ -120,13 +120,10 @@
 export { default as DoubleUser } from './double-user.svg';
 export { default as FourSquares } from './four-squares.svg';
 export { default as Buildings } from './buildings.svg';
-<<<<<<< HEAD
 export { default as Hammer } from './hammer.svg';
-=======
 export { default as Server } from './server.svg';
 export { default as Error } from './error-icon.svg';
 export { default as WarningColored } from './warning-icon.svg';
 export { default as Equal } from './equal.svg';
 export { default as DeleteForever } from './delete-forever.svg';
->>>>>>> d7b2144a
 export * from './ps-icons';