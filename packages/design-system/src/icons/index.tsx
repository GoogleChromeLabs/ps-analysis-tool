/*
 * Copyright 2023 Google LLC
 *
 * Licensed under the Apache License, Version 2.0 (the "License");
 * you may not use this file except in compliance with the License.
 * You may obtain a copy of the License at
 *
 *     https://www.apache.org/licenses/LICENSE-2.0
 *
 * Unless required by applicable law or agreed to in writing, software
 * distributed under the License is distributed on an "AS IS" BASIS,
 * WITHOUT WARRANTIES OR CONDITIONS OF ANY KIND, either express or implied.
 * See the License for the specific language governing permissions and
 * limitations under the License.
 */
export { default as ArrowDown } from './arrow-down.svg';
export { default as ArrowUp } from './arrow-up.svg';
export { default as ArrowDownWhite } from './arrow-down-white.svg';
export { default as ArrowRight } from './arrow-right.svg';
export { default as ChevronRight } from './chevron-right.svg';
export { default as ClearAll } from './clear-all.svg';
export { default as CrossIcon } from './cross-icon.svg';
export { default as Cookie } from './cookie.svg';
export { default as CookieIcon } from './cookie-gray.svg';
export { default as CookieIconWhite } from './cookie-white.svg';
export { default as Copy } from './copy.svg';
export { default as Export } from './export.svg';
export { default as File } from './file.svg';
export { default as FileWhite } from './file-white.svg';
export { default as Check } from './check.svg';
export { default as AttributionIcon } from './attribution.svg';
export { default as AttributionIconWhite } from './attribution-white.svg';
export { default as BounceTrackingIcon } from './bounce-tracking.svg';
export { default as BounceTrackingIconWhite } from './bounce-tracking-white.svg';
export { default as TopicsIcon } from './topics.svg';
export { default as TopicsIconWhite } from './topics-white.svg';
export { default as FingerPrintingIcon } from './fingerprinting.svg';
export { default as FingerPrintingIconWhite } from './fingerprinting-white.svg';
export { default as InfoIcon } from './info.svg';
export { default as SiteBoundariesIcon } from './site-boundaries.svg';
export { default as SiteBoundariesIconWhite } from './site-boundaries-white.svg';
export { default as ChipsIcon } from './chips.svg';
export { default as ChipsIconWhite } from './chips-white.svg';
export { default as PrivateAdvertisingIcon } from './private-advertising.svg';
export { default as PrivateAdvertisingIconWhite } from './private-advertising-white.svg';
export { default as RelatedWebsiteSetsIcon } from './related-website-sets.svg';
export { default as RelatedWebsiteSetsIconWhite } from './related-website-sets-white.svg';
export { default as AntiCovertTrackingIcon } from './anti-covert-tracking.svg';
export { default as AntiCovertTrackingIconWhite } from './anti-covert-tracking-white.svg';
export { default as InspectIcon } from './inspect.svg';
export { default as InspectActiveIcon } from './inspect-active.svg';
export { default as InspectWhiteIcon } from './inspect-white.svg';
export { default as PrivacySandboxIcon } from './privacy-sandbox.svg';
export { default as PrivacySandboxIconWhite } from './privacy-sandbox-white.svg';
export { default as PrivacySandboxColoredIcon } from './privacy-sandbox-colored.svg';
export { default as Add } from './add.svg';
export { default as Cross } from './cross.svg';
export { default as Refresh } from './refresh-icon.svg';
export { default as Ellipse } from './ellipse.svg';
export { default as StopIcon } from './stop-icon.svg';
export { default as FilterIcon } from './filter-icon.svg';
export { default as ClearIcon } from './clear-icon.svg';
export { default as PaddedCross } from './padded-cross.svg';
export { default as Warning } from './warning-filled.svg';
export { default as VisibilityOff } from './visibility-off.svg';
export { default as PSTimelineIcon } from './ps-timeline.svg';
export { default as InboundIcon } from './inbound-icon.svg';
export { default as OutboundIcon } from './outbound-icon.svg';
export { default as OutboundInboundIcon } from './outbound-inbound-icon.svg';
export { default as OutboundInboundColoredIcon } from './outbound-inbound-colored-icon.svg';
export { default as QuestionMark } from './question-mark.svg';
export { default as GreenTick } from './green-tick-icon.svg';
export { default as ChevronDown } from './chevron-down.svg';
export { default as WarningBare } from './warning.svg';
export { default as GroupsIcon } from './groups.svg';
<<<<<<< HEAD
export { default as WikiIcon } from './wiki.svg';
export { default as WikiIconWhite } from './wiki-white.svg';
export { default as ExternalLinkIcon } from './external-link.svg';
=======
export { default as DoubleArrowIcon } from './double-arrow-icon.svg';
export { default as Settings } from './settings.svg';
export { default as MenuOpenIcon } from './menu-open-icon.svg';
>>>>>>> 1b8a006e
<|MERGE_RESOLUTION|>--- conflicted
+++ resolved
@@ -73,12 +73,9 @@
 export { default as ChevronDown } from './chevron-down.svg';
 export { default as WarningBare } from './warning.svg';
 export { default as GroupsIcon } from './groups.svg';
-<<<<<<< HEAD
 export { default as WikiIcon } from './wiki.svg';
 export { default as WikiIconWhite } from './wiki-white.svg';
 export { default as ExternalLinkIcon } from './external-link.svg';
-=======
 export { default as DoubleArrowIcon } from './double-arrow-icon.svg';
 export { default as Settings } from './settings.svg';
-export { default as MenuOpenIcon } from './menu-open-icon.svg';
->>>>>>> 1b8a006e
+export { default as MenuOpenIcon } from './menu-open-icon.svg';