--- conflicted
+++ resolved
@@ -114,10 +114,8 @@
 export { default as Tick } from './tick.svg';
 export { default as Plus } from './add-simple.svg';
 export { default as DescendingOrder } from './arrow-upward-with-line.svg';
-<<<<<<< HEAD
 export { default as DoubleArrowRightIcon } from './double-arrow-right.svg';
 export { default as HammerIcon } from './hammer.svg';
-=======
 export { default as Person } from './person.svg';
 export { default as Ruler } from './ruler.svg';
 export { default as DoubleUser } from './double-user.svg';
@@ -129,5 +127,4 @@
 export { default as Equal } from './equal.svg';
 export { default as DeleteForever } from './delete-forever.svg';
 export { default as DoubleArrow } from './double-arrow.svg';
->>>>>>> 7a5380de
 export * from './ps-icons';