--- conflicted
+++ resolved
@@ -40,13 +40,10 @@
 export { default as RelatedWebsiteSetsIconWhite } from './related-website-sets-white.svg';
 export { default as AntiCovertTrackingIcon } from './anti-covert-tracking.svg';
 export { default as AntiCovertTrackingIconWhite } from './anti-covert-tracking-white.svg';
-<<<<<<< HEAD
 export { default as InspectIcon } from './inspect.svg';
 export { default as InspectBlueIcon } from './inspect-blue.svg';
-=======
 export { default as PrivacySandboxIcon } from './privacy-sandbox.svg';
 export { default as PrivacySandboxIconWhite } from './privacy-sandbox-white.svg';
->>>>>>> 5aa1fe40
 export { default as Add } from './add.svg';
 export { default as Cross } from './cross.svg';
 export { default as Refresh } from './refresh-icon.svg';