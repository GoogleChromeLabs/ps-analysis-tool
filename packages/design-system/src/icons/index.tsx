--- conflicted
+++ resolved
@@ -73,12 +73,10 @@
 export { default as ChevronDown } from './chevron-down.svg';
 export { default as WarningBare } from './warning.svg';
 export { default as GroupsIcon } from './groups.svg';
-<<<<<<< HEAD
 export { default as FrameIcon } from './frame.svg';
 export { default as ScreenIcon } from './screen.svg';
 export { default as BottomTrayIcon } from './bottom-tray.svg';
 export { default as BreakpointIcon } from './breakpoint.svg';
-=======
 export { default as ExternalLinkBlack } from './external-link-black.svg';
 export { default as DashboardIcon } from './dashboard.svg';
 export { default as DashboardIconWhite } from './dashboard-white.svg';
@@ -87,5 +85,4 @@
 export { default as ExternalLinkIcon } from './external-link.svg';
 export { default as DoubleArrowIcon } from './double-arrow-icon.svg';
 export { default as Settings } from './settings.svg';
-export { default as MenuOpenIcon } from './menu-open-icon.svg';
->>>>>>> 9782526c
+export { default as MenuOpenIcon } from './menu-open-icon.svg';