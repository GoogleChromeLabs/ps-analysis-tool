/*
 * Copyright 2023 Google LLC
 *
 * Licensed under the Apache License, Version 2.0 (the "License");
 * you may not use this file except in compliance with the License.
 * You may obtain a copy of the License at
 *
 *     https://www.apache.org/licenses/LICENSE-2.0
 *
 * Unless required by applicable law or agreed to in writing, software
 * distributed under the License is distributed on an "AS IS" BASIS,
 * WITHOUT WARRANTIES OR CONDITIONS OF ANY KIND, either express or implied.
 * See the License for the specific language governing permissions and
 * limitations under the License.
 */
export { default as ArrowDown } from './arrow-down.svg';
export { default as ArrowUp } from './arrow-up.svg';
export { default as ArrowDownWhite } from './arrow-down-white.svg';
export { default as ArrowRight } from './arrow-right.svg';
export { default as ChevronRight } from './chevron-right.svg';
export { default as ClearAll } from './clear-all.svg';
export { default as CrossIcon } from './cross-icon.svg';
export { default as Cookie } from './cookie.svg';
export { default as CookieIcon } from './cookie-gray.svg';
export { default as CookieIconWhite } from './cookie-white.svg';
export { default as Copy } from './copy.svg';
export { default as Export } from './export.svg';
export { default as File } from './file.svg';
export { default as FileWhite } from './file-white.svg';
export { default as Check } from './check.svg';
export { default as AttributionIcon } from './attribution.svg';
export { default as AttributionIconWhite } from './attribution-white.svg';
export { default as BounceTrackingIcon } from './bounce-tracking.svg';
export { default as BounceTrackingIconWhite } from './bounce-tracking-white.svg';
export { default as TopicsIcon } from './topics.svg';
export { default as TopicsIconWhite } from './topics-white.svg';
export { default as FingerPrintingIcon } from './fingerprinting.svg';
export { default as FingerPrintingIconWhite } from './fingerprinting-white.svg';
export { default as InfoIcon } from './info.svg';
export { default as SiteBoundariesIcon } from './site-boundaries.svg';
export { default as SiteBoundariesIconWhite } from './site-boundaries-white.svg';
export { default as ChipsIcon } from './chips.svg';
export { default as ChipsIconWhite } from './chips-white.svg';
export { default as PrivateAdvertisingIcon } from './private-advertising.svg';
export { default as PrivateAdvertisingIconWhite } from './private-advertising-white.svg';
export { default as RelatedWebsiteSetsIcon } from './related-website-sets.svg';
export { default as RelatedWebsiteSetsIconWhite } from './related-website-sets-white.svg';
export { default as AntiCovertTrackingIcon } from './anti-covert-tracking.svg';
export { default as AntiCovertTrackingIconWhite } from './anti-covert-tracking-white.svg';
export { default as InspectIcon } from './inspect.svg';
export { default as InspectActiveIcon } from './inspect-active.svg';
export { default as InspectWhiteIcon } from './inspect-white.svg';
export { default as PrivacySandboxIcon } from './privacy-sandbox.svg';
export { default as PrivacySandboxIconWhite } from './privacy-sandbox-white.svg';
export { default as PrivacySandboxColoredIcon } from './privacy-sandbox-colored.svg';
export { default as Add } from './add.svg';
export { default as Cross } from './cross.svg';
export { default as Refresh } from './refresh-icon.svg';
export { default as Ellipse } from './ellipse.svg';
export { default as StopIcon } from './stop-icon.svg';
export { default as FilterIcon } from './filter-icon.svg';
export { default as ClearIcon } from './clear-icon.svg';
export { default as PaddedCross } from './padded-cross.svg';
export { default as Warning } from './warning-filled.svg';
export { default as VisibilityOff } from './visibility-off.svg';
export { default as PSTimelineIcon } from './ps-timeline.svg';
export { default as InboundIcon } from './inbound-icon.svg';
export { default as OutboundIcon } from './outbound-icon.svg';
export { default as OutboundInboundIcon } from './outbound-inbound-icon.svg';
export { default as OutboundInboundColoredIcon } from './outbound-inbound-colored-icon.svg';
export { default as QuestionMark } from './question-mark.svg';
export { default as GreenTick } from './green-tick-icon.svg';
export { default as ChevronDown } from './chevron-down.svg';
export { default as WarningBare } from './warning.svg';
export { default as GroupsIcon } from './groups.svg';
export { default as FrameIcon } from './frame.svg';
export { default as ScreenIcon } from './screen.svg';
export { default as BottomTrayIcon } from './bottom-tray.svg';
export { default as BreakpointIcon } from './breakpoint.svg';
export { default as ExternalLinkBlack } from './external-link-black.svg';
export { default as DashboardIcon } from './dashboard.svg';
export { default as DashboardIconWhite } from './dashboard-white.svg';
export { default as WikiIcon } from './wiki.svg';
export { default as WikiIconWhite } from './wiki-white.svg';
export { default as ExternalLinkIcon } from './external-link.svg';
export { default as DoubleArrowIcon } from './double-arrow-icon.svg';
export { default as Settings } from './settings.svg';
export { default as MenuOpenIcon } from './menu-open-icon.svg';
export { default as PlayIcon } from './play.svg';
export { default as RestartIcon } from './restart.svg';
export { default as PauseIcon } from './pause.svg';
export { default as SupportIcon } from './support.svg';
<<<<<<< HEAD
export { default as MoneyIcon } from './money.svg';
=======
export { default as NextIcon } from './next.svg';
export { default as PreviousIcon } from './previous.svg';
>>>>>>> 279f5cf4
export { default as WebStoriesIcon } from './web-stories.svg';
export { default as WebStoriesIconWhite } from './web-stories-white.svg';<|MERGE_RESOLUTION|>--- conflicted
+++ resolved
@@ -90,11 +90,8 @@
 export { default as RestartIcon } from './restart.svg';
 export { default as PauseIcon } from './pause.svg';
 export { default as SupportIcon } from './support.svg';
-<<<<<<< HEAD
 export { default as MoneyIcon } from './money.svg';
-=======
 export { default as NextIcon } from './next.svg';
 export { default as PreviousIcon } from './previous.svg';
->>>>>>> 279f5cf4
 export { default as WebStoriesIcon } from './web-stories.svg';
 export { default as WebStoriesIconWhite } from './web-stories-white.svg';