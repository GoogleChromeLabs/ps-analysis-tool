/*
 * Copyright 2023 Google LLC
 *
 * Licensed under the Apache License, Version 2.0 (the "License");
 * you may not use this file except in compliance with the License.
 * You may obtain a copy of the License at
 *
 *     https://www.apache.org/licenses/LICENSE-2.0
 *
 * Unless required by applicable law or agreed to in writing, software
 * distributed under the License is distributed on an "AS IS" BASIS,
 * WITHOUT WARRANTIES OR CONDITIONS OF ANY KIND, either express or implied.
 * See the License for the specific language governing permissions and
 * limitations under the License.
 */
export { default as ArrowDown } from './arrow-down.svg';
export { default as ArrowUp } from './arrow-up.svg';
export { default as ArrowDownWhite } from './arrow-down-white.svg';
export { default as ArrowRight } from './arrow-right.svg';
export { default as ChevronRight } from './chevron-right.svg';
export { default as CookieIcon } from './cookie-gray.svg';
export { default as CookieIconWhite } from './cookie-white.svg';
export { default as File } from './file.svg';
export { default as FileWhite } from './file-white.svg';
export { default as Check } from './check.svg';
export { default as AttributionIcon } from './attribution.svg';
export { default as AttributionIconWhite } from './attribution-white.svg';
export { default as BounceTrackingIcon } from './bounce-tracking.svg';
export { default as BounceTrackingIconWhite } from './bounce-tracking-white.svg';
export { default as TopicsIcon } from './topics.svg';
export { default as TopicsIconWhite } from './topics-white.svg';
export { default as FingerPrintingIcon } from './fingerprinting.svg';
export { default as FingerPrintingIconWhite } from './fingerprinting-white.svg';
export { default as InfoIcon } from './info.svg';
export { default as SiteBoundariesIcon } from './site-boundaries.svg';
export { default as SiteBoundariesIconWhite } from './site-boundaries-white.svg';
export { default as ChipsIcon } from './chips.svg';
export { default as ChipsIconWhite } from './chips-white.svg';
export { default as PrivateAdvertisingIcon } from './private-advertising.svg';
export { default as PrivateAdvertisingIconWhite } from './private-advertising-white.svg';
export { default as RelatedWebsiteSetsIcon } from './related-website-sets.svg';
export { default as RelatedWebsiteSetsIconWhite } from './related-website-sets-white.svg';
export { default as AntiCovertTrackingIcon } from './anti-covert-tracking.svg';
export { default as AntiCovertTrackingIconWhite } from './anti-covert-tracking-white.svg';
export { default as InspectIcon } from './inspect.svg';
export { default as InspectActiveIcon } from './inspect-active.svg';
export { default as InspectWhiteIcon } from './inspect-white.svg';
export { default as PrivacySandboxIcon } from './privacy-sandbox.svg';
export { default as PrivacySandboxIconWhite } from './privacy-sandbox-white.svg';
export { default as Add } from './add.svg';
export { default as Cross } from './cross.svg';
export { default as Refresh } from './refresh-icon.svg';
export { default as Ellipse } from './ellipse.svg';
<<<<<<< HEAD
export { default as ClearIcon } from './clear-icon.svg';
export { default as CrossBlack } from './cross-black.svg';
export { default as FilterIcon } from './filter-icon.svg';
=======
export { default as FilterIcon } from './filter-icon.svg';
export { default as ClearIcon } from './clear-icon.svg';
>>>>>>> 9e0e5b1c
<|MERGE_RESOLUTION|>--- conflicted
+++ resolved
@@ -51,11 +51,6 @@
 export { default as Cross } from './cross.svg';
 export { default as Refresh } from './refresh-icon.svg';
 export { default as Ellipse } from './ellipse.svg';
-<<<<<<< HEAD
 export { default as ClearIcon } from './clear-icon.svg';
-export { default as CrossBlack } from './cross-black.svg';
-export { default as FilterIcon } from './filter-icon.svg';
-=======
-export { default as FilterIcon } from './filter-icon.svg';
-export { default as ClearIcon } from './clear-icon.svg';
->>>>>>> 9e0e5b1c
+export { default as StopIcon } from './stop-icon.svg';
+export { default as FilterIcon } from './filter-icon.svg';