--- conflicted
+++ resolved
@@ -73,15 +73,12 @@
 export { default as ChevronDown } from './chevron-down.svg';
 export { default as WarningBare } from './warning.svg';
 export { default as GroupsIcon } from './groups.svg';
-<<<<<<< HEAD
 export { default as ExternalLinkBlack } from './external-link-black.svg';
 export { default as DashboardIcon } from './dashboard.svg';
 export { default as DashboardIconWhite } from './dashboard-white.svg';
-=======
 export { default as WikiIcon } from './wiki.svg';
 export { default as WikiIconWhite } from './wiki-white.svg';
 export { default as ExternalLinkIcon } from './external-link.svg';
->>>>>>> 0437cb57
 export { default as DoubleArrowIcon } from './double-arrow-icon.svg';
 export { default as Settings } from './settings.svg';
 export { default as MenuOpenIcon } from './menu-open-icon.svg';