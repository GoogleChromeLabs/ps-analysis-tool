/*
 * Copyright 2023 Google LLC
 *
 * Licensed under the Apache License, Version 2.0 (the "License");
 * you may not use this file except in compliance with the License.
 * You may obtain a copy of the License at
 *
 *     https://www.apache.org/licenses/LICENSE-2.0
 *
 * Unless required by applicable law or agreed to in writing, software
 * distributed under the License is distributed on an "AS IS" BASIS,
 * WITHOUT WARRANTIES OR CONDITIONS OF ANY KIND, either express or implied.
 * See the License for the specific language governing permissions and
 * limitations under the License.
 */
export { default as ArrowDown } from './arrow-down.svg';
export { default as ArrowUp } from './arrow-up.svg';
export { default as ArrowDownWhite } from './arrow-down-white.svg';
export { default as ArrowRight } from './arrow-right.svg';
export { default as ChevronRight } from './chevron-right.svg';
export { default as ClearAll } from './clear-all.svg';
export { default as CrossIcon } from './cross-icon.svg';
export { default as Cookie } from './cookie.svg';
export { default as CookieIcon } from './cookie-gray.svg';
export { default as CookieIconWhite } from './cookie-white.svg';
export { default as Copy } from './copy.svg';
export { default as Export } from './export.svg';
export { default as File } from './file.svg';
export { default as FileWhite } from './file-white.svg';
export { default as Check } from './check.svg';
export { default as AttributionIcon } from './attribution.svg';
export { default as AttributionIconWhite } from './attribution-white.svg';
export { default as BounceTrackingIcon } from './bounce-tracking.svg';
export { default as BounceTrackingIconWhite } from './bounce-tracking-white.svg';
export { default as TopicsIcon } from './topics.svg';
export { default as TopicsIconWhite } from './topics-white.svg';
export { default as FingerPrintingIcon } from './fingerprinting.svg';
export { default as FingerPrintingIconWhite } from './fingerprinting-white.svg';
export { default as InfoIcon } from './info.svg';
export { default as SiteBoundariesIcon } from './site-boundaries.svg';
export { default as SiteBoundariesIconWhite } from './site-boundaries-white.svg';
export { default as ChipsIcon } from './chips.svg';
export { default as ChipsIconWhite } from './chips-white.svg';
export { default as PrivateAdvertisingIcon } from './private-advertising.svg';
export { default as PrivateAdvertisingIconWhite } from './private-advertising-white.svg';
export { default as RelatedWebsiteSetsIcon } from './related-website-sets.svg';
export { default as RelatedWebsiteSetsIconWhite } from './related-website-sets-white.svg';
export { default as AntiCovertTrackingIcon } from './anti-covert-tracking.svg';
export { default as AntiCovertTrackingIconWhite } from './anti-covert-tracking-white.svg';
export { default as InspectIcon } from './inspect.svg';
export { default as InspectActiveIcon } from './inspect-active.svg';
export { default as InspectWhiteIcon } from './inspect-white.svg';
export { default as PrivacySandboxIcon } from './privacy-sandbox.svg';
export { default as PrivacySandboxIconWhite } from './privacy-sandbox-white.svg';
export { default as Add } from './add.svg';
export { default as Cross } from './cross.svg';
export { default as Refresh } from './refresh-icon.svg';
export { default as Ellipse } from './ellipse.svg';
export { default as StopIcon } from './stop-icon.svg';
export { default as FilterIcon } from './filter-icon.svg';
export { default as ClearIcon } from './clear-icon.svg';
export { default as PaddedCross } from './padded-cross.svg';
<<<<<<< HEAD
export { default as Warning } from './warning-filled.svg';
=======
export { default as VisibilityOff } from './visibility-off.svg';
>>>>>>> 29e5794f
<|MERGE_RESOLUTION|>--- conflicted
+++ resolved
@@ -60,8 +60,5 @@
 export { default as FilterIcon } from './filter-icon.svg';
 export { default as ClearIcon } from './clear-icon.svg';
 export { default as PaddedCross } from './padded-cross.svg';
-<<<<<<< HEAD
 export { default as Warning } from './warning-filled.svg';
-=======
-export { default as VisibilityOff } from './visibility-off.svg';
->>>>>>> 29e5794f
+export { default as VisibilityOff } from './visibility-off.svg';