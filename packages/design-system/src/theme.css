@import 'tailwindcss';
@config '../../../tailwind.config.cjs';
@custom-variant dark (&:is(.dark *));

@theme {
  --radius-*: initial;
  --radius-none: 0px;
  --radius-sm: 0.125rem;
  --radius: 0.25rem;
  --radius-md: 0.375rem;
  --radius-lg: 0.5rem;
  --radius-xl: 0.75rem;
  --radius-2xl: 1rem;
  --radius-3xl: 1.5rem;
  --radius-full: 9999px;
  --radius-xs: 3px;

  --font-*: initial;
  --font-sans: ui-sans-serif, system-ui, sans-serif, 'Apple Color Emoji',
    'Segoe UI Emoji', 'Segoe UI Symbol', 'Noto Color Emoji';
  --font-serif: ui-serif, Georgia, Cambria, 'Times New Roman', Times, serif;
  --font-mono: ui-monospace, SFMono-Regular, Menlo, Monaco, Consolas,
    'Liberation Mono', 'Courier New', monospace;

  --text-*: initial;
  --text-xs: 0.75rem;
  --text-xs--line-height: 1rem;
  --text-sm: 0.875rem;
  --text-sm--line-height: 1.25rem;
  --text-base: 1rem;
  --text-base--line-height: 1.5rem;
  --text-lg: 1.125rem;
  --text-lg--line-height: 1.75rem;
  --text-xl: 1.25rem;
  --text-xl--line-height: 1.75rem;
  --text-2xl: 1.5rem;
  --text-2xl--line-height: 2rem;
  --text-3xl: 1.875rem;
  --text-3xl--line-height: 2.25rem;
  --text-4xl: 2.25rem;
  --text-4xl--line-height: 2.5rem;
  --text-5xl: 3rem;
  --text-5xl--line-height: 1;
  --text-6xl: 3.75rem;
  --text-6xl--line-height: 1;
  --text-7xl: 4.5rem;
  --text-7xl--line-height: 1;
  --text-8xl: 6rem;
  --text-8xl--line-height: 1;
  --text-9xl: 8rem;
  --text-9xl--line-height: 1;
  --text-xxxs: 0.625rem;
  --text-xxl: 1.375rem;
  --text-xsm: 0.9375rem;
  --text-xxs: 0.8125rem;

  --font-weight-*: initial;
  --font-weight-thin: 100;
  --font-weight-extralight: 200;
  --font-weight-light: 300;
  --font-weight-normal: 400;
  --font-weight-medium: 500;
  --font-weight-semibold: 600;
  --font-weight-bold: 700;
  --font-weight-extrabold: 800;
  --font-weight-black: 900;
  --font-weight-semi-thick: 510;

  --text-color-*: initial;
  --text-color-inherit: inherit;
  --text-color-current: currentColor;
  --text-color-transparent: transparent;
  --text-color-black: #000;
  --text-color-white: #fff;

  --text-color-slate-50: #f8fafc;
  --text-color-slate-100: #f1f5f9;
  --text-color-slate-200: #e2e8f0;
  --text-color-slate-300: #cbd5e1;
  --text-color-slate-400: #94a3b8;
  --text-color-slate-500: #64748b;
  --text-color-slate-600: #475569;
  --text-color-slate-700: #334155;
  --text-color-slate-800: #1e293b;
  --text-color-slate-900: #0f172a;
  --text-color-slate-950: #020617;

  --text-color-gray: #6e6e6e;

  --text-color-zinc-50: #fafafa;
  --text-color-zinc-100: #f4f4f5;
  --text-color-zinc-200: #e4e4e7;
  --text-color-zinc-300: #d4d4d8;
  --text-color-zinc-400: #a1a1aa;
  --text-color-zinc-500: #71717a;
  --text-color-zinc-600: #52525b;
  --text-color-zinc-700: #3f3f46;
  --text-color-zinc-800: #27272a;
  --text-color-zinc-900: #18181b;
  --text-color-zinc-950: #09090b;

  --text-color-neutral-50: #fafafa;
  --text-color-neutral-100: #f5f5f5;
  --text-color-neutral-200: #e5e5e5;
  --text-color-neutral-300: #d4d4d4;
  --text-color-neutral-400: #a3a3a3;
  --text-color-neutral-500: #737373;
  --text-color-neutral-600: #525252;
  --text-color-neutral-700: #404040;
  --text-color-neutral-800: #262626;
  --text-color-neutral-900: #171717;
  --text-color-neutral-950: #0a0a0a;

  --text-color-stone-50: #fafaf9;
  --text-color-stone-100: #f5f5f4;
  --text-color-stone-200: #e7e5e4;
  --text-color-stone-300: #d6d3d1;
  --text-color-stone-400: #a8a29e;
  --text-color-stone-500: #78716c;
  --text-color-stone-600: #57534e;
  --text-color-stone-700: #44403c;
  --text-color-stone-800: #292524;
  --text-color-stone-900: #1c1917;
  --text-color-stone-950: #0c0a09;

  --text-color-red-50: #fef2f2;
  --text-color-red-100: #fee2e2;
  --text-color-red-200: #fecaca;
  --text-color-red-300: #fca5a5;
  --text-color-red-400: #f87171;
  --text-color-red-500: #ef4444;
  --text-color-red-600: #dc2626;
  --text-color-red-700: #b91c1c;
  --text-color-red-800: #991b1b;
  --text-color-red-900: #7f1d1d;
  --text-color-red-950: #450a0a;

  --text-color-orange-50: #fff7ed;
  --text-color-orange-100: #ffedd5;
  --text-color-orange-200: #fed7aa;
  --text-color-orange-300: #fdba74;
  --text-color-orange-400: #fb923c;
  --text-color-orange-500: #f97316;
  --text-color-orange-600: #ea580c;
  --text-color-orange-700: #c2410c;
  --text-color-orange-800: #9a3412;
  --text-color-orange-900: #7c2d12;
  --text-color-orange-950: #431407;

  --text-color-amber-50: #fffbeb;
  --text-color-amber-100: #fef3c7;
  --text-color-amber-200: #fde68a;
  --text-color-amber-300: #fcd34d;
  --text-color-amber-400: #fbbf24;
  --text-color-amber-500: #f59e0b;
  --text-color-amber-600: #d97706;
  --text-color-amber-700: #b45309;
  --text-color-amber-800: #92400e;
  --text-color-amber-900: #78350f;
  --text-color-amber-950: #451a03;

  --text-color-yellow-50: #fefce8;
  --text-color-yellow-100: #fef9c3;
  --text-color-yellow-200: #fef08a;
  --text-color-yellow-300: #fde047;
  --text-color-yellow-400: #facc15;
  --text-color-yellow-500: #eab308;
  --text-color-yellow-600: #ca8a04;
  --text-color-yellow-700: #a16207;
  --text-color-yellow-800: #854d0e;
  --text-color-yellow-900: #713f12;
  --text-color-yellow-950: #422006;

  --text-color-lime-50: #f7fee7;
  --text-color-lime-100: #ecfccb;
  --text-color-lime-200: #d9f99d;
  --text-color-lime-300: #bef264;
  --text-color-lime-400: #a3e635;
  --text-color-lime-500: #84cc16;
  --text-color-lime-600: #65a30d;
  --text-color-lime-700: #4d7c0f;
  --text-color-lime-800: #3f6212;
  --text-color-lime-900: #365314;
  --text-color-lime-950: #1a2e05;

  --text-color-green-50: #f0fdf4;
  --text-color-green-100: #dcfce7;
  --text-color-green-200: #bbf7d0;
  --text-color-green-300: #86efac;
  --text-color-green-400: #4ade80;
  --text-color-green-500: #22c55e;
  --text-color-green-600: #16a34a;
  --text-color-green-700: #15803d;
  --text-color-green-800: #166534;
  --text-color-green-900: #14532d;
  --text-color-green-950: #052e16;

  --text-color-emerald: #5cc971;

  --text-color-teal-50: #f0fdfa;
  --text-color-teal-100: #ccfbf1;
  --text-color-teal-200: #99f6e4;
  --text-color-teal-300: #5eead4;
  --text-color-teal-400: #2dd4bf;
  --text-color-teal-500: #14b8a6;
  --text-color-teal-600: #0d9488;
  --text-color-teal-700: #0f766e;
  --text-color-teal-800: #115e59;
  --text-color-teal-900: #134e4a;
  --text-color-teal-950: #042f2e;

  --text-color-cyan-50: #ecfeff;
  --text-color-cyan-100: #cffafe;
  --text-color-cyan-200: #a5f3fc;
  --text-color-cyan-300: #67e8f9;
  --text-color-cyan-400: #22d3ee;
  --text-color-cyan-500: #06b6d4;
  --text-color-cyan-600: #0891b2;
  --text-color-cyan-700: #0e7490;
  --text-color-cyan-800: #155e75;
  --text-color-cyan-900: #164e63;
  --text-color-cyan-950: #083344;

  --text-color-sky-50: #f0f9ff;
  --text-color-sky-100: #e0f2fe;
  --text-color-sky-200: #bae6fd;
  --text-color-sky-300: #7dd3fc;
  --text-color-sky-400: #38bdf8;
  --text-color-sky-500: #0ea5e9;
  --text-color-sky-600: #0284c7;
  --text-color-sky-700: #0369a1;
  --text-color-sky-800: #075985;
  --text-color-sky-900: #0c4a6e;
  --text-color-sky-950: #082f49;

  --text-color-blue-50: #eff6ff;
  --text-color-blue-100: #dbeafe;
  --text-color-blue-200: #bfdbfe;
  --text-color-blue-300: #93c5fd;
  --text-color-blue-400: #60a5fa;
  --text-color-blue-500: #3b82f6;
  --text-color-blue-600: #2563eb;
  --text-color-blue-700: #1d4ed8;
  --text-color-blue-800: #1e40af;
  --text-color-blue-900: #1e3a8a;
  --text-color-blue-950: #172554;

  --text-color-indigo-50: #eef2ff;
  --text-color-indigo-100: #e0e7ff;
  --text-color-indigo-200: #c7d2fe;
  --text-color-indigo-300: #a5b4fc;
  --text-color-indigo-400: #818cf8;
  --text-color-indigo-500: #6366f1;
  --text-color-indigo-600: #4f46e5;
  --text-color-indigo-700: #4338ca;
  --text-color-indigo-800: #3730a3;
  --text-color-indigo-900: #312e81;
  --text-color-indigo-950: #1e1b4b;

  --text-color-violet-50: #f5f3ff;
  --text-color-violet-100: #ede9fe;
  --text-color-violet-200: #ddd6fe;
  --text-color-violet-300: #c4b5fd;
  --text-color-violet-400: #a78bfa;
  --text-color-violet-500: #8b5cf6;
  --text-color-violet-600: #7c3aed;
  --text-color-violet-700: #6d28d9;
  --text-color-violet-800: #5b21b6;
  --text-color-violet-900: #4c1d95;
  --text-color-violet-950: #2e1065;

  --text-color-purple-50: #faf5ff;
  --text-color-purple-100: #f3e8ff;
  --text-color-purple-200: #e9d5ff;
  --text-color-purple-300: #d8b4fe;
  --text-color-purple-400: #c084fc;
  --text-color-purple-500: #a855f7;
  --text-color-purple-600: #9333ea;
  --text-color-purple-700: #7e22ce;
  --text-color-purple-800: #6b21a8;
  --text-color-purple-900: #581c87;
  --text-color-purple-950: #3b0764;

  --text-color-fuchsia-50: #fdf4ff;
  --text-color-fuchsia-100: #fae8ff;
  --text-color-fuchsia-200: #f5d0fe;
  --text-color-fuchsia-300: #f0abfc;
  --text-color-fuchsia-400: #e879f9;
  --text-color-fuchsia-500: #d946ef;
  --text-color-fuchsia-600: #c026d3;
  --text-color-fuchsia-700: #a21caf;
  --text-color-fuchsia-800: #86198f;
  --text-color-fuchsia-900: #701a75;
  --text-color-fuchsia-950: #4a044e;

  --text-color-pink-50: #fdf2f8;
  --text-color-pink-100: #fce7f3;
  --text-color-pink-200: #fbcfe8;
  --text-color-pink-300: #f9a8d4;
  --text-color-pink-400: #f472b6;
  --text-color-pink-500: #ec4899;
  --text-color-pink-600: #db2777;
  --text-color-pink-700: #be185d;
  --text-color-pink-800: #9d174d;
  --text-color-pink-900: #831843;
  --text-color-pink-950: #500724;

  --text-color-rose-50: #fff1f2;
  --text-color-rose-100: #ffe4e6;
  --text-color-rose-200: #fecdd3;
  --text-color-rose-300: #fda4af;
  --text-color-rose-400: #fb7185;
  --text-color-rose-500: #f43f5e;
  --text-color-rose-600: #e11d48;
  --text-color-rose-700: #be123c;
  --text-color-rose-800: #9f1239;
  --text-color-rose-900: #881337;
  --text-color-rose-950: #4c0519;

  --text-color-text-medium-gray: #bdbdbd;
  --text-color-chestnut-gold: #a98307;
  --text-color-battle-dress: #7d8471;
  --text-color-brownstone: #79553d;
  --text-color-upsed-tomato: #af2b1e;
  --text-color-honey-wax: #ffa420;
  --text-color-sparks-in-the-dark: #ff7514;
  --text-color-verve-violet: #924e7d;
  --text-color-red-radish: #e63244;
  --text-color-ancient-maze: #999950;
  --text-color-fandango-pink: #de4c8a;
  --text-color-grilled-cheese: #ffc75f;
  --text-color-burnished-russet: #763c28;
  --text-color-spring-roll: #c6a664;
  --text-color-really-rain: #e7ebda;
  --text-color-pixelated-grass: #008f39;
  --text-color-pixelated-dark-green: #1c542d;
  --text-color-jay-bird: #4e8397;
  --text-color-john-lemon: #edff21;
  --text-color-rainy-grey: #a5a5a5;
  --text-color-discovery-bay: #256d7b;
  --text-color-crust: #898176;
  --text-color-azurite-water-green: #497e76;
  --text-color-kingfisher-turquoise: #7fb5b5;
  --text-color-egyptian-gold: #efa94a;
  --text-color-magentarama: #cf3476;
  --text-color-victorian-violet: #af7aa3;
  --text-color-good-life: #c5a06a;
  --text-color-greenland-green: #25acad;
  --text-color-strawberry-spinach-red: #f54021;
  --text-color-hotrod-brown: #d5cabd;
  --text-color-primary: #000;
  --text-color-secondary: #5f5f5f;
  --text-color-tertiary: #808080;
  --text-color-first-party: #5fa569;
  --text-color-third-party: #fa752e;
  --text-color-max-yellow-red: #f3ae4e;
  --text-color-blue-berry: #4c79f4;
  --text-color-burnt-sienna: #ec7159;
  --text-color-dirty-red: #ee442f;
  --text-color-chart-label: #111b21;
  --text-color-granite-gray: #5f6369;
  --text-color-outer-space-crayola: #303942;
  --text-color-dark-gray: #757575;
  --text-color-darkest-gray: #616161;
  --text-color-outer-space: #303942;
  --text-color-raisin-black: #212121;
  --text-color-royal-blue: #3871e0;
  --text-color-bright-navy-blue: #1a73e8;
  --text-color-bright-navy-blue-25: #1a73e840;
  --text-color-jordy-blue: #8ab7f8;
  --text-color-manatee: #9aa0a6;
  --text-color-bright-gray: #e8eaed;
  --text-color-chinese-silver: #cdcdcd;
  --text-color-medium-persian-blue: #0e639c;
  --text-color-mischka: #afb0b1;
  --text-color-cool-grey: #323941;
  --text-color-asteriod-black: #2b2c2f;
  --text-color-comet-black: #202124;
  --text-color-comet-grey: #474747;
  --text-color-jet-black: #202142;
  --text-color-warning-red: #c33300;
  --text-color-warning-orange: #fe8d59;
  --text-color-charcoal: #465362;
  --text-color-napels-yellow: #f9dc5c;
  --text-color-red-corolla: #ed254e;
  --text-color-moonstone: #08a4bd;
  --text-color-noon-blue: #446df6;
  --text-color-chocolate-cosmos: #4c212a;
  --text-color-cocoa-brown: #d96c06;
  --text-color-persian-indigo: #3a1772;
  --text-color-hollywood-cerise: #d741a7;
  --text-color-baby-pink-gradient: #ff6f91;
  --text-color-spot-palette-mud-pink: #b39cd0;
  --text-color-jamboo: #e59500;
  --text-color-rose-bourbon: #eb4b98;
  --text-color-orange-buff: #e0a890;
  --text-color-spring-green: #0fff95;
  --text-color-maroon-claret: #840032;

  --background-color-*: initial;
  --background-color-inherit: inherit;
  --background-color-current: currentColor;
  --background-color-transparent: transparent;
  --background-color-black: #000;
  --background-color-white: #fff;

  --background-color-slate-50: #f8fafc;
  --background-color-slate-100: #f1f5f9;
  --background-color-slate-200: #e2e8f0;
  --background-color-slate-300: #cbd5e1;
  --background-color-slate-400: #94a3b8;
  --background-color-slate-500: #64748b;
  --background-color-slate-600: #475569;
  --background-color-slate-700: #334155;
  --background-color-slate-800: #1e293b;
  --background-color-slate-900: #0f172a;
  --background-color-slate-950: #020617;

  --background-color-gray-50: #f9fafb;
  --background-color-gray-100: #f3f4f6;
  --background-color-gray-200: #e5e7eb;
  --background-color-gray-300: #d1d5db;
  --background-color-gray-400: #9ca3af;
  --background-color-gray-500: #6b7280;
  --background-color-gray-600: #4b5563;
  --background-color-gray-700: #374151;
  --background-color-gray-800: #1f2937;
  --background-color-gray-900: #111827;
  --background-color-gray-950: #030712;

  --background-color-zinc-50: #fafafa;
  --background-color-zinc-100: #f4f4f5;
  --background-color-zinc-200: #e4e4e7;
  --background-color-zinc-300: #d4d4d8;
  --background-color-zinc-400: #a1a1aa;
  --background-color-zinc-500: #71717a;
  --background-color-zinc-600: #52525b;
  --background-color-zinc-700: #3f3f46;
  --background-color-zinc-800: #27272a;
  --background-color-zinc-900: #18181b;
  --background-color-zinc-950: #09090b;

  --background-color-neutral-50: #fafafa;
  --background-color-neutral-100: #f5f5f5;
  --background-color-neutral-200: #e5e5e5;
  --background-color-neutral-300: #d4d4d4;
  --background-color-neutral-400: #a3a3a3;
  --background-color-neutral-500: #737373;
  --background-color-neutral-600: #525252;
  --background-color-neutral-700: #404040;
  --background-color-neutral-800: #262626;
  --background-color-neutral-900: #171717;
  --background-color-neutral-950: #0a0a0a;

  --background-color-stone-50: #fafaf9;
  --background-color-stone-100: #f5f5f4;
  --background-color-stone-200: #e7e5e4;
  --background-color-stone-300: #d6d3d1;
  --background-color-stone-400: #a8a29e;
  --background-color-stone-500: #78716c;
  --background-color-stone-600: #57534e;
  --background-color-stone-700: #44403c;
  --background-color-stone-800: #292524;
  --background-color-stone-900: #1c1917;
  --background-color-stone-950: #0c0a09;

  --background-color-red-50: #fef2f2;
  --background-color-red-100: #fee2e2;
  --background-color-red-200: #fecaca;
  --background-color-red-300: #fca5a5;
  --background-color-red-400: #f87171;
  --background-color-red-500: #ef4444;
  --background-color-red-600: #dc2626;
  --background-color-red-700: #b91c1c;
  --background-color-red-800: #991b1b;
  --background-color-red-900: #7f1d1d;
  --background-color-red-950: #450a0a;

  --background-color-orange-50: #fff7ed;
  --background-color-orange-100: #ffedd5;
  --background-color-orange-200: #fed7aa;
  --background-color-orange-300: #fdba74;
  --background-color-orange-400: #fb923c;
  --background-color-orange-500: #f97316;
  --background-color-orange-600: #ea580c;
  --background-color-orange-700: #c2410c;
  --background-color-orange-800: #9a3412;
  --background-color-orange-900: #7c2d12;
  --background-color-orange-950: #431407;

  --background-color-amber-50: #fffbeb;
  --background-color-amber-100: #fef3c7;
  --background-color-amber-200: #fde68a;
  --background-color-amber-300: #fcd34d;
  --background-color-amber-400: #fbbf24;
  --background-color-amber-500: #f59e0b;
  --background-color-amber-600: #d97706;
  --background-color-amber-700: #b45309;
  --background-color-amber-800: #92400e;
  --background-color-amber-900: #78350f;
  --background-color-amber-950: #451a03;

  --background-color-yellow-50: #fefce8;
  --background-color-yellow-100: #fef9c3;
  --background-color-yellow-200: #fef08a;
  --background-color-yellow-300: #fde047;
  --background-color-yellow-400: #facc15;
  --background-color-yellow-500: #eab308;
  --background-color-yellow-600: #ca8a04;
  --background-color-yellow-700: #a16207;
  --background-color-yellow-800: #854d0e;
  --background-color-yellow-900: #713f12;
  --background-color-yellow-950: #422006;

  --background-color-lime-50: #f7fee7;
  --background-color-lime-100: #ecfccb;
  --background-color-lime-200: #d9f99d;
  --background-color-lime-300: #bef264;
  --background-color-lime-400: #a3e635;
  --background-color-lime-500: #84cc16;
  --background-color-lime-600: #65a30d;
  --background-color-lime-700: #4d7c0f;
  --background-color-lime-800: #3f6212;
  --background-color-lime-900: #365314;
  --background-color-lime-950: #1a2e05;

  --background-color-green-50: #f0fdf4;
  --background-color-green-100: #dcfce7;
  --background-color-green-200: #bbf7d0;
  --background-color-green-300: #86efac;
  --background-color-green-400: #4ade80;
  --background-color-green-500: #22c55e;
  --background-color-green-600: #16a34a;
  --background-color-green-700: #15803d;
  --background-color-green-800: #166534;
  --background-color-green-900: #14532d;
  --background-color-green-950: #052e16;

  --background-color-emerald-50: #ecfdf5;
  --background-color-emerald-100: #d1fae5;
  --background-color-emerald-200: #a7f3d0;
  --background-color-emerald-300: #6ee7b7;
  --background-color-emerald-400: #34d399;
  --background-color-emerald-500: #10b981;
  --background-color-emerald-600: #059669;
  --background-color-emerald-700: #047857;
  --background-color-emerald-800: #065f46;
  --background-color-emerald-900: #064e3b;
  --background-color-emerald-950: #022c22;

  --background-color-teal-50: #f0fdfa;
  --background-color-teal-100: #ccfbf1;
  --background-color-teal-200: #99f6e4;
  --background-color-teal-300: #5eead4;
  --background-color-teal-400: #2dd4bf;
  --background-color-teal-500: #14b8a6;
  --background-color-teal-600: #0d9488;
  --background-color-teal-700: #0f766e;
  --background-color-teal-800: #115e59;
  --background-color-teal-900: #134e4a;
  --background-color-teal-950: #042f2e;

  --background-color-cyan-50: #ecfeff;
  --background-color-cyan-100: #cffafe;
  --background-color-cyan-200: #a5f3fc;
  --background-color-cyan-300: #67e8f9;
  --background-color-cyan-400: #22d3ee;
  --background-color-cyan-500: #06b6d4;
  --background-color-cyan-600: #0891b2;
  --background-color-cyan-700: #0e7490;
  --background-color-cyan-800: #155e75;
  --background-color-cyan-900: #164e63;
  --background-color-cyan-950: #083344;

  --background-color-sky-50: #f0f9ff;
  --background-color-sky-100: #e0f2fe;
  --background-color-sky-200: #bae6fd;
  --background-color-sky-300: #7dd3fc;
  --background-color-sky-400: #38bdf8;
  --background-color-sky-500: #0ea5e9;
  --background-color-sky-600: #0284c7;
  --background-color-sky-700: #0369a1;
  --background-color-sky-800: #075985;
  --background-color-sky-900: #0c4a6e;
  --background-color-sky-950: #082f49;

  --background-color-blue-50: #eff6ff;
  --background-color-blue-100: #dbeafe;
  --background-color-blue-200: #bfdbfe;
  --background-color-blue-300: #93c5fd;
  --background-color-blue-400: #60a5fa;
  --background-color-blue-500: #3b82f6;
  --background-color-blue-600: #2563eb;
  --background-color-blue-700: #1d4ed8;
  --background-color-blue-800: #1e40af;
  --background-color-blue-900: #1e3a8a;
  --background-color-blue-950: #172554;

  --background-color-indigo-50: #eef2ff;
  --background-color-indigo-100: #e0e7ff;
  --background-color-indigo-200: #c7d2fe;
  --background-color-indigo-300: #a5b4fc;
  --background-color-indigo-400: #818cf8;
  --background-color-indigo-500: #6366f1;
  --background-color-indigo-600: #4f46e5;
  --background-color-indigo-700: #4338ca;
  --background-color-indigo-800: #3730a3;
  --background-color-indigo-900: #312e81;
  --background-color-indigo-950: #1e1b4b;

  --background-color-violet-50: #f5f3ff;
  --background-color-violet-100: #ede9fe;
  --background-color-violet-200: #ddd6fe;
  --background-color-violet-300: #c4b5fd;
  --background-color-violet-400: #a78bfa;
  --background-color-violet-500: #8b5cf6;
  --background-color-violet-600: #7c3aed;
  --background-color-violet-700: #6d28d9;
  --background-color-violet-800: #5b21b6;
  --background-color-violet-900: #4c1d95;
  --background-color-violet-950: #2e1065;

  --background-color-purple-50: #faf5ff;
  --background-color-purple-100: #f3e8ff;
  --background-color-purple-200: #e9d5ff;
  --background-color-purple-300: #d8b4fe;
  --background-color-purple-400: #c084fc;
  --background-color-purple-500: #a855f7;
  --background-color-purple-600: #9333ea;
  --background-color-purple-700: #7e22ce;
  --background-color-purple-800: #6b21a8;
  --background-color-purple-900: #581c87;
  --background-color-purple-950: #3b0764;

  --background-color-fuchsia-50: #fdf4ff;
  --background-color-fuchsia-100: #fae8ff;
  --background-color-fuchsia-200: #f5d0fe;
  --background-color-fuchsia-300: #f0abfc;
  --background-color-fuchsia-400: #e879f9;
  --background-color-fuchsia-500: #d946ef;
  --background-color-fuchsia-600: #c026d3;
  --background-color-fuchsia-700: #a21caf;
  --background-color-fuchsia-800: #86198f;
  --background-color-fuchsia-900: #701a75;
  --background-color-fuchsia-950: #4a044e;

  --background-color-pink-50: #fdf2f8;
  --background-color-pink-100: #fce7f3;
  --background-color-pink-200: #fbcfe8;
  --background-color-pink-300: #f9a8d4;
  --background-color-pink-400: #f472b6;
  --background-color-pink-500: #ec4899;
  --background-color-pink-600: #db2777;
  --background-color-pink-700: #be185d;
  --background-color-pink-800: #9d174d;
  --background-color-pink-900: #831843;
  --background-color-pink-950: #500724;

  --background-color-rose-50: #fff1f2;
  --background-color-rose-100: #ffe4e6;
  --background-color-rose-200: #fecdd3;
  --background-color-rose-300: #fda4af;
  --background-color-rose-400: #fb7185;
  --background-color-rose-500: #f43f5e;
  --background-color-rose-600: #e11d48;
  --background-color-rose-700: #be123c;
  --background-color-rose-800: #9f1239;
  --background-color-rose-900: #881337;
  --background-color-rose-950: #4c0519;

  --background-color-primary: #fff;
  --background-color-tomato-red: #4e3534;
  --background-color-baby-pink: #fcebeb;
  --background-color-google-blue: #8ab4f8;
  --background-color-smurf-blue: #1967d2;
  --background-color-beteleguese: #4285f4;
  --background-color-lotion: #fbfbfb;
  --background-color-toggle-on: #5cc971;
  --background-color-flagged-row-odd-dark: #5e5108;
  --background-color-flagged-row-even-dark: #796700;
  --background-color-flagged-row-odd-light: #f7eaa1;
  --background-color-flagged-row-even-light: #fff09b;
  --background-color-secondary: #e5e7eb;
  --background-color-tertiary: #cbd5e1;
  --background-color-royal-blue: #3871e0;
  --background-color-bright-navy-blue: #1a73e8;
  --background-color-absolute-zero-crayola: #0535c1;
  --background-color-ocean-boat-blue: #1177bb;
  --background-color-anti-flash-white: #f1f3f4;
  --background-color-gainsboro: #dadce0;
  --background-color-american-silver: #cbcdd1;
  --background-color-raisin-black: #212121;
  --background-color-sapphire: #0b57d0;
  --background-color-baby-blue-eyes: #a8c7fa;
  --background-color-tufts-blue: #4d86e1;
  --background-color-pale-cornflower-blue: #aecbfa;
  --background-color-cultured: #f6f6f699;
  --background-color-burnt-sienna-30: #ec71594d;
  --background-color-light-gray: #f1f1f1;
  --background-color-charleston-green: #282828;
  --background-color-quartz: #494c50;
  --background-color-davys-grey: #5d5d5d99;
  --background-color-outer-space-crayola: #303942;
  --background-color-outer-space: #454545;
  --background-color-medium-persian-blue: #0e639c;
  --background-color-hsl-dark: hsl(var(--color-message-box-dark));
  --background-color-hsl-light: hsla(var(--color-message-box-light) / 10%);
  --background-color-dark-blue: #0b57d0;
  --background-color-light-blue: #abc7fa;
  --background-color-dynamic-grey: #fbfbfb;
  --background-color-dirty-red: #990000;
  --background-color-dirty-pink: #ffd6d6;
  --background-color-jungle-green-light: #234f1e;
  --background-color-jungle-green-dark: #1c4218;
  --background-color-leaf-green-light: #99edc3;
  --background-color-leaf-green-dark: #87dfb2;
  --background-color-eerie-black: #1f1f1f0f;
  --background-color-light-yellow: #fefce0;
  --background-color-bright-gray: #e8eaed;
  --background-color-blue-berry: #4582f4;
  --background-color-ultramarine-blue: #3173ee;
  --background-color-selection-green-light: #117347;
  --background-color-selection-green-dark: #74d47e;
  --background-color-selection-yellow-light: #8b8f18;
  --background-color-selection-yellow-dark: #dbdb48;
  --background-color-cultured-grey: #f7f7f7;
  --background-color-mahogany: #cc3300;
  --background-color-blueberry: #4285fa;
  --background-color-celeste: #b1f8f2;
	--background-color-steel-blue: #3A83AB;

  --background-color-lavender-sky: #d3e3fd;
  --background-color-silver-mist: #dcdcdc;

  --background-color-midnight-slate: #44474e;
  --background-color-dark-graphite: #3c3c3c;

  --border-color-*: initial;
  --border-color-inherit: inherit;
  --border-color-current: currentColor;
  --border-color-transparent: transparent;
  --border-color-black: #000;
  --border-color-white: #fff;

  --border-color-slate-50: #f8fafc;
  --border-color-slate-100: #f1f5f9;
  --border-color-slate-200: #e2e8f0;
  --border-color-slate-300: #cbd5e1;
  --border-color-slate-400: #94a3b8;
  --border-color-slate-500: #64748b;
  --border-color-slate-600: #475569;
  --border-color-slate-700: #334155;
  --border-color-slate-800: #1e293b;
  --border-color-slate-900: #0f172a;
  --border-color-slate-950: #020617;

  --border-color-gray-50: #f9fafb;
  --border-color-gray-100: #f3f4f6;
  --border-color-gray-200: #e5e7eb;
  --border-color-gray-300: #d1d5db;
  --border-color-gray-400: #9ca3af;
  --border-color-gray-500: #6b7280;
  --border-color-gray-600: #4b5563;
  --border-color-gray-700: #374151;
  --border-color-gray-800: #1f2937;
  --border-color-gray-900: #111827;
  --border-color-gray-950: #030712;

  --border-color-zinc-50: #fafafa;
  --border-color-zinc-100: #f4f4f5;
  --border-color-zinc-200: #e4e4e7;
  --border-color-zinc-300: #d4d4d8;
  --border-color-zinc-400: #a1a1aa;
  --border-color-zinc-500: #71717a;
  --border-color-zinc-600: #52525b;
  --border-color-zinc-700: #3f3f46;
  --border-color-zinc-800: #27272a;
  --border-color-zinc-900: #18181b;
  --border-color-zinc-950: #09090b;

  --border-color-neutral-50: #fafafa;
  --border-color-neutral-100: #f5f5f5;
  --border-color-neutral-200: #e5e5e5;
  --border-color-neutral-300: #d4d4d4;
  --border-color-neutral-400: #a3a3a3;
  --border-color-neutral-500: #737373;
  --border-color-neutral-600: #525252;
  --border-color-neutral-700: #404040;
  --border-color-neutral-800: #262626;
  --border-color-neutral-900: #171717;
  --border-color-neutral-950: #0a0a0a;

  --border-color-stone-50: #fafaf9;
  --border-color-stone-100: #f5f5f4;
  --border-color-stone-200: #e7e5e4;
  --border-color-stone-300: #d6d3d1;
  --border-color-stone-400: #a8a29e;
  --border-color-stone-500: #78716c;
  --border-color-stone-600: #57534e;
  --border-color-stone-700: #44403c;
  --border-color-stone-800: #292524;
  --border-color-stone-900: #1c1917;
  --border-color-stone-950: #0c0a09;

  --border-color-red-50: #fef2f2;
  --border-color-red-100: #fee2e2;
  --border-color-red-200: #fecaca;
  --border-color-red-300: #fca5a5;
  --border-color-red-400: #f87171;
  --border-color-red-500: #ef4444;
  --border-color-red-600: #dc2626;
  --border-color-red-700: #b91c1c;
  --border-color-red-800: #991b1b;
  --border-color-red-900: #7f1d1d;
  --border-color-red-950: #450a0a;

  --border-color-orange-50: #fff7ed;
  --border-color-orange-100: #ffedd5;
  --border-color-orange-200: #fed7aa;
  --border-color-orange-300: #fdba74;
  --border-color-orange-400: #fb923c;
  --border-color-orange-500: #f97316;
  --border-color-orange-600: #ea580c;
  --border-color-orange-700: #c2410c;
  --border-color-orange-800: #9a3412;
  --border-color-orange-900: #7c2d12;
  --border-color-orange-950: #431407;

  --border-color-amber-50: #fffbeb;
  --border-color-amber-100: #fef3c7;
  --border-color-amber-200: #fde68a;
  --border-color-amber-300: #fcd34d;
  --border-color-amber-400: #fbbf24;
  --border-color-amber-500: #f59e0b;
  --border-color-amber-600: #d97706;
  --border-color-amber-700: #b45309;
  --border-color-amber-800: #92400e;
  --border-color-amber-900: #78350f;
  --border-color-amber-950: #451a03;

  --border-color-yellow-50: #fefce8;
  --border-color-yellow-100: #fef9c3;
  --border-color-yellow-200: #fef08a;
  --border-color-yellow-300: #fde047;
  --border-color-yellow-400: #facc15;
  --border-color-yellow-500: #eab308;
  --border-color-yellow-600: #ca8a04;
  --border-color-yellow-700: #a16207;
  --border-color-yellow-800: #854d0e;
  --border-color-yellow-900: #713f12;
  --border-color-yellow-950: #422006;

  --border-color-lime-50: #f7fee7;
  --border-color-lime-100: #ecfccb;
  --border-color-lime-200: #d9f99d;
  --border-color-lime-300: #bef264;
  --border-color-lime-400: #a3e635;
  --border-color-lime-500: #84cc16;
  --border-color-lime-600: #65a30d;
  --border-color-lime-700: #4d7c0f;
  --border-color-lime-800: #3f6212;
  --border-color-lime-900: #365314;
  --border-color-lime-950: #1a2e05;

  --border-color-green-50: #f0fdf4;
  --border-color-green-100: #dcfce7;
  --border-color-green-200: #bbf7d0;
  --border-color-green-300: #86efac;
  --border-color-green-400: #4ade80;
  --border-color-green-500: #22c55e;
  --border-color-green-600: #16a34a;
  --border-color-green-700: #15803d;
  --border-color-green-800: #166534;
  --border-color-green-900: #14532d;
  --border-color-green-950: #052e16;

  --border-color-emerald-50: #ecfdf5;
  --border-color-emerald-100: #d1fae5;
  --border-color-emerald-200: #a7f3d0;
  --border-color-emerald-300: #6ee7b7;
  --border-color-emerald-400: #34d399;
  --border-color-emerald-500: #10b981;
  --border-color-emerald-600: #059669;
  --border-color-emerald-700: #047857;
  --border-color-emerald-800: #065f46;
  --border-color-emerald-900: #064e3b;
  --border-color-emerald-950: #022c22;

  --border-color-teal-50: #f0fdfa;
  --border-color-teal-100: #ccfbf1;
  --border-color-teal-200: #99f6e4;
  --border-color-teal-300: #5eead4;
  --border-color-teal-400: #2dd4bf;
  --border-color-teal-500: #14b8a6;
  --border-color-teal-600: #0d9488;
  --border-color-teal-700: #0f766e;
  --border-color-teal-800: #115e59;
  --border-color-teal-900: #134e4a;
  --border-color-teal-950: #042f2e;

  --border-color-cyan-50: #ecfeff;
  --border-color-cyan-100: #cffafe;
  --border-color-cyan-200: #a5f3fc;
  --border-color-cyan-300: #67e8f9;
  --border-color-cyan-400: #22d3ee;
  --border-color-cyan-500: #06b6d4;
  --border-color-cyan-600: #0891b2;
  --border-color-cyan-700: #0e7490;
  --border-color-cyan-800: #155e75;
  --border-color-cyan-900: #164e63;
  --border-color-cyan-950: #083344;

  --border-color-sky-50: #f0f9ff;
  --border-color-sky-100: #e0f2fe;
  --border-color-sky-200: #bae6fd;
  --border-color-sky-300: #7dd3fc;
  --border-color-sky-400: #38bdf8;
  --border-color-sky-500: #0ea5e9;
  --border-color-sky-600: #0284c7;
  --border-color-sky-700: #0369a1;
  --border-color-sky-800: #075985;
  --border-color-sky-900: #0c4a6e;
  --border-color-sky-950: #082f49;

  --border-color-blue-50: #eff6ff;
  --border-color-blue-100: #dbeafe;
  --border-color-blue-200: #bfdbfe;
  --border-color-blue-300: #93c5fd;
  --border-color-blue-400: #60a5fa;
  --border-color-blue-500: #3b82f6;
  --border-color-blue-600: #2563eb;
  --border-color-blue-700: #1d4ed8;
  --border-color-blue-800: #1e40af;
  --border-color-blue-900: #1e3a8a;
  --border-color-blue-950: #172554;

  --border-color-indigo-50: #eef2ff;
  --border-color-indigo-100: #e0e7ff;
  --border-color-indigo-200: #c7d2fe;
  --border-color-indigo-300: #a5b4fc;
  --border-color-indigo-400: #818cf8;
  --border-color-indigo-500: #6366f1;
  --border-color-indigo-600: #4f46e5;
  --border-color-indigo-700: #4338ca;
  --border-color-indigo-800: #3730a3;
  --border-color-indigo-900: #312e81;
  --border-color-indigo-950: #1e1b4b;

  --border-color-violet-50: #f5f3ff;
  --border-color-violet-100: #ede9fe;
  --border-color-violet-200: #ddd6fe;
  --border-color-violet-300: #c4b5fd;
  --border-color-violet-400: #a78bfa;
  --border-color-violet-500: #8b5cf6;
  --border-color-violet-600: #7c3aed;
  --border-color-violet-700: #6d28d9;
  --border-color-violet-800: #5b21b6;
  --border-color-violet-900: #4c1d95;
  --border-color-violet-950: #2e1065;

  --border-color-purple-50: #faf5ff;
  --border-color-purple-100: #f3e8ff;
  --border-color-purple-200: #e9d5ff;
  --border-color-purple-300: #d8b4fe;
  --border-color-purple-400: #c084fc;
  --border-color-purple-500: #a855f7;
  --border-color-purple-600: #9333ea;
  --border-color-purple-700: #7e22ce;
  --border-color-purple-800: #6b21a8;
  --border-color-purple-900: #581c87;
  --border-color-purple-950: #3b0764;

  --border-color-fuchsia-50: #fdf4ff;
  --border-color-fuchsia-100: #fae8ff;
  --border-color-fuchsia-200: #f5d0fe;
  --border-color-fuchsia-300: #f0abfc;
  --border-color-fuchsia-400: #e879f9;
  --border-color-fuchsia-500: #d946ef;
  --border-color-fuchsia-600: #c026d3;
  --border-color-fuchsia-700: #a21caf;
  --border-color-fuchsia-800: #86198f;
  --border-color-fuchsia-900: #701a75;
  --border-color-fuchsia-950: #4a044e;

  --border-color-pink-50: #fdf2f8;
  --border-color-pink-100: #fce7f3;
  --border-color-pink-200: #fbcfe8;
  --border-color-pink-300: #f9a8d4;
  --border-color-pink-400: #f472b6;
  --border-color-pink-500: #ec4899;
  --border-color-pink-600: #db2777;
  --border-color-pink-700: #be185d;
  --border-color-pink-800: #9d174d;
  --border-color-pink-900: #831843;
  --border-color-pink-950: #500724;

  --border-color-rose-50: #fff1f2;
  --border-color-rose-100: #ffe4e6;
  --border-color-rose-200: #fecdd3;
  --border-color-rose-300: #fda4af;
  --border-color-rose-400: #fb7185;
  --border-color-rose-500: #f43f5e;
  --border-color-rose-600: #e11d48;
  --border-color-rose-700: #be123c;
  --border-color-rose-800: #9f1239;
  --border-color-rose-900: #881337;
  --border-color-rose-950: #4c0519;

  --border-color-american-silver: #cbcdd1;
  --border-color-royal-blue: #3871e0;
  --border-color-jordy-blue: #8ab7f8;
  --border-color-medium-persian-blue: #0e639c;
  --border-color-bright-navy-blue: #1a73e8;
  --border-color-hex-gray: #e0e0e0;
  --border-color-bright-gray: #e8eaed;
  --border-color-davys-grey: #5d5d5d99;
  --border-color-quartz: #494c50;
  --border-color-gainsboro: #dadce0;
  --border-color-chinese-silver: #cdcdcd;
  --border-color-baby-blue-eyes: #a8c7fa;
  --border-color-leaf-green-dark: #87dfb2;
  --border-color-sapphire: #0b57d0;
  --border-color-platinum: #e5e5e5;
  --border-color-anti-flash-white: #f1f3f4;
  --border-color-dark-gray-x11: #a9a9a9;
  --border-color-dark-grey: #aaaaaa;
  --border-color-privacy-blue: #4285fa;
  --border-color-privacy-green: #3bd897;
  --border-color-privacy-purple: #dc9af8;
<<<<<<< HEAD
  --border-color-pale-cornflower-blue: #b4c8ee;
=======
	--border-color-steel-blue: #3A83AB;
>>>>>>> f9ad6eb5

  --color-*: initial;
  --color-inherit: inherit;
  --color-current: currentColor;
  --color-transparent: transparent;
  --color-black: #000;
  --color-white: #fff;

  --color-slate-50: #f8fafc;
  --color-slate-100: #f1f5f9;
  --color-slate-200: #e2e8f0;
  --color-slate-300: #cbd5e1;
  --color-slate-400: #94a3b8;
  --color-slate-500: #64748b;
  --color-slate-600: #475569;
  --color-slate-700: #334155;
  --color-slate-800: #1e293b;
  --color-slate-900: #0f172a;
  --color-slate-950: #020617;

  --color-gray: #6e6e6e;
  --color-gray-50: #f9fafb;
  --color-gray-100: #f3f4f6;
  --color-gray-200: #e5e7eb;
  --color-gray-300: #d1d5db;
  --color-gray-400: #9ca3af;
  --color-gray-500: #6b7280;
  --color-gray-600: #4b5563;
  --color-gray-700: #374151;
  --color-gray-800: #1f2937;
  --color-gray-900: #111827;
  --color-gray-950: #030712;

  --color-zinc-50: #fafafa;
  --color-zinc-100: #f4f4f5;
  --color-zinc-200: #e4e4e7;
  --color-zinc-300: #d4d4d8;
  --color-zinc-400: #a1a1aa;
  --color-zinc-500: #71717a;
  --color-zinc-600: #52525b;
  --color-zinc-700: #3f3f46;
  --color-zinc-800: #27272a;
  --color-zinc-900: #18181b;
  --color-zinc-950: #09090b;

  --color-neutral-50: #fafafa;
  --color-neutral-100: #f5f5f5;
  --color-neutral-200: #e5e5e5;
  --color-neutral-300: #d4d4d4;
  --color-neutral-400: #a3a3a3;
  --color-neutral-500: #737373;
  --color-neutral-600: #525252;
  --color-neutral-700: #404040;
  --color-neutral-800: #262626;
  --color-neutral-900: #171717;
  --color-neutral-950: #0a0a0a;

  --color-stone-50: #fafaf9;
  --color-stone-100: #f5f5f4;
  --color-stone-200: #e7e5e4;
  --color-stone-300: #d6d3d1;
  --color-stone-400: #a8a29e;
  --color-stone-500: #78716c;
  --color-stone-600: #57534e;
  --color-stone-700: #44403c;
  --color-stone-800: #292524;
  --color-stone-900: #1c1917;
  --color-stone-950: #0c0a09;

  --color-red-50: #fef2f2;
  --color-red-100: #fee2e2;
  --color-red-200: #fecaca;
  --color-red-300: #fca5a5;
  --color-red-400: #f87171;
  --color-red-500: #ef4444;
  --color-red-600: #dc2626;
  --color-red-700: #b91c1c;
  --color-red-800: #991b1b;
  --color-red-900: #7f1d1d;
  --color-red-950: #450a0a;

  --color-orange-50: #fff7ed;
  --color-orange-100: #ffedd5;
  --color-orange-200: #fed7aa;
  --color-orange-300: #fdba74;
  --color-orange-400: #fb923c;
  --color-orange-500: #f97316;
  --color-orange-600: #ea580c;
  --color-orange-700: #c2410c;
  --color-orange-800: #9a3412;
  --color-orange-900: #7c2d12;
  --color-orange-950: #431407;

  --color-amber-50: #fffbeb;
  --color-amber-100: #fef3c7;
  --color-amber-200: #fde68a;
  --color-amber-300: #fcd34d;
  --color-amber-400: #fbbf24;
  --color-amber-500: #f59e0b;
  --color-amber-600: #d97706;
  --color-amber-700: #b45309;
  --color-amber-800: #92400e;
  --color-amber-900: #78350f;
  --color-amber-950: #451a03;

  --color-yellow-50: #fefce8;
  --color-yellow-100: #fef9c3;
  --color-yellow-200: #fef08a;
  --color-yellow-300: #fde047;
  --color-yellow-400: #facc15;
  --color-yellow-500: #eab308;
  --color-yellow-600: #ca8a04;
  --color-yellow-700: #a16207;
  --color-yellow-800: #854d0e;
  --color-yellow-900: #713f12;
  --color-yellow-950: #422006;

  --color-lime-50: #f7fee7;
  --color-lime-100: #ecfccb;
  --color-lime-200: #d9f99d;
  --color-lime-300: #bef264;
  --color-lime-400: #a3e635;
  --color-lime-500: #84cc16;
  --color-lime-600: #65a30d;
  --color-lime-700: #4d7c0f;
  --color-lime-800: #3f6212;
  --color-lime-900: #365314;
  --color-lime-950: #1a2e05;

  --color-green-50: #f0fdf4;
  --color-green-100: #dcfce7;
  --color-green-200: #bbf7d0;
  --color-green-300: #86efac;
  --color-green-400: #4ade80;
  --color-green-500: #22c55e;
  --color-green-600: #16a34a;
  --color-green-700: #15803d;
  --color-green-800: #166534;
  --color-green-900: #14532d;
  --color-green-950: #052e16;

  --color-emerald-50: #ecfdf5;
  --color-emerald-100: #d1fae5;
  --color-emerald-200: #a7f3d0;
  --color-emerald-300: #6ee7b7;
  --color-emerald-400: #34d399;
  --color-emerald-500: #10b981;
  --color-emerald-600: #059669;
  --color-emerald-700: #047857;
  --color-emerald-800: #065f46;
  --color-emerald-900: #064e3b;
  --color-emerald-950: #022c22;

  --color-teal-50: #f0fdfa;
  --color-teal-100: #ccfbf1;
  --color-teal-200: #99f6e4;
  --color-teal-300: #5eead4;
  --color-teal-400: #2dd4bf;
  --color-teal-500: #14b8a6;
  --color-teal-600: #0d9488;
  --color-teal-700: #0f766e;
  --color-teal-800: #115e59;
  --color-teal-900: #134e4a;
  --color-teal-950: #042f2e;

  --color-cyan-50: #ecfeff;
  --color-cyan-100: #cffafe;
  --color-cyan-200: #a5f3fc;
  --color-cyan-300: #67e8f9;
  --color-cyan-400: #22d3ee;
  --color-cyan-500: #06b6d4;
  --color-cyan-600: #0891b2;
  --color-cyan-700: #0e7490;
  --color-cyan-800: #155e75;
  --color-cyan-900: #164e63;
  --color-cyan-950: #083344;

  --color-sky-50: #f0f9ff;
  --color-sky-100: #e0f2fe;
  --color-sky-200: #bae6fd;
  --color-sky-300: #7dd3fc;
  --color-sky-400: #38bdf8;
  --color-sky-500: #0ea5e9;
  --color-sky-600: #0284c7;
  --color-sky-700: #0369a1;
  --color-sky-800: #075985;
  --color-sky-900: #0c4a6e;
  --color-sky-950: #082f49;

  --color-blue-50: #eff6ff;
  --color-blue-100: #dbeafe;
  --color-blue-200: #bfdbfe;
  --color-blue-300: #93c5fd;
  --color-blue-400: #60a5fa;
  --color-blue-500: #3b82f6;
  --color-blue-600: #2563eb;
  --color-blue-700: #1d4ed8;
  --color-blue-800: #1e40af;
  --color-blue-900: #1e3a8a;
  --color-blue-950: #172554;

  --color-indigo-50: #eef2ff;
  --color-indigo-100: #e0e7ff;
  --color-indigo-200: #c7d2fe;
  --color-indigo-300: #a5b4fc;
  --color-indigo-400: #818cf8;
  --color-indigo-500: #6366f1;
  --color-indigo-600: #4f46e5;
  --color-indigo-700: #4338ca;
  --color-indigo-800: #3730a3;
  --color-indigo-900: #312e81;
  --color-indigo-950: #1e1b4b;

  --color-violet-50: #f5f3ff;
  --color-violet-100: #ede9fe;
  --color-violet-200: #ddd6fe;
  --color-violet-300: #c4b5fd;
  --color-violet-400: #a78bfa;
  --color-violet-500: #8b5cf6;
  --color-violet-600: #7c3aed;
  --color-violet-700: #6d28d9;
  --color-violet-800: #5b21b6;
  --color-violet-900: #4c1d95;
  --color-violet-950: #2e1065;

  --color-purple-50: #faf5ff;
  --color-purple-100: #f3e8ff;
  --color-purple-200: #e9d5ff;
  --color-purple-300: #d8b4fe;
  --color-purple-400: #c084fc;
  --color-purple-500: #a855f7;
  --color-purple-600: #9333ea;
  --color-purple-700: #7e22ce;
  --color-purple-800: #6b21a8;
  --color-purple-900: #581c87;
  --color-purple-950: #3b0764;

  --color-fuchsia-50: #fdf4ff;
  --color-fuchsia-100: #fae8ff;
  --color-fuchsia-200: #f5d0fe;
  --color-fuchsia-300: #f0abfc;
  --color-fuchsia-400: #e879f9;
  --color-fuchsia-500: #d946ef;
  --color-fuchsia-600: #c026d3;
  --color-fuchsia-700: #a21caf;
  --color-fuchsia-800: #86198f;
  --color-fuchsia-900: #701a75;
  --color-fuchsia-950: #4a044e;

  --color-pink-50: #fdf2f8;
  --color-pink-100: #fce7f3;
  --color-pink-200: #fbcfe8;
  --color-pink-300: #f9a8d4;
  --color-pink-400: #f472b6;
  --color-pink-500: #ec4899;
  --color-pink-600: #db2777;
  --color-pink-700: #be185d;
  --color-pink-800: #9d174d;
  --color-pink-900: #831843;
  --color-pink-950: #500724;

  --color-rose-50: #fff1f2;
  --color-rose-100: #ffe4e6;
  --color-rose-200: #fecdd3;
  --color-rose-300: #fda4af;
  --color-rose-400: #fb7185;
  --color-rose-500: #f43f5e;
  --color-rose-600: #e11d48;
  --color-rose-700: #be123c;
  --color-rose-800: #9f1239;
  --color-rose-900: #881337;
  --color-rose-950: #4c0519;

  --color-royal-blue: #3871e0;
  --color-hex-gray: #e0e0e0;
  --color-bright-gray: #e8eaed;
  --color-quartz: #494c50;
  --color-manatee: #9aa0a6;
  --color-medium-persian-blue: #0e639c;
  --color-chinese-silver: #cdcdcd;
  --color-charleston-green: #292a2d;
  --color-outer-space: #303942;
  --color-granite-gray: #5f6369;
  --color-blood-red: #de3730;
  --color-bright-red: #ff5449;
  --color-dark-charcoal: #323232;
  --color-bright-navy-blue: #1a73e8;
  --color-american-silver: #cbcdd1;
  --color-quartz: #494c50;
  --color-hex-gray: #e0e0e0;

  --stroke-*: initial;
  --stroke-bright-gray: #e8eaed;
  --stroke-onyx: #323941;

  --shadow-3xl: 0px 38px 90px 0px rgba(0, 0, 0, 0.25),
    0px 0px 2px 0px rgba(0, 0, 0, 0.05), 0px 0px 1px 0px rgba(0, 0, 0, 0.6);
  --shadow-xxs: 0 -2px 2px 0 rgba(0, 0, 0, 0.1);

  --animate-horizontal-spinner: horizontal-spinner-keyframes 2s linear infinite;

  --breakpoint-sm: 640px;
  --breakpoint-md: 768px;
  --breakpoint-lg: 1024px;
  --breakpoint-xl: 1280px;
  --breakpoint-2xl: 1536px;
  --breakpoint-xxs: 360px;
  --breakpoint-xs: 480px;

  @keyframes horizontal-spinner-keyframes {
    0% {
      left: 0%;
      transform: translateX(-100%);
    }
    100% {
      left: 100%;
      transform: translateX(0%);
    }
  }
}

/*
  The default border color has changed to `currentcolor` in Tailwind CSS v4,
  so we've added these compatibility styles to make sure everything still
  looks the same as it did with Tailwind CSS v3.

  If we ever want to remove these styles, we need to add an explicit border
  color utility to any element that depends on these defaults.
*/
@layer base {
  *,
  ::after,
  ::before,
  ::backdrop,
  ::file-selector-button {
    border-color: var(--color-gray-200, currentcolor);
  }
}

button {
  cursor: pointer;
}<|MERGE_RESOLUTION|>--- conflicted
+++ resolved
@@ -1027,11 +1027,8 @@
   --border-color-privacy-blue: #4285fa;
   --border-color-privacy-green: #3bd897;
   --border-color-privacy-purple: #dc9af8;
-<<<<<<< HEAD
+	--border-color-steel-blue: #3A83AB;
   --border-color-pale-cornflower-blue: #b4c8ee;
-=======
-	--border-color-steel-blue: #3A83AB;
->>>>>>> f9ad6eb5
 
   --color-*: initial;
   --color-inherit: inherit;
