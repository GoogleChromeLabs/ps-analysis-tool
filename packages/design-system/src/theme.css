--- conflicted
+++ resolved
@@ -1032,10 +1032,7 @@
   --border-color-privacy-green: #3bd897;
   --border-color-privacy-purple: #dc9af8;
   --border-color-gray-silver: #B6B6B6;
-<<<<<<< HEAD
-=======
 	--border-color-steel-blue: #3A83AB;
->>>>>>> 7a5380de
 
   --color-*: initial;
   --color-inherit: inherit;
