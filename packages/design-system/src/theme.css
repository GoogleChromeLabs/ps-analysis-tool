@import 'tailwindcss';
@config '../../../tailwind.config.cjs';
@custom-variant dark (&:is(.dark *));

@theme {
  --radius-*: initial;
  --radius-none: 0px;
  --radius-sm: 0.125rem;
  --radius: 0.25rem;
  --radius-md: 0.375rem;
  --radius-lg: 0.5rem;
  --radius-xl: 0.75rem;
  --radius-2xl: 1rem;
  --radius-3xl: 1.5rem;
  --radius-full: 9999px;
  --radius-xs: 3px;

  --font-*: initial;
  --font-sans: ui-sans-serif, system-ui, sans-serif, 'Apple Color Emoji',
    'Segoe UI Emoji', 'Segoe UI Symbol', 'Noto Color Emoji';
  --font-serif: ui-serif, Georgia, Cambria, 'Times New Roman', Times, serif;
  --font-mono: ui-monospace, SFMono-Regular, Menlo, Monaco, Consolas,
    'Liberation Mono', 'Courier New', monospace;

  --text-*: initial;
  --text-xs: 0.75rem;
  --text-xs--line-height: 1rem;
  --text-sm: 0.875rem;
  --text-sm--line-height: 1.25rem;
  --text-base: 1rem;
  --text-base--line-height: 1.5rem;
  --text-lg: 1.125rem;
  --text-lg--line-height: 1.75rem;
  --text-xl: 1.25rem;
  --text-xl--line-height: 1.75rem;
  --text-2xl: 1.5rem;
  --text-2xl--line-height: 2rem;
  --text-3xl: 1.875rem;
  --text-3xl--line-height: 2.25rem;
  --text-4xl: 2.25rem;
  --text-4xl--line-height: 2.5rem;
  --text-5xl: 3rem;
  --text-5xl--line-height: 1;
  --text-6xl: 3.75rem;
  --text-6xl--line-height: 1;
  --text-7xl: 4.5rem;
  --text-7xl--line-height: 1;
  --text-8xl: 6rem;
  --text-8xl--line-height: 1;
  --text-9xl: 8rem;
  --text-9xl--line-height: 1;
  --text-xxxs: 0.625rem;
  --text-xxl: 1.375rem;
  --text-xsm: 0.9375rem;
  --text-xxs: 0.8125rem;

  --font-weight-*: initial;
  --font-weight-thin: 100;
  --font-weight-extralight: 200;
  --font-weight-light: 300;
  --font-weight-normal: 400;
  --font-weight-medium: 500;
  --font-weight-semibold: 600;
  --font-weight-bold: 700;
  --font-weight-extrabold: 800;
  --font-weight-black: 900;
  --font-weight-semi-thick: 510;

  --text-color-*: initial;
  --text-color-inherit: inherit;
  --text-color-current: currentColor;
  --text-color-transparent: transparent;
  --text-color-black: #000;
  --text-color-white: #fff;

  --text-color-slate-50: #f8fafc;
  --text-color-slate-100: #f1f5f9;
  --text-color-slate-200: #e2e8f0;
  --text-color-slate-300: #cbd5e1;
  --text-color-slate-400: #94a3b8;
  --text-color-slate-500: #64748b;
  --text-color-slate-600: #475569;
  --text-color-slate-700: #334155;
  --text-color-slate-800: #1e293b;
  --text-color-slate-900: #0f172a;
  --text-color-slate-950: #020617;

  --text-color-gray: #6e6e6e;

  --text-color-zinc-50: #fafafa;
  --text-color-zinc-100: #f4f4f5;
  --text-color-zinc-200: #e4e4e7;
  --text-color-zinc-300: #d4d4d8;
  --text-color-zinc-400: #a1a1aa;
  --text-color-zinc-500: #71717a;
  --text-color-zinc-600: #52525b;
  --text-color-zinc-700: #3f3f46;
  --text-color-zinc-800: #27272a;
  --text-color-zinc-900: #18181b;
  --text-color-zinc-950: #09090b;

  --text-color-neutral-50: #fafafa;
  --text-color-neutral-100: #f5f5f5;
  --text-color-neutral-200: #e5e5e5;
  --text-color-neutral-300: #d4d4d4;
  --text-color-neutral-400: #a3a3a3;
  --text-color-neutral-500: #737373;
  --text-color-neutral-600: #525252;
  --text-color-neutral-700: #404040;
  --text-color-neutral-800: #262626;
  --text-color-neutral-900: #171717;
  --text-color-neutral-950: #0a0a0a;

  --text-color-stone-50: #fafaf9;
  --text-color-stone-100: #f5f5f4;
  --text-color-stone-200: #e7e5e4;
  --text-color-stone-300: #d6d3d1;
  --text-color-stone-400: #a8a29e;
  --text-color-stone-500: #78716c;
  --text-color-stone-600: #57534e;
  --text-color-stone-700: #44403c;
  --text-color-stone-800: #292524;
  --text-color-stone-900: #1c1917;
  --text-color-stone-950: #0c0a09;

  --text-color-red-50: #fef2f2;
  --text-color-red-100: #fee2e2;
  --text-color-red-200: #fecaca;
  --text-color-red-300: #fca5a5;
  --text-color-red-400: #f87171;
  --text-color-red-500: #ef4444;
  --text-color-red-600: #dc2626;
  --text-color-red-700: #b91c1c;
  --text-color-red-800: #991b1b;
  --text-color-red-900: #7f1d1d;
  --text-color-red-950: #450a0a;

  --text-color-orange-50: #fff7ed;
  --text-color-orange-100: #ffedd5;
  --text-color-orange-200: #fed7aa;
  --text-color-orange-300: #fdba74;
  --text-color-orange-400: #fb923c;
  --text-color-orange-500: #f97316;
  --text-color-orange-600: #ea580c;
  --text-color-orange-700: #c2410c;
  --text-color-orange-800: #9a3412;
  --text-color-orange-900: #7c2d12;
  --text-color-orange-950: #431407;

  --text-color-amber-50: #fffbeb;
  --text-color-amber-100: #fef3c7;
  --text-color-amber-200: #fde68a;
  --text-color-amber-300: #fcd34d;
  --text-color-amber-400: #fbbf24;
  --text-color-amber-500: #f59e0b;
  --text-color-amber-600: #d97706;
  --text-color-amber-700: #b45309;
  --text-color-amber-800: #92400e;
  --text-color-amber-900: #78350f;
  --text-color-amber-950: #451a03;

  --text-color-yellow-50: #fefce8;
  --text-color-yellow-100: #fef9c3;
  --text-color-yellow-200: #fef08a;
  --text-color-yellow-300: #fde047;
  --text-color-yellow-400: #facc15;
  --text-color-yellow-500: #eab308;
  --text-color-yellow-600: #ca8a04;
  --text-color-yellow-700: #a16207;
  --text-color-yellow-800: #854d0e;
  --text-color-yellow-900: #713f12;
  --text-color-yellow-950: #422006;

  --text-color-lime-50: #f7fee7;
  --text-color-lime-100: #ecfccb;
  --text-color-lime-200: #d9f99d;
  --text-color-lime-300: #bef264;
  --text-color-lime-400: #a3e635;
  --text-color-lime-500: #84cc16;
  --text-color-lime-600: #65a30d;
  --text-color-lime-700: #4d7c0f;
  --text-color-lime-800: #3f6212;
  --text-color-lime-900: #365314;
  --text-color-lime-950: #1a2e05;

  --text-color-green-50: #f0fdf4;
  --text-color-green-100: #dcfce7;
  --text-color-green-200: #bbf7d0;
  --text-color-green-300: #86efac;
  --text-color-green-400: #4ade80;
  --text-color-green-500: #22c55e;
  --text-color-green-600: #16a34a;
  --text-color-green-700: #15803d;
  --text-color-green-800: #166534;
  --text-color-green-900: #14532d;
  --text-color-green-950: #052e16;

  --text-color-emerald: #5cc971;

  --text-color-teal-50: #f0fdfa;
  --text-color-teal-100: #ccfbf1;
  --text-color-teal-200: #99f6e4;
  --text-color-teal-300: #5eead4;
  --text-color-teal-400: #2dd4bf;
  --text-color-teal-500: #14b8a6;
  --text-color-teal-600: #0d9488;
  --text-color-teal-700: #0f766e;
  --text-color-teal-800: #115e59;
  --text-color-teal-900: #134e4a;
  --text-color-teal-950: #042f2e;

  --text-color-cyan-50: #ecfeff;
  --text-color-cyan-100: #cffafe;
  --text-color-cyan-200: #a5f3fc;
  --text-color-cyan-300: #67e8f9;
  --text-color-cyan-400: #22d3ee;
  --text-color-cyan-500: #06b6d4;
  --text-color-cyan-600: #0891b2;
  --text-color-cyan-700: #0e7490;
  --text-color-cyan-800: #155e75;
  --text-color-cyan-900: #164e63;
  --text-color-cyan-950: #083344;

  --text-color-sky-50: #f0f9ff;
  --text-color-sky-100: #e0f2fe;
  --text-color-sky-200: #bae6fd;
  --text-color-sky-300: #7dd3fc;
  --text-color-sky-400: #38bdf8;
  --text-color-sky-500: #0ea5e9;
  --text-color-sky-600: #0284c7;
  --text-color-sky-700: #0369a1;
  --text-color-sky-800: #075985;
  --text-color-sky-900: #0c4a6e;
  --text-color-sky-950: #082f49;

  --text-color-blue-50: #eff6ff;
  --text-color-blue-100: #dbeafe;
  --text-color-blue-200: #bfdbfe;
  --text-color-blue-300: #93c5fd;
  --text-color-blue-400: #60a5fa;
  --text-color-blue-500: #3b82f6;
  --text-color-blue-600: #2563eb;
  --text-color-blue-700: #1d4ed8;
  --text-color-blue-800: #1e40af;
  --text-color-blue-900: #1e3a8a;
  --text-color-blue-950: #172554;

  --text-color-indigo-50: #eef2ff;
  --text-color-indigo-100: #e0e7ff;
  --text-color-indigo-200: #c7d2fe;
  --text-color-indigo-300: #a5b4fc;
  --text-color-indigo-400: #818cf8;
  --text-color-indigo-500: #6366f1;
  --text-color-indigo-600: #4f46e5;
  --text-color-indigo-700: #4338ca;
  --text-color-indigo-800: #3730a3;
  --text-color-indigo-900: #312e81;
  --text-color-indigo-950: #1e1b4b;

  --text-color-violet-50: #f5f3ff;
  --text-color-violet-100: #ede9fe;
  --text-color-violet-200: #ddd6fe;
  --text-color-violet-300: #c4b5fd;
  --text-color-violet-400: #a78bfa;
  --text-color-violet-500: #8b5cf6;
  --text-color-violet-600: #7c3aed;
  --text-color-violet-700: #6d28d9;
  --text-color-violet-800: #5b21b6;
  --text-color-violet-900: #4c1d95;
  --text-color-violet-950: #2e1065;

  --text-color-purple-50: #faf5ff;
  --text-color-purple-100: #f3e8ff;
  --text-color-purple-200: #e9d5ff;
  --text-color-purple-300: #d8b4fe;
  --text-color-purple-400: #c084fc;
  --text-color-purple-500: #a855f7;
  --text-color-purple-600: #9333ea;
  --text-color-purple-700: #7e22ce;
  --text-color-purple-800: #6b21a8;
  --text-color-purple-900: #581c87;
  --text-color-purple-950: #3b0764;

  --text-color-fuchsia-50: #fdf4ff;
  --text-color-fuchsia-100: #fae8ff;
  --text-color-fuchsia-200: #f5d0fe;
  --text-color-fuchsia-300: #f0abfc;
  --text-color-fuchsia-400: #e879f9;
  --text-color-fuchsia-500: #d946ef;
  --text-color-fuchsia-600: #c026d3;
  --text-color-fuchsia-700: #a21caf;
  --text-color-fuchsia-800: #86198f;
  --text-color-fuchsia-900: #701a75;
  --text-color-fuchsia-950: #4a044e;

  --text-color-pink-50: #fdf2f8;
  --text-color-pink-100: #fce7f3;
  --text-color-pink-200: #fbcfe8;
  --text-color-pink-300: #f9a8d4;
  --text-color-pink-400: #f472b6;
  --text-color-pink-500: #ec4899;
  --text-color-pink-600: #db2777;
  --text-color-pink-700: #be185d;
  --text-color-pink-800: #9d174d;
  --text-color-pink-900: #831843;
  --text-color-pink-950: #500724;

  --text-color-rose-50: #fff1f2;
  --text-color-rose-100: #ffe4e6;
  --text-color-rose-200: #fecdd3;
  --text-color-rose-300: #fda4af;
  --text-color-rose-400: #fb7185;
  --text-color-rose-500: #f43f5e;
  --text-color-rose-600: #e11d48;
  --text-color-rose-700: #be123c;
  --text-color-rose-800: #9f1239;
  --text-color-rose-900: #881337;
  --text-color-rose-950: #4c0519;

  --text-color-sapphire: #0b57d0;
  --text-color-baby-blue-eyes: #a8c7fa;
  --text-color-text-medium-gray: #bdbdbd;
  --text-color-chestnut-gold: #a98307;
  --text-color-battle-dress: #7d8471;
  --text-color-brownstone: #79553d;
  --text-color-upsed-tomato: #af2b1e;
  --text-color-honey-wax: #ffa420;
  --text-color-sparks-in-the-dark: #ff7514;
  --text-color-verve-violet: #924e7d;
  --text-color-red-radish: #e63244;
  --text-color-ancient-maze: #999950;
  --text-color-fandango-pink: #de4c8a;
  --text-color-grilled-cheese: #ffc75f;
  --text-color-burnished-russet: #763c28;
  --text-color-spring-roll: #c6a664;
  --text-color-really-rain: #e7ebda;
  --text-color-pixelated-grass: #008f39;
  --text-color-pixelated-dark-green: #1c542d;
  --text-color-jay-bird: #4e8397;
  --text-color-john-lemon: #edff21;
  --text-color-rainy-grey: #a5a5a5;
  --text-color-discovery-bay: #256d7b;
  --text-color-crust: #898176;
  --text-color-azurite-water-green: #497e76;
  --text-color-kingfisher-turquoise: #7fb5b5;
  --text-color-egyptian-gold: #efa94a;
  --text-color-magentarama: #cf3476;
  --text-color-victorian-violet: #af7aa3;
  --text-color-good-life: #c5a06a;
  --text-color-greenland-green: #25acad;
  --text-color-strawberry-spinach-red: #f54021;
  --text-color-hotrod-brown: #d5cabd;
  --text-color-primary: #000;
  --text-color-secondary: #5f5f5f;
  --text-color-tertiary: #808080;
  --text-color-first-party: #5fa569;
  --text-color-third-party: #fa752e;
  --text-color-max-yellow-red: #f3ae4e;
  --text-color-blue-berry: #4c79f4;
  --text-color-burnt-sienna: #ec7159;
  --text-color-dirty-red: #ee442f;
  --text-color-chart-label: #111b21;
  --text-color-granite-gray: #5f6369;
  --text-color-outer-space-crayola: #303942;
  --text-color-dark-gray: #757575;
  --text-color-darkest-gray: #616161;
  --text-color-outer-space: #303942;
  --text-color-raisin-black: #212121;
  --text-color-royal-blue: #3871e0;
  --text-color-bright-navy-blue: #1a73e8;
  --text-color-bright-navy-blue-25: #1a73e840;
  --text-color-jordy-blue: #8ab7f8;
  --text-color-manatee: #9aa0a6;
  --text-color-bright-gray: #e8eaed;
  --text-color-chinese-silver: #cdcdcd;
  --text-color-medium-persian-blue: #0e639c;
  --text-color-mischka: #afb0b1;
  --text-color-cool-grey: #323941;
  --text-color-asteriod-black: #2b2c2f;
  --text-color-comet-black: #202124;
  --text-color-comet-grey: #474747;
  --text-color-jet-black: #202142;
  --text-color-warning-red: #c33300;
  --text-color-warning-orange: #fe8d59;
  --text-color-charcoal: #465362;
  --text-color-napels-yellow: #f9dc5c;
  --text-color-red-corolla: #ed254e;
  --text-color-moonstone: #08a4bd;
  --text-color-noon-blue: #446df6;
  --text-color-chocolate-cosmos: #4c212a;
  --text-color-cocoa-brown: #d96c06;
  --text-color-persian-indigo: #3a1772;
  --text-color-hollywood-cerise: #d741a7;
  --text-color-baby-pink-gradient: #ff6f91;
  --text-color-spot-palette-mud-pink: #b39cd0;
  --text-color-jamboo: #e59500;
  --text-color-rose-bourbon: #eb4b98;
  --text-color-orange-buff: #e0a890;
  --text-color-spring-green: #0fff95;
  --text-color-maroon-claret: #840032;

  --background-color-*: initial;
  --background-color-inherit: inherit;
  --background-color-current: currentColor;
  --background-color-transparent: transparent;
  --background-color-black: #000;
  --background-color-white: #fff;

  --background-color-slate-50: #f8fafc;
  --background-color-slate-100: #f1f5f9;
  --background-color-slate-200: #e2e8f0;
  --background-color-slate-300: #cbd5e1;
  --background-color-slate-400: #94a3b8;
  --background-color-slate-500: #64748b;
  --background-color-slate-600: #475569;
  --background-color-slate-700: #334155;
  --background-color-slate-800: #1e293b;
  --background-color-slate-900: #0f172a;
  --background-color-slate-950: #020617;

  --background-color-gray-50: #f9fafb;
  --background-color-gray-100: #f3f4f6;
  --background-color-gray-200: #e5e7eb;
  --background-color-gray-300: #d1d5db;
  --background-color-gray-400: #9ca3af;
  --background-color-gray-500: #6b7280;
  --background-color-gray-600: #4b5563;
  --background-color-gray-700: #374151;
  --background-color-gray-800: #1f2937;
  --background-color-gray-900: #111827;
  --background-color-gray-950: #030712;

  --background-color-zinc-50: #fafafa;
  --background-color-zinc-100: #f4f4f5;
  --background-color-zinc-200: #e4e4e7;
  --background-color-zinc-300: #d4d4d8;
  --background-color-zinc-400: #a1a1aa;
  --background-color-zinc-500: #71717a;
  --background-color-zinc-600: #52525b;
  --background-color-zinc-700: #3f3f46;
  --background-color-zinc-800: #27272a;
  --background-color-zinc-900: #18181b;
  --background-color-zinc-950: #09090b;

  --background-color-neutral-50: #fafafa;
  --background-color-neutral-100: #f5f5f5;
  --background-color-neutral-200: #e5e5e5;
  --background-color-neutral-300: #d4d4d4;
  --background-color-neutral-400: #a3a3a3;
  --background-color-neutral-500: #737373;
  --background-color-neutral-600: #525252;
  --background-color-neutral-700: #404040;
  --background-color-neutral-800: #262626;
  --background-color-neutral-900: #171717;
  --background-color-neutral-950: #0a0a0a;

  --background-color-stone-50: #fafaf9;
  --background-color-stone-100: #f5f5f4;
  --background-color-stone-200: #e7e5e4;
  --background-color-stone-300: #d6d3d1;
  --background-color-stone-400: #a8a29e;
  --background-color-stone-500: #78716c;
  --background-color-stone-600: #57534e;
  --background-color-stone-700: #44403c;
  --background-color-stone-800: #292524;
  --background-color-stone-900: #1c1917;
  --background-color-stone-950: #0c0a09;

  --background-color-red-50: #fef2f2;
  --background-color-red-100: #fee2e2;
  --background-color-red-200: #fecaca;
  --background-color-red-300: #fca5a5;
  --background-color-red-400: #f87171;
  --background-color-red-500: #ef4444;
  --background-color-red-600: #dc2626;
  --background-color-red-700: #b91c1c;
  --background-color-red-800: #991b1b;
  --background-color-red-900: #7f1d1d;
  --background-color-red-950: #450a0a;

  --background-color-orange-50: #fff7ed;
  --background-color-orange-100: #ffedd5;
  --background-color-orange-200: #fed7aa;
  --background-color-orange-300: #fdba74;
  --background-color-orange-400: #fb923c;
  --background-color-orange-500: #f97316;
  --background-color-orange-600: #ea580c;
  --background-color-orange-700: #c2410c;
  --background-color-orange-800: #9a3412;
  --background-color-orange-900: #7c2d12;
  --background-color-orange-950: #431407;

  --background-color-amber-50: #fffbeb;
  --background-color-amber-100: #fef3c7;
  --background-color-amber-200: #fde68a;
  --background-color-amber-300: #fcd34d;
  --background-color-amber-400: #fbbf24;
  --background-color-amber-500: #f59e0b;
  --background-color-amber-600: #d97706;
  --background-color-amber-700: #b45309;
  --background-color-amber-800: #92400e;
  --background-color-amber-900: #78350f;
  --background-color-amber-950: #451a03;

  --background-color-yellow-50: #fefce8;
  --background-color-yellow-100: #fef9c3;
  --background-color-yellow-200: #fef08a;
  --background-color-yellow-300: #fde047;
  --background-color-yellow-400: #facc15;
  --background-color-yellow-500: #eab308;
  --background-color-yellow-600: #ca8a04;
  --background-color-yellow-700: #a16207;
  --background-color-yellow-800: #854d0e;
  --background-color-yellow-900: #713f12;
  --background-color-yellow-950: #422006;

  --background-color-lime-50: #f7fee7;
  --background-color-lime-100: #ecfccb;
  --background-color-lime-200: #d9f99d;
  --background-color-lime-300: #bef264;
  --background-color-lime-400: #a3e635;
  --background-color-lime-500: #84cc16;
  --background-color-lime-600: #65a30d;
  --background-color-lime-700: #4d7c0f;
  --background-color-lime-800: #3f6212;
  --background-color-lime-900: #365314;
  --background-color-lime-950: #1a2e05;

  --background-color-green-50: #f0fdf4;
  --background-color-green-100: #dcfce7;
  --background-color-green-200: #bbf7d0;
  --background-color-green-300: #86efac;
  --background-color-green-400: #4ade80;
  --background-color-green-500: #22c55e;
  --background-color-green-600: #16a34a;
  --background-color-green-700: #15803d;
  --background-color-green-800: #166534;
  --background-color-green-900: #14532d;
  --background-color-green-950: #052e16;

  --background-color-emerald-50: #ecfdf5;
  --background-color-emerald-100: #d1fae5;
  --background-color-emerald-200: #a7f3d0;
  --background-color-emerald-300: #6ee7b7;
  --background-color-emerald-400: #34d399;
  --background-color-emerald-500: #10b981;
  --background-color-emerald-600: #059669;
  --background-color-emerald-700: #047857;
  --background-color-emerald-800: #065f46;
  --background-color-emerald-900: #064e3b;
  --background-color-emerald-950: #022c22;

  --background-color-teal-50: #f0fdfa;
  --background-color-teal-100: #ccfbf1;
  --background-color-teal-200: #99f6e4;
  --background-color-teal-300: #5eead4;
  --background-color-teal-400: #2dd4bf;
  --background-color-teal-500: #14b8a6;
  --background-color-teal-600: #0d9488;
  --background-color-teal-700: #0f766e;
  --background-color-teal-800: #115e59;
  --background-color-teal-900: #134e4a;
  --background-color-teal-950: #042f2e;

  --background-color-cyan-50: #ecfeff;
  --background-color-cyan-100: #cffafe;
  --background-color-cyan-200: #a5f3fc;
  --background-color-cyan-300: #67e8f9;
  --background-color-cyan-400: #22d3ee;
  --background-color-cyan-500: #06b6d4;
  --background-color-cyan-600: #0891b2;
  --background-color-cyan-700: #0e7490;
  --background-color-cyan-800: #155e75;
  --background-color-cyan-900: #164e63;
  --background-color-cyan-950: #083344;

  --background-color-sky-50: #f0f9ff;
  --background-color-sky-100: #e0f2fe;
  --background-color-sky-200: #bae6fd;
  --background-color-sky-300: #7dd3fc;
  --background-color-sky-400: #38bdf8;
  --background-color-sky-500: #0ea5e9;
  --background-color-sky-600: #0284c7;
  --background-color-sky-700: #0369a1;
  --background-color-sky-800: #075985;
  --background-color-sky-900: #0c4a6e;
  --background-color-sky-950: #082f49;

  --background-color-blue-50: #eff6ff;
  --background-color-blue-100: #dbeafe;
  --background-color-blue-200: #bfdbfe;
  --background-color-blue-300: #93c5fd;
  --background-color-blue-400: #60a5fa;
  --background-color-blue-500: #3b82f6;
  --background-color-blue-600: #2563eb;
  --background-color-blue-700: #1d4ed8;
  --background-color-blue-800: #1e40af;
  --background-color-blue-900: #1e3a8a;
  --background-color-blue-950: #172554;

  --background-color-indigo-50: #eef2ff;
  --background-color-indigo-100: #e0e7ff;
  --background-color-indigo-200: #c7d2fe;
  --background-color-indigo-300: #a5b4fc;
  --background-color-indigo-400: #818cf8;
  --background-color-indigo-500: #6366f1;
  --background-color-indigo-600: #4f46e5;
  --background-color-indigo-700: #4338ca;
  --background-color-indigo-800: #3730a3;
  --background-color-indigo-900: #312e81;
  --background-color-indigo-950: #1e1b4b;

  --background-color-violet-50: #f5f3ff;
  --background-color-violet-100: #ede9fe;
  --background-color-violet-200: #ddd6fe;
  --background-color-violet-300: #c4b5fd;
  --background-color-violet-400: #a78bfa;
  --background-color-violet-500: #8b5cf6;
  --background-color-violet-600: #7c3aed;
  --background-color-violet-700: #6d28d9;
  --background-color-violet-800: #5b21b6;
  --background-color-violet-900: #4c1d95;
  --background-color-violet-950: #2e1065;

  --background-color-purple-50: #faf5ff;
  --background-color-purple-100: #f3e8ff;
  --background-color-purple-200: #e9d5ff;
  --background-color-purple-300: #d8b4fe;
  --background-color-purple-400: #c084fc;
  --background-color-purple-500: #a855f7;
  --background-color-purple-600: #9333ea;
  --background-color-purple-700: #7e22ce;
  --background-color-purple-800: #6b21a8;
  --background-color-purple-900: #581c87;
  --background-color-purple-950: #3b0764;

  --background-color-fuchsia-50: #fdf4ff;
  --background-color-fuchsia-100: #fae8ff;
  --background-color-fuchsia-200: #f5d0fe;
  --background-color-fuchsia-300: #f0abfc;
  --background-color-fuchsia-400: #e879f9;
  --background-color-fuchsia-500: #d946ef;
  --background-color-fuchsia-600: #c026d3;
  --background-color-fuchsia-700: #a21caf;
  --background-color-fuchsia-800: #86198f;
  --background-color-fuchsia-900: #701a75;
  --background-color-fuchsia-950: #4a044e;

  --background-color-pink-50: #fdf2f8;
  --background-color-pink-100: #fce7f3;
  --background-color-pink-200: #fbcfe8;
  --background-color-pink-300: #f9a8d4;
  --background-color-pink-400: #f472b6;
  --background-color-pink-500: #ec4899;
  --background-color-pink-600: #db2777;
  --background-color-pink-700: #be185d;
  --background-color-pink-800: #9d174d;
  --background-color-pink-900: #831843;
  --background-color-pink-950: #500724;

  --background-color-rose-50: #fff1f2;
  --background-color-rose-100: #ffe4e6;
  --background-color-rose-200: #fecdd3;
  --background-color-rose-300: #fda4af;
  --background-color-rose-400: #fb7185;
  --background-color-rose-500: #f43f5e;
  --background-color-rose-600: #e11d48;
  --background-color-rose-700: #be123c;
  --background-color-rose-800: #9f1239;
  --background-color-rose-900: #881337;
  --background-color-rose-950: #4c0519;

  --background-color-primary: #fff;
  --background-color-tomato-red: #4e3534;
  --background-color-baby-pink: #fcebeb;
  --background-color-google-blue: #8ab4f8;
  --background-color-smurf-blue: #1967d2;
  --background-color-beteleguese: #4285f4;
  --background-color-lotion: #fbfbfb;
  --background-color-toggle-on: #5cc971;
  --background-color-flagged-row-odd-dark: #5e5108;
  --background-color-flagged-row-even-dark: #796700;
  --background-color-flagged-row-odd-light: #f7eaa1;
  --background-color-flagged-row-even-light: #fff09b;
  --background-color-secondary: #e5e7eb;
  --background-color-tertiary: #cbd5e1;
  --background-color-royal-blue: #3871e0;
  --background-color-bright-navy-blue: #1a73e8;
  --background-color-absolute-zero-crayola: #0535c1;
  --background-color-ocean-boat-blue: #1177bb;
  --background-color-anti-flash-white: #f1f3f4;
  --background-color-gainsboro: #dadce0;
  --background-color-american-silver: #cbcdd1;
  --background-color-raisin-black: #212121;
  --background-color-sapphire: #0b57d0;
  --background-color-baby-blue-eyes: #a8c7fa;
  --background-color-tufts-blue: #4d86e1;
  --background-color-pale-cornflower-blue: #aecbfa;
  --background-color-cultured: #f6f6f699;
  --background-color-burnt-sienna-30: #ec71594d;
  --background-color-light-gray: #f1f1f1;
  --background-color-charleston-green: #282828;
  --background-color-quartz: #494c50;
  --background-color-davys-grey: #5d5d5d99;
  --background-color-outer-space-crayola: #303942;
  --background-color-outer-space: #454545;
  --background-color-medium-persian-blue: #0e639c;
  --background-color-hsl-dark: hsl(var(--color-message-box-dark));
  --background-color-hsl-light: hsla(var(--color-message-box-light) / 10%);
  --background-color-dark-blue: #0b57d0;
  --background-color-light-blue: #abc7fa;
  --background-color-dynamic-grey: #fbfbfb;
  --background-color-dirty-red: #990000;
  --background-color-dirty-pink: #ffd6d6;
  --background-color-jungle-green-light: #234f1e;
  --background-color-jungle-green-dark: #1c4218;
  --background-color-leaf-green-light: #99edc3;
  --background-color-leaf-green-dark: #87dfb2;
  --background-color-eerie-black: #1f1f1f0f;
  --background-color-light-yellow: #fefce0;
  --background-color-bright-gray: #e8eaed;
  --background-color-blue-berry: #4582f4;
  --background-color-ultramarine-blue: #3173ee;
  --background-color-selection-green-light: #117347;
  --background-color-selection-green-dark: #74d47e;
  --background-color-selection-yellow-light: #8b8f18;
  --background-color-selection-yellow-dark: #dbdb48;
  --background-color-cultured-grey: #f7f7f7;
  --background-color-mahogany: #cc3300;
  --background-color-blueberry: #4285fa;
  --background-color-celeste: #b1f8f2;
	--background-color-steel-blue: #3A83AB;

  --background-color-lavender-sky: #d3e3fd;
  --background-color-silver-mist: #dcdcdc;

  --background-color-midnight-slate: #44474e;
  --background-color-dark-graphite: #3c3c3c;

  --border-color-*: initial;
  --border-color-inherit: inherit;
  --border-color-current: currentColor;
  --border-color-transparent: transparent;
  --border-color-black: #000;
  --border-color-white: #fff;

  --border-color-slate-50: #f8fafc;
  --border-color-slate-100: #f1f5f9;
  --border-color-slate-200: #e2e8f0;
  --border-color-slate-300: #cbd5e1;
  --border-color-slate-400: #94a3b8;
  --border-color-slate-500: #64748b;
  --border-color-slate-600: #475569;
  --border-color-slate-700: #334155;
  --border-color-slate-800: #1e293b;
  --border-color-slate-900: #0f172a;
  --border-color-slate-950: #020617;

  --border-color-gray-50: #f9fafb;
  --border-color-gray-100: #f3f4f6;
  --border-color-gray-200: #e5e7eb;
  --border-color-gray-300: #d1d5db;
  --border-color-gray-400: #9ca3af;
  --border-color-gray-500: #6b7280;
  --border-color-gray-600: #4b5563;
  --border-color-gray-700: #374151;
  --border-color-gray-800: #1f2937;
  --border-color-gray-900: #111827;
  --border-color-gray-950: #030712;

  --border-color-zinc-50: #fafafa;
  --border-color-zinc-100: #f4f4f5;
  --border-color-zinc-200: #e4e4e7;
  --border-color-zinc-300: #d4d4d8;
  --border-color-zinc-400: #a1a1aa;
  --border-color-zinc-500: #71717a;
  --border-color-zinc-600: #52525b;
  --border-color-zinc-700: #3f3f46;
  --border-color-zinc-800: #27272a;
  --border-color-zinc-900: #18181b;
  --border-color-zinc-950: #09090b;

  --border-color-neutral-50: #fafafa;
  --border-color-neutral-100: #f5f5f5;
  --border-color-neutral-200: #e5e5e5;
  --border-color-neutral-300: #d4d4d4;
  --border-color-neutral-400: #a3a3a3;
  --border-color-neutral-500: #737373;
  --border-color-neutral-600: #525252;
  --border-color-neutral-700: #404040;
  --border-color-neutral-800: #262626;
  --border-color-neutral-900: #171717;
  --border-color-neutral-950: #0a0a0a;

  --border-color-stone-50: #fafaf9;
  --border-color-stone-100: #f5f5f4;
  --border-color-stone-200: #e7e5e4;
  --border-color-stone-300: #d6d3d1;
  --border-color-stone-400: #a8a29e;
  --border-color-stone-500: #78716c;
  --border-color-stone-600: #57534e;
  --border-color-stone-700: #44403c;
  --border-color-stone-800: #292524;
  --border-color-stone-900: #1c1917;
  --border-color-stone-950: #0c0a09;

  --border-color-red-50: #fef2f2;
  --border-color-red-100: #fee2e2;
  --border-color-red-200: #fecaca;
  --border-color-red-300: #fca5a5;
  --border-color-red-400: #f87171;
  --border-color-red-500: #ef4444;
  --border-color-red-600: #dc2626;
  --border-color-red-700: #b91c1c;
  --border-color-red-800: #991b1b;
  --border-color-red-900: #7f1d1d;
  --border-color-red-950: #450a0a;

  --border-color-orange-50: #fff7ed;
  --border-color-orange-100: #ffedd5;
  --border-color-orange-200: #fed7aa;
  --border-color-orange-300: #fdba74;
  --border-color-orange-400: #fb923c;
  --border-color-orange-500: #f97316;
  --border-color-orange-600: #ea580c;
  --border-color-orange-700: #c2410c;
  --border-color-orange-800: #9a3412;
  --border-color-orange-900: #7c2d12;
  --border-color-orange-950: #431407;

  --border-color-amber-50: #fffbeb;
  --border-color-amber-100: #fef3c7;
  --border-color-amber-200: #fde68a;
  --border-color-amber-300: #fcd34d;
  --border-color-amber-400: #fbbf24;
  --border-color-amber-500: #f59e0b;
  --border-color-amber-600: #d97706;
  --border-color-amber-700: #b45309;
  --border-color-amber-800: #92400e;
  --border-color-amber-900: #78350f;
  --border-color-amber-950: #451a03;

  --border-color-yellow-50: #fefce8;
  --border-color-yellow-100: #fef9c3;
  --border-color-yellow-200: #fef08a;
  --border-color-yellow-300: #fde047;
  --border-color-yellow-400: #facc15;
  --border-color-yellow-500: #eab308;
  --border-color-yellow-600: #ca8a04;
  --border-color-yellow-700: #a16207;
  --border-color-yellow-800: #854d0e;
  --border-color-yellow-900: #713f12;
  --border-color-yellow-950: #422006;

  --border-color-lime-50: #f7fee7;
  --border-color-lime-100: #ecfccb;
  --border-color-lime-200: #d9f99d;
  --border-color-lime-300: #bef264;
  --border-color-lime-400: #a3e635;
  --border-color-lime-500: #84cc16;
  --border-color-lime-600: #65a30d;
  --border-color-lime-700: #4d7c0f;
  --border-color-lime-800: #3f6212;
  --border-color-lime-900: #365314;
  --border-color-lime-950: #1a2e05;

  --border-color-green-50: #f0fdf4;
  --border-color-green-100: #dcfce7;
  --border-color-green-200: #bbf7d0;
  --border-color-green-300: #86efac;
  --border-color-green-400: #4ade80;
  --border-color-green-500: #22c55e;
  --border-color-green-600: #16a34a;
  --border-color-green-700: #15803d;
  --border-color-green-800: #166534;
  --border-color-green-900: #14532d;
  --border-color-green-950: #052e16;

  --border-color-emerald-50: #ecfdf5;
  --border-color-emerald-100: #d1fae5;
  --border-color-emerald-200: #a7f3d0;
  --border-color-emerald-300: #6ee7b7;
  --border-color-emerald-400: #34d399;
  --border-color-emerald-500: #10b981;
  --border-color-emerald-600: #059669;
  --border-color-emerald-700: #047857;
  --border-color-emerald-800: #065f46;
  --border-color-emerald-900: #064e3b;
  --border-color-emerald-950: #022c22;

  --border-color-teal-50: #f0fdfa;
  --border-color-teal-100: #ccfbf1;
  --border-color-teal-200: #99f6e4;
  --border-color-teal-300: #5eead4;
  --border-color-teal-400: #2dd4bf;
  --border-color-teal-500: #14b8a6;
  --border-color-teal-600: #0d9488;
  --border-color-teal-700: #0f766e;
  --border-color-teal-800: #115e59;
  --border-color-teal-900: #134e4a;
  --border-color-teal-950: #042f2e;

  --border-color-cyan-50: #ecfeff;
  --border-color-cyan-100: #cffafe;
  --border-color-cyan-200: #a5f3fc;
  --border-color-cyan-300: #67e8f9;
  --border-color-cyan-400: #22d3ee;
  --border-color-cyan-500: #06b6d4;
  --border-color-cyan-600: #0891b2;
  --border-color-cyan-700: #0e7490;
  --border-color-cyan-800: #155e75;
  --border-color-cyan-900: #164e63;
  --border-color-cyan-950: #083344;

  --border-color-sky-50: #f0f9ff;
  --border-color-sky-100: #e0f2fe;
  --border-color-sky-200: #bae6fd;
  --border-color-sky-300: #7dd3fc;
  --border-color-sky-400: #38bdf8;
  --border-color-sky-500: #0ea5e9;
  --border-color-sky-600: #0284c7;
  --border-color-sky-700: #0369a1;
  --border-color-sky-800: #075985;
  --border-color-sky-900: #0c4a6e;
  --border-color-sky-950: #082f49;

  --border-color-blue-50: #eff6ff;
  --border-color-blue-100: #dbeafe;
  --border-color-blue-200: #bfdbfe;
  --border-color-blue-300: #93c5fd;
  --border-color-blue-400: #60a5fa;
  --border-color-blue-500: #3b82f6;
  --border-color-blue-600: #2563eb;
  --border-color-blue-700: #1d4ed8;
  --border-color-blue-800: #1e40af;
  --border-color-blue-900: #1e3a8a;
  --border-color-blue-950: #172554;

  --border-color-indigo-50: #eef2ff;
  --border-color-indigo-100: #e0e7ff;
  --border-color-indigo-200: #c7d2fe;
  --border-color-indigo-300: #a5b4fc;
  --border-color-indigo-400: #818cf8;
  --border-color-indigo-500: #6366f1;
  --border-color-indigo-600: #4f46e5;
  --border-color-indigo-700: #4338ca;
  --border-color-indigo-800: #3730a3;
  --border-color-indigo-900: #312e81;
  --border-color-indigo-950: #1e1b4b;

  --border-color-violet-50: #f5f3ff;
  --border-color-violet-100: #ede9fe;
  --border-color-violet-200: #ddd6fe;
  --border-color-violet-300: #c4b5fd;
  --border-color-violet-400: #a78bfa;
  --border-color-violet-500: #8b5cf6;
  --border-color-violet-600: #7c3aed;
  --border-color-violet-700: #6d28d9;
  --border-color-violet-800: #5b21b6;
  --border-color-violet-900: #4c1d95;
  --border-color-violet-950: #2e1065;

  --border-color-purple-50: #faf5ff;
  --border-color-purple-100: #f3e8ff;
  --border-color-purple-200: #e9d5ff;
  --border-color-purple-300: #d8b4fe;
  --border-color-purple-400: #c084fc;
  --border-color-purple-500: #a855f7;
  --border-color-purple-600: #9333ea;
  --border-color-purple-700: #7e22ce;
  --border-color-purple-800: #6b21a8;
  --border-color-purple-900: #581c87;
  --border-color-purple-950: #3b0764;

  --border-color-fuchsia-50: #fdf4ff;
  --border-color-fuchsia-100: #fae8ff;
  --border-color-fuchsia-200: #f5d0fe;
  --border-color-fuchsia-300: #f0abfc;
  --border-color-fuchsia-400: #e879f9;
  --border-color-fuchsia-500: #d946ef;
  --border-color-fuchsia-600: #c026d3;
  --border-color-fuchsia-700: #a21caf;
  --border-color-fuchsia-800: #86198f;
  --border-color-fuchsia-900: #701a75;
  --border-color-fuchsia-950: #4a044e;

  --border-color-pink-50: #fdf2f8;
  --border-color-pink-100: #fce7f3;
  --border-color-pink-200: #fbcfe8;
  --border-color-pink-300: #f9a8d4;
  --border-color-pink-400: #f472b6;
  --border-color-pink-500: #ec4899;
  --border-color-pink-600: #db2777;
  --border-color-pink-700: #be185d;
  --border-color-pink-800: #9d174d;
  --border-color-pink-900: #831843;
  --border-color-pink-950: #500724;

  --border-color-rose-50: #fff1f2;
  --border-color-rose-100: #ffe4e6;
  --border-color-rose-200: #fecdd3;
  --border-color-rose-300: #fda4af;
  --border-color-rose-400: #fb7185;
  --border-color-rose-500: #f43f5e;
  --border-color-rose-600: #e11d48;
  --border-color-rose-700: #be123c;
  --border-color-rose-800: #9f1239;
  --border-color-rose-900: #881337;
  --border-color-rose-950: #4c0519;

  --border-color-american-silver: #cbcdd1;
  --border-color-royal-blue: #3871e0;
  --border-color-jordy-blue: #8ab7f8;
  --border-color-medium-persian-blue: #0e639c;
  --border-color-bright-navy-blue: #1a73e8;
  --border-color-hex-gray: #e0e0e0;
  --border-color-bright-gray: #e8eaed;
  --border-color-davys-grey: #5d5d5d99;
  --border-color-quartz: #494c50;
  --border-color-gainsboro: #dadce0;
  --border-color-chinese-silver: #cdcdcd;
  --border-color-baby-blue-eyes: #a8c7fa;
  --border-color-leaf-green-dark: #87dfb2;
  --border-color-sapphire: #0b57d0;
  --border-color-platinum: #e5e5e5;
  --border-color-anti-flash-white: #f1f3f4;
  --border-color-dark-gray-x11: #a9a9a9;
  --border-color-dark-grey: #aaaaaa;
  --border-color-privacy-blue: #4285fa;
  --border-color-privacy-green: #3bd897;
  --border-color-privacy-purple: #dc9af8;
<<<<<<< HEAD
  --border-color-gray-silver: #B6B6B6;
=======
	--border-color-steel-blue: #3A83AB;
>>>>>>> f9ad6eb5

  --color-*: initial;
  --color-inherit: inherit;
  --color-current: currentColor;
  --color-transparent: transparent;
  --color-black: #000;
  --color-white: #fff;

  --color-slate-50: #f8fafc;
  --color-slate-100: #f1f5f9;
  --color-slate-200: #e2e8f0;
  --color-slate-300: #cbd5e1;
  --color-slate-400: #94a3b8;
  --color-slate-500: #64748b;
  --color-slate-600: #475569;
  --color-slate-700: #334155;
  --color-slate-800: #1e293b;
  --color-slate-900: #0f172a;
  --color-slate-950: #020617;

  --color-gray: #6e6e6e;
  --color-gray-50: #f9fafb;
  --color-gray-100: #f3f4f6;
  --color-gray-200: #e5e7eb;
  --color-gray-300: #d1d5db;
  --color-gray-400: #9ca3af;
  --color-gray-500: #6b7280;
  --color-gray-600: #4b5563;
  --color-gray-700: #374151;
  --color-gray-800: #1f2937;
  --color-gray-900: #111827;
  --color-gray-950: #030712;

  --color-zinc-50: #fafafa;
  --color-zinc-100: #f4f4f5;
  --color-zinc-200: #e4e4e7;
  --color-zinc-300: #d4d4d8;
  --color-zinc-400: #a1a1aa;
  --color-zinc-500: #71717a;
  --color-zinc-600: #52525b;
  --color-zinc-700: #3f3f46;
  --color-zinc-800: #27272a;
  --color-zinc-900: #18181b;
  --color-zinc-950: #09090b;

  --color-neutral-50: #fafafa;
  --color-neutral-100: #f5f5f5;
  --color-neutral-200: #e5e5e5;
  --color-neutral-300: #d4d4d4;
  --color-neutral-400: #a3a3a3;
  --color-neutral-500: #737373;
  --color-neutral-600: #525252;
  --color-neutral-700: #404040;
  --color-neutral-800: #262626;
  --color-neutral-900: #171717;
  --color-neutral-950: #0a0a0a;

  --color-stone-50: #fafaf9;
  --color-stone-100: #f5f5f4;
  --color-stone-200: #e7e5e4;
  --color-stone-300: #d6d3d1;
  --color-stone-400: #a8a29e;
  --color-stone-500: #78716c;
  --color-stone-600: #57534e;
  --color-stone-700: #44403c;
  --color-stone-800: #292524;
  --color-stone-900: #1c1917;
  --color-stone-950: #0c0a09;

  --color-red-50: #fef2f2;
  --color-red-100: #fee2e2;
  --color-red-200: #fecaca;
  --color-red-300: #fca5a5;
  --color-red-400: #f87171;
  --color-red-500: #ef4444;
  --color-red-600: #dc2626;
  --color-red-700: #b91c1c;
  --color-red-800: #991b1b;
  --color-red-900: #7f1d1d;
  --color-red-950: #450a0a;

  --color-orange-50: #fff7ed;
  --color-orange-100: #ffedd5;
  --color-orange-200: #fed7aa;
  --color-orange-300: #fdba74;
  --color-orange-400: #fb923c;
  --color-orange-500: #f97316;
  --color-orange-600: #ea580c;
  --color-orange-700: #c2410c;
  --color-orange-800: #9a3412;
  --color-orange-900: #7c2d12;
  --color-orange-950: #431407;

  --color-amber-50: #fffbeb;
  --color-amber-100: #fef3c7;
  --color-amber-200: #fde68a;
  --color-amber-300: #fcd34d;
  --color-amber-400: #fbbf24;
  --color-amber-500: #f59e0b;
  --color-amber-600: #d97706;
  --color-amber-700: #b45309;
  --color-amber-800: #92400e;
  --color-amber-900: #78350f;
  --color-amber-950: #451a03;

  --color-yellow-50: #fefce8;
  --color-yellow-100: #fef9c3;
  --color-yellow-200: #fef08a;
  --color-yellow-300: #fde047;
  --color-yellow-400: #facc15;
  --color-yellow-500: #eab308;
  --color-yellow-600: #ca8a04;
  --color-yellow-700: #a16207;
  --color-yellow-800: #854d0e;
  --color-yellow-900: #713f12;
  --color-yellow-950: #422006;

  --color-lime-50: #f7fee7;
  --color-lime-100: #ecfccb;
  --color-lime-200: #d9f99d;
  --color-lime-300: #bef264;
  --color-lime-400: #a3e635;
  --color-lime-500: #84cc16;
  --color-lime-600: #65a30d;
  --color-lime-700: #4d7c0f;
  --color-lime-800: #3f6212;
  --color-lime-900: #365314;
  --color-lime-950: #1a2e05;

  --color-green-50: #f0fdf4;
  --color-green-100: #dcfce7;
  --color-green-200: #bbf7d0;
  --color-green-300: #86efac;
  --color-green-400: #4ade80;
  --color-green-500: #22c55e;
  --color-green-600: #16a34a;
  --color-green-700: #15803d;
  --color-green-800: #166534;
  --color-green-900: #14532d;
  --color-green-950: #052e16;

  --color-emerald-50: #ecfdf5;
  --color-emerald-100: #d1fae5;
  --color-emerald-200: #a7f3d0;
  --color-emerald-300: #6ee7b7;
  --color-emerald-400: #34d399;
  --color-emerald-500: #10b981;
  --color-emerald-600: #059669;
  --color-emerald-700: #047857;
  --color-emerald-800: #065f46;
  --color-emerald-900: #064e3b;
  --color-emerald-950: #022c22;

  --color-teal-50: #f0fdfa;
  --color-teal-100: #ccfbf1;
  --color-teal-200: #99f6e4;
  --color-teal-300: #5eead4;
  --color-teal-400: #2dd4bf;
  --color-teal-500: #14b8a6;
  --color-teal-600: #0d9488;
  --color-teal-700: #0f766e;
  --color-teal-800: #115e59;
  --color-teal-900: #134e4a;
  --color-teal-950: #042f2e;

  --color-cyan-50: #ecfeff;
  --color-cyan-100: #cffafe;
  --color-cyan-200: #a5f3fc;
  --color-cyan-300: #67e8f9;
  --color-cyan-400: #22d3ee;
  --color-cyan-500: #06b6d4;
  --color-cyan-600: #0891b2;
  --color-cyan-700: #0e7490;
  --color-cyan-800: #155e75;
  --color-cyan-900: #164e63;
  --color-cyan-950: #083344;

  --color-sky-50: #f0f9ff;
  --color-sky-100: #e0f2fe;
  --color-sky-200: #bae6fd;
  --color-sky-300: #7dd3fc;
  --color-sky-400: #38bdf8;
  --color-sky-500: #0ea5e9;
  --color-sky-600: #0284c7;
  --color-sky-700: #0369a1;
  --color-sky-800: #075985;
  --color-sky-900: #0c4a6e;
  --color-sky-950: #082f49;

  --color-blue-50: #eff6ff;
  --color-blue-100: #dbeafe;
  --color-blue-200: #bfdbfe;
  --color-blue-300: #93c5fd;
  --color-blue-400: #60a5fa;
  --color-blue-500: #3b82f6;
  --color-blue-600: #2563eb;
  --color-blue-700: #1d4ed8;
  --color-blue-800: #1e40af;
  --color-blue-900: #1e3a8a;
  --color-blue-950: #172554;

  --color-indigo-50: #eef2ff;
  --color-indigo-100: #e0e7ff;
  --color-indigo-200: #c7d2fe;
  --color-indigo-300: #a5b4fc;
  --color-indigo-400: #818cf8;
  --color-indigo-500: #6366f1;
  --color-indigo-600: #4f46e5;
  --color-indigo-700: #4338ca;
  --color-indigo-800: #3730a3;
  --color-indigo-900: #312e81;
  --color-indigo-950: #1e1b4b;

  --color-violet-50: #f5f3ff;
  --color-violet-100: #ede9fe;
  --color-violet-200: #ddd6fe;
  --color-violet-300: #c4b5fd;
  --color-violet-400: #a78bfa;
  --color-violet-500: #8b5cf6;
  --color-violet-600: #7c3aed;
  --color-violet-700: #6d28d9;
  --color-violet-800: #5b21b6;
  --color-violet-900: #4c1d95;
  --color-violet-950: #2e1065;

  --color-purple-50: #faf5ff;
  --color-purple-100: #f3e8ff;
  --color-purple-200: #e9d5ff;
  --color-purple-300: #d8b4fe;
  --color-purple-400: #c084fc;
  --color-purple-500: #a855f7;
  --color-purple-600: #9333ea;
  --color-purple-700: #7e22ce;
  --color-purple-800: #6b21a8;
  --color-purple-900: #581c87;
  --color-purple-950: #3b0764;

  --color-fuchsia-50: #fdf4ff;
  --color-fuchsia-100: #fae8ff;
  --color-fuchsia-200: #f5d0fe;
  --color-fuchsia-300: #f0abfc;
  --color-fuchsia-400: #e879f9;
  --color-fuchsia-500: #d946ef;
  --color-fuchsia-600: #c026d3;
  --color-fuchsia-700: #a21caf;
  --color-fuchsia-800: #86198f;
  --color-fuchsia-900: #701a75;
  --color-fuchsia-950: #4a044e;

  --color-pink-50: #fdf2f8;
  --color-pink-100: #fce7f3;
  --color-pink-200: #fbcfe8;
  --color-pink-300: #f9a8d4;
  --color-pink-400: #f472b6;
  --color-pink-500: #ec4899;
  --color-pink-600: #db2777;
  --color-pink-700: #be185d;
  --color-pink-800: #9d174d;
  --color-pink-900: #831843;
  --color-pink-950: #500724;

  --color-rose-50: #fff1f2;
  --color-rose-100: #ffe4e6;
  --color-rose-200: #fecdd3;
  --color-rose-300: #fda4af;
  --color-rose-400: #fb7185;
  --color-rose-500: #f43f5e;
  --color-rose-600: #e11d48;
  --color-rose-700: #be123c;
  --color-rose-800: #9f1239;
  --color-rose-900: #881337;
  --color-rose-950: #4c0519;

  --color-royal-blue: #3871e0;
  --color-hex-gray: #e0e0e0;
  --color-bright-gray: #e8eaed;
  --color-quartz: #494c50;
  --color-manatee: #9aa0a6;
  --color-medium-persian-blue: #0e639c;
  --color-chinese-silver: #cdcdcd;
  --color-charleston-green: #292a2d;
  --color-outer-space: #303942;
  --color-granite-gray: #5f6369;
  --color-blood-red: #de3730;
  --color-bright-red: #ff5449;
  --color-dark-charcoal: #323232;
  --color-bright-navy-blue: #1a73e8;
  --color-american-silver: #cbcdd1;
  --color-quartz: #494c50;
  --color-hex-gray: #e0e0e0;
  --color-gray-silver: #B6B6B6;

  --stroke-*: initial;
  --stroke-bright-gray: #e8eaed;
  --stroke-onyx: #323941;

  --shadow-3xl: 0px 38px 90px 0px rgba(0, 0, 0, 0.25),
    0px 0px 2px 0px rgba(0, 0, 0, 0.05), 0px 0px 1px 0px rgba(0, 0, 0, 0.6);
  --shadow-xxs: 0 -2px 2px 0 rgba(0, 0, 0, 0.1);

  --animate-horizontal-spinner: horizontal-spinner-keyframes 2s linear infinite;

  --breakpoint-sm: 640px;
  --breakpoint-md: 768px;
  --breakpoint-lg: 1024px;
  --breakpoint-xl: 1280px;
  --breakpoint-2xl: 1536px;
  --breakpoint-xxs: 360px;
  --breakpoint-xs: 480px;

  @keyframes horizontal-spinner-keyframes {
    0% {
      left: 0%;
      transform: translateX(-100%);
    }
    100% {
      left: 100%;
      transform: translateX(0%);
    }
  }
}

/*
  The default border color has changed to `currentcolor` in Tailwind CSS v4,
  so we've added these compatibility styles to make sure everything still
  looks the same as it did with Tailwind CSS v3.

  If we ever want to remove these styles, we need to add an explicit border
  color utility to any element that depends on these defaults.
*/
@layer base {
  *,
  ::after,
  ::before,
  ::backdrop,
  ::file-selector-button {
    border-color: var(--color-gray-200, currentcolor);
  }
}

button {
  cursor: pointer;
}<|MERGE_RESOLUTION|>--- conflicted
+++ resolved
@@ -1029,11 +1029,8 @@
   --border-color-privacy-blue: #4285fa;
   --border-color-privacy-green: #3bd897;
   --border-color-privacy-purple: #dc9af8;
-<<<<<<< HEAD
   --border-color-gray-silver: #B6B6B6;
-=======
 	--border-color-steel-blue: #3A83AB;
->>>>>>> f9ad6eb5
 
   --color-*: initial;
   --color-inherit: inherit;
