--- conflicted
+++ resolved
@@ -54,21 +54,13 @@
   }
 
   const cookieList = Object.values(cookies).filter(
-<<<<<<< HEAD
-    (cookie) => cookie.parsedCookie && (cookie.frameIdList ?? []).length >= 1
-=======
     (cookie) => cookie.parsedCookie && cookie.frameIdList?.length >= 0
->>>>>>> b8e534f7
   );
 
   cookiesCount.total = Object.keys(cookies).filter(
     (cookieKey) =>
       cookies[cookieKey].parsedCookie &&
-<<<<<<< HEAD
-      (cookies[cookieKey].frameIdList ?? []).length >= 1
-=======
       cookies[cookieKey].frameIdList?.length >= 0
->>>>>>> b8e534f7
   ).length;
 
   cookiesCount.blockedCookies.total = cookieList.filter(
