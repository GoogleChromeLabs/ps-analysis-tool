--- conflicted
+++ resolved
@@ -53,17 +53,8 @@
               `px-5 h-full border-r border-[#B6B6B6] dark:border-quartz text-raisin-black dark:text-bright-gray w-max`,
               width,
               {
-<<<<<<< HEAD
-                'px-8': index > 0,
-                'bg-anti-flash-white dark:bg-gray-500 ': pillToggle === option,
-                'bg-white dark:bg-raisin-black backdrop-opacity-1':
-                  selectedIndexRef.current && index < selectedIndexRef.current,
-                'bg-transparent':
-                  selectedIndexRef.current && index > selectedIndexRef.current,
-=======
                 'dark:bg-raisin-black bg-white': pillToggle === option,
                 'bg-anti-flash-white dark:bg-gray-500 ': pillToggle !== option,
->>>>>>> aaf55305
                 'text-xs': eeAnimatedTab,
                 'rounded-r-full -ml-[10px]': index > 0,
                 'rounded-full': index === 0,
