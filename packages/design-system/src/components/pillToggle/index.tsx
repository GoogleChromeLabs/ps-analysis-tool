--- conflicted
+++ resolved
@@ -23,11 +23,7 @@
   options: string[];
   pillToggle: string;
   setPillToggle: (value: string) => void;
-<<<<<<< HEAD
-  eeAnimatedTab?: boolean;
-=======
   eeAnimatedTab: boolean;
->>>>>>> 7a5380de
   width?: string;
 }
 
