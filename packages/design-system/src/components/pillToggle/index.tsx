--- conflicted
+++ resolved
@@ -48,9 +48,10 @@
         return (
           <button
             key={option}
-<<<<<<< HEAD
+            style={{ zIndex: options.length - index }}
             className={classNames(
               `px-5 h-full border-r border-[#B6B6B6] dark:border-quartz text-raisin-black dark:text-bright-gray w-max`,
+              width,
               {
                 'px-8': index > 0,
                 'bg-anti-flash-white dark:bg-gray-500 ': pillToggle === option,
@@ -58,15 +59,6 @@
                   selectedIndexRef.current && index < selectedIndexRef.current,
                 'bg-transparent':
                   selectedIndexRef.current && index > selectedIndexRef.current,
-=======
-            style={{ zIndex: options.length - index }}
-            className={classNames(
-              `px-5 h-full border-r border-gray-silver dark:border-quartz text-raisin-black dark:text-bright-gray relative`,
-              width,
-              {
-                'bg-anti-flash-white dark:bg-gray-500 ': pillToggle === option,
-                'dark:bg-raisin-black bg-white': pillToggle !== option,
->>>>>>> 7a5380de
                 'text-xs': eeAnimatedTab,
                 'rounded-r-full -ml-[10px]': index > 0,
                 'rounded-full': index === 0,
