--- conflicted
+++ resolved
@@ -103,11 +103,7 @@
               </div>
             </div>
             <h3
-<<<<<<< HEAD
-              className={`text-lg inline-block font-medium mb-5 cursor-pointer text-privacy-blue ${titleStyles}`}
-=======
               className={`text-lg font-medium inline-block mb-5 cursor-pointer text-raisin-black dark:text-bright-gray`}
->>>>>>> 6919f199
               onClick={() =>
                 item.sidebarItemKey
                   ? updateSelectedItemKey(item.sidebarItemKey)
