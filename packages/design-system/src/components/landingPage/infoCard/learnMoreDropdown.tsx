--- conflicted
+++ resolved
@@ -38,17 +38,12 @@
     linkLabel: 'proposalNote',
   },
   {
-<<<<<<< HEAD
-    label: 'publicDiscussion',
-    linkLabel: 'publicDiscussionNote',
-=======
     label: 'Public Explainer',
     linkLabel: 'Implementation explainer',
   },
   {
-    label: 'Public Discussion',
-    linkLabel: 'Public questions and feedback about the proposal',
->>>>>>> f01db676
+    label: 'publicDiscussion',
+    linkLabel: 'publicDiscussionNote',
   },
   {
     label: 'videoOverview',
