/*
 * Copyright 2023 Google LLC
 *
 * Licensed under the Apache License, Version 2.0 (the "License");
 * you may not use this file except in compliance with the License.
 * You may obtain a copy of the License at
 *
 *     https://www.apache.org/licenses/LICENSE-2.0
 *
 * Unless required by applicable law or agreed to in writing, software
 * distributed under the License is distributed on an "AS IS" BASIS,
 * WITHOUT WARRANTIES OR CONDITIONS OF ANY KIND, either express or implied.
 * See the License for the specific language governing permissions and
 * limitations under the License.
 */
/**
 * External dependencies.
 */
import React, { useCallback, useEffect, useMemo, useReducer } from 'react';
import { CookieTableData, getCookieKey } from '@ps-analysis-tool/common';

/**
 * Internal dependencies.
 */
import {
  Table,
  TableColumn,
  TableData,
  TableFilter,
  TableRow,
  useTable,
} from '../table';
<<<<<<< HEAD
=======
import { noop } from '../../utils';
>>>>>>> a5ca8e40

interface CookieTableProps {
  data: TableData[];
  tableColumns: TableColumn[];
  tableFilters?: TableFilter;
  tableSearchKeys?: string[];
  tablePersistentSettingsKey?: string;
  selectedFrame: string | null;
  showTopBar?: boolean;
  selectedFrameCookie: {
    [frame: string]: CookieTableData | null;
  } | null;
  setSelectedFrameCookie: (
    cookie: {
      [frame: string]: CookieTableData | null;
    } | null
  ) => void;
  extraInterfaceToTopBar?: React.ReactNode;
}

const CookieTable = ({
  tableColumns,
  tableFilters,
  tableSearchKeys,
  tablePersistentSettingsKey,
  data: cookies,
  showTopBar,
  selectedFrame,
  selectedFrameCookie,
  setSelectedFrameCookie,
  extraInterfaceToTopBar,
}: CookieTableProps) => {
  useEffect(() => {
    if (selectedFrame && selectedFrameCookie) {
      if (
        selectedFrameCookie[selectedFrame] === undefined ||
        (selectedFrameCookie[selectedFrame] !== null && cookies.length === 0)
      ) {
        setSelectedFrameCookie(null);
      }
    }
  }, [selectedFrameCookie, selectedFrame, setSelectedFrameCookie, cookies]);

  const [, forceUpdate] = useReducer((x) => x + 1, 0);

  const onRowClick = useCallback(
    (cookieData: TableData | null) => {
      setSelectedFrameCookie({
        [selectedFrame as string]: cookieData as CookieTableData | null,
      });
    },
    [selectedFrame, setSelectedFrameCookie]
  );

  const selectedKey = useMemo(
    () => Object.values(selectedFrameCookie ?? {})[0],
    [selectedFrameCookie]
  );

  const table = useTable({
    tableColumns,
    data: cookies,
    tableFilterData: tableFilters,
    tableSearchKeys,
    tablePersistentSettingsKey,
<<<<<<< HEAD
=======
    options: {
      columnSizing:
        columnSizing && Object.keys(columnSizing).length > 0
          ? columnSizing
          : undefined,
      columnSorting:
        columnSorting && columnSorting.length > 0
          ? columnSorting[0]
          : undefined,
      selectedColumns:
        selectedColumns && Object.keys(selectedColumns).length > 0
          ? selectedColumns
          : undefined,
    },
>>>>>>> a5ca8e40
  });

  useEffect(() => {
    window.addEventListener('resize', () => forceUpdate());
    return () => {
      window.removeEventListener('resize', () => forceUpdate());
    };
  }, []);

  return (
    <div className="flex-1 w-full h-full overflow-x-auto text-outer-space-crayola border-x border-american-silver dark:border-quartz">
      <Table
        table={table}
        showTopBar={showTopBar}
        selectedKey={
          selectedKey === null ? null : getCookieKey(selectedKey?.parsedCookie)
        }
        getRowObjectKey={(row: TableRow) =>
          getCookieKey(
            (row?.originalData as CookieTableData).parsedCookie
          ) as string
        }
        onRowClick={onRowClick}
        extraInterfaceToTopBar={extraInterfaceToTopBar}
      />
    </div>
  );
};

export default CookieTable;<|MERGE_RESOLUTION|>--- conflicted
+++ resolved
@@ -30,10 +30,6 @@
   TableRow,
   useTable,
 } from '../table';
-<<<<<<< HEAD
-=======
-import { noop } from '../../utils';
->>>>>>> a5ca8e40
 
 interface CookieTableProps {
   data: TableData[];
@@ -99,23 +95,6 @@
     tableFilterData: tableFilters,
     tableSearchKeys,
     tablePersistentSettingsKey,
-<<<<<<< HEAD
-=======
-    options: {
-      columnSizing:
-        columnSizing && Object.keys(columnSizing).length > 0
-          ? columnSizing
-          : undefined,
-      columnSorting:
-        columnSorting && columnSorting.length > 0
-          ? columnSorting[0]
-          : undefined,
-      selectedColumns:
-        selectedColumns && Object.keys(selectedColumns).length > 0
-          ? selectedColumns
-          : undefined,
-    },
->>>>>>> a5ca8e40
   });
 
   useEffect(() => {
