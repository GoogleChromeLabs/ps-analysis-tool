/*
 * Copyright 2023 Google LLC
 *
 * Licensed under the Apache License, Version 2.0 (the "License");
 * you may not use this file except in compliance with the License.
 * You may obtain a copy of the License at
 *
 *     https://www.apache.org/licenses/LICENSE-2.0
 *
 * Unless required by applicable law or agreed to in writing, software
 * distributed under the License is distributed on an "AS IS" BASIS,
 * WITHOUT WARRANTIES OR CONDITIONS OF ANY KIND, either express or implied.
 * See the License for the specific language governing permissions and
 * limitations under the License.
 */
/**
 * External dependencies.
 */
import React, {
  forwardRef,
  useCallback,
  useEffect,
  useImperativeHandle,
  useMemo,
  useReducer,
} from 'react';
import { CookieTableData, getCookieKey } from '@ps-analysis-tool/common';

/**
 * Internal dependencies.
 */
import { Table, TableColumn, TableData, TableFilter, TableRow } from '../table';
import { TableProvider } from '../table/useTable';
import { conditionalTableRowClassesHandler, exportCookies } from './utils';

interface CookieTableProps {
  useIsBlockedToHighlight?: boolean;
  data: TableData[];
  tableColumns: TableColumn[];
  tableFilters?: TableFilter;
  tableSearchKeys?: string[];
  tablePersistentSettingsKey?: string;
  selectedFrame: string | null;
  selectedFrameCookie: {
    [frame: string]: CookieTableData | null;
  } | null;
  setSelectedFrameCookie: (
    cookie: {
      [frame: string]: CookieTableData | null;
    } | null
  ) => void;
  extraInterfaceToTopBar?: React.ReactNode;
  onRowContextMenu?: (
    e: React.MouseEvent<HTMLDivElement>,
    row: TableRow
  ) => void;
}

const CookieTable = forwardRef<
  {
    removeSelectedRow: () => void;
  },
  CookieTableProps
>(function CookieTable(
  {
    useIsBlockedToHighlight = false,
    tableColumns,
    tableFilters,
    tableSearchKeys,
    tablePersistentSettingsKey,
    data: cookies,
    selectedFrame,
    selectedFrameCookie,
    setSelectedFrameCookie,
    extraInterfaceToTopBar,
    onRowContextMenu,
  }: CookieTableProps,
  ref
) {
  useEffect(() => {
    if (selectedFrame && selectedFrameCookie) {
      if (
        selectedFrameCookie[selectedFrame] === undefined ||
        (selectedFrameCookie[selectedFrame] !== null && cookies.length === 0)
      ) {
        setSelectedFrameCookie(null);
      }
    }
  }, [selectedFrameCookie, selectedFrame, setSelectedFrameCookie, cookies]);

  const [, forceUpdate] = useReducer((x) => x + 1, 0);

  const onRowClick = useCallback(
    (cookieData: TableData | null) => {
      setSelectedFrameCookie({
        [selectedFrame as string]: cookieData as CookieTableData | null,
      });
    },
    [selectedFrame, setSelectedFrameCookie]
  );

  const onRowContextMenuHandler = useCallback(
    (e: React.MouseEvent<HTMLDivElement>, row: TableRow) => {
      onRowContextMenu?.(e, row);
      onRowClick(row?.originalData);
    },
    [onRowClick, onRowContextMenu]
  );

  const getRowObjectKey = useCallback(
    (row: TableRow) =>
      getCookieKey(
        (row?.originalData as CookieTableData).parsedCookie
      ) as string,
    []
  );

  useImperativeHandle(
    ref,
    () => {
      return {
        removeSelectedRow: () => {
          onRowClick(null);
        },
      };
    },
    [onRowClick]
  );

  const selectedKey = useMemo(() => {
    const key = Object.values(selectedFrameCookie ?? {})[0];

    return key === null ? null : getCookieKey(key?.parsedCookie);
  }, [selectedFrameCookie]);

  const _conditionalTableRowClassesHandler = useCallback(
    (row: TableRow, isRowFocused: boolean, rowIndex: number) => {
      return conditionalTableRowClassesHandler(
        row,
        isRowFocused,
        rowIndex,
        selectedKey
      );
    },
    [selectedKey]
  );

  const hasVerticalBar = useCallback((row: TableRow) => {
    const isDomainInAllowList = (row.originalData as CookieTableData)
      ?.isDomainInAllowList;
    return Boolean(isDomainInAllowList);
  }, []);

  useEffect(() => {
    window.addEventListener('resize', () => forceUpdate());
    return () => {
      window.removeEventListener('resize', () => forceUpdate());
    };
  }, []);

  return (
    <div className="flex-1 w-full h-full overflow-x-auto text-outer-space-crayola border-x border-american-silver dark:border-quartz">
<<<<<<< HEAD
      <TableProvider
        data={cookies}
        tableColumns={tableColumns}
        tableFilterData={tableFilters}
        tableSearchKeys={tableSearchKeys}
        tablePersistentSettingsKey={tablePersistentSettingsKey}
=======
      <Table
        useIsBlockedToHighlight={useIsBlockedToHighlight}
        table={table}
        showTopBar={showTopBar}
        selectedKey={
          selectedKey === null ? null : getCookieKey(selectedKey?.parsedCookie)
        }
        hideExport={hideExport}
        getRowObjectKey={(row: TableRow) =>
          getCookieKey(
            (row?.originalData as CookieTableData).parsedCookie
          ) as string
        }
>>>>>>> bdfb3a16
        onRowClick={onRowClick}
        onRowContextMenu={onRowContextMenuHandler}
        getRowObjectKey={getRowObjectKey}
        conditionalTableRowClassesHandler={_conditionalTableRowClassesHandler}
        exportTableData={exportCookies}
        hasVerticalBar={hasVerticalBar}
      >
        <Table
          selectedKey={selectedKey}
          extraInterfaceToTopBar={extraInterfaceToTopBar}
        />
      </TableProvider>
    </div>
  );
});

export default CookieTable;<|MERGE_RESOLUTION|>--- conflicted
+++ resolved
@@ -139,10 +139,11 @@
         row,
         isRowFocused,
         rowIndex,
-        selectedKey
+        selectedKey,
+        useIsBlockedToHighlight
       );
     },
-    [selectedKey]
+    [selectedKey, useIsBlockedToHighlight]
   );
 
   const hasVerticalBar = useCallback((row: TableRow) => {
@@ -160,28 +161,12 @@
 
   return (
     <div className="flex-1 w-full h-full overflow-x-auto text-outer-space-crayola border-x border-american-silver dark:border-quartz">
-<<<<<<< HEAD
       <TableProvider
         data={cookies}
         tableColumns={tableColumns}
         tableFilterData={tableFilters}
         tableSearchKeys={tableSearchKeys}
         tablePersistentSettingsKey={tablePersistentSettingsKey}
-=======
-      <Table
-        useIsBlockedToHighlight={useIsBlockedToHighlight}
-        table={table}
-        showTopBar={showTopBar}
-        selectedKey={
-          selectedKey === null ? null : getCookieKey(selectedKey?.parsedCookie)
-        }
-        hideExport={hideExport}
-        getRowObjectKey={(row: TableRow) =>
-          getCookieKey(
-            (row?.originalData as CookieTableData).parsedCookie
-          ) as string
-        }
->>>>>>> bdfb3a16
         onRowClick={onRowClick}
         onRowContextMenu={onRowContextMenuHandler}
         getRowObjectKey={getRowObjectKey}
