--- conflicted
+++ resolved
@@ -29,33 +29,18 @@
   generateExtensionCookieTableCSV,
 } from '../../table/utils';
 
-<<<<<<< HEAD
-const exportCookies =
-  (isCLI = false) =>
-  (rows: TableRow[]) => {
-    const _cookies = rows.map(({ originalData }) => originalData);
-    if (_cookies.length > 0 && 'parsedCookie' in _cookies[0]) {
-      let csvTextBlob: Blob;
+const exportCookies = (isCLI = false, rows: TableRow[], hostname: string) => {
+  const _cookies = rows.map(({ originalData }) => originalData);
 
-      if (isCLI) {
-        csvTextBlob = generateCLICookieTableCSV(_cookies as CookieTableData[]);
-      } else {
-        csvTextBlob = generateExtensionCookieTableCSV(
-          _cookies as CookieTableData[]
-        );
-      }
-      saveAs(csvTextBlob, 'Cookies Report.csv');
-    }
-  };
-=======
-const exportCookies = (rows: TableRow[], hostname: string) => {
-  const _cookies = rows.map(({ originalData }) => originalData);
+  const generateCookieTableCSV = isCLI
+    ? generateCLICookieTableCSV
+    : generateExtensionCookieTableCSV;
+
   if (_cookies.length > 0 && 'parsedCookie' in _cookies[0]) {
     const csvTextBlob = generateCookieTableCSV(_cookies as CookieTableData[]);
     const fileName = hostname.split('.').join('-');
     saveAs(csvTextBlob, `${fileName}-report.csv`);
   }
 };
->>>>>>> 15d38694
 
 export default exportCookies;