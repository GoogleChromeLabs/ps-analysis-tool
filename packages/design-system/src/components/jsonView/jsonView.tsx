/*
 * Copyright 2025 Google LLC
 *
 * Licensed under the Apache License, Version 2.0 (the "License");
 * you may not use this file except in compliance with the License.
 * You may obtain a copy of the License at
 *
 *     https://www.apache.org/licenses/LICENSE-2.0
 *
 * Unless required by applicable law or agreed to in writing, software
 * distributed under the License is distributed on an "AS IS" BASIS,
 * WITHOUT WARRANTIES OR CONDITIONS OF ANY KIND, either express or implied.
 * See the License for the specific language governing permissions and
 * limitations under the License.
 */

/**
 * External dependencies.
 */
import React, { useEffect, useState, memo } from 'react';
import ReactJson, { ReactJsonViewProps } from '@microlink/react-json-view';
// must be lazy loaded to avoid issue with puppeteer and service worker
// https://github.com/mac-s-g/react-json-view/issues/296

/**
 * Internal dependencies.
 */
import { darkTheme, lightTheme } from './jsonTheme';
import './jsonView.css';

/**
 * JsonView component.
 * ReactJsonView wrapper component to provide a consistent theme for the JSON view.
 * @param {ReactJsonViewProps} props - The props for the JsonView component.
 * @returns {React.ReactElement} The JsonView component.
 */
const JsonView = (props: ReactJsonViewProps): React.ReactElement => {
  const [isDarkMode, setIsDarkMode] = useState(
    window.matchMedia('(prefers-color-scheme: dark)').matches
  );

  useEffect(() => {
    const onColorSchemeChange = (e: MediaQueryListEvent) => {
      setIsDarkMode(e.matches);
    };
    const mediaQuery = window.matchMedia('(prefers-color-scheme: dark)');
    if (mediaQuery) {
      mediaQuery.addEventListener('change', onColorSchemeChange);
    }

    return () => {
      if (mediaQuery) {
        mediaQuery.removeEventListener('change', onColorSchemeChange);
      }
    };
  }, []);

  return (
    <div className="json-view">
<<<<<<< HEAD
      <Suspense fallback={<LoadingText />}>
        <LazyReactJson
          theme={isDarkMode ? darkTheme : lightTheme}
          iconStyle="triangle"
          enableClipboard={false}
          displayDataTypes={false}
          displayObjectSize={false}
          shouldCollapse={(object) =>
            object.name !== 'root' && Object.keys(object.src).length > 5
          }
          quotesOnKeys={false}
          {...props}
        />
      </Suspense>
=======
      <ReactJson
        theme={isDarkMode ? darkTheme : lightTheme}
        iconStyle="triangle"
        enableClipboard={false}
        displayDataTypes={false}
        displayObjectSize={false}
        shouldCollapse={(object) => object.name !== 'root'}
        quotesOnKeys={false}
        {...props}
      />
>>>>>>> ad1f5b3d
    </div>
  );
};

export default memo(JsonView);<|MERGE_RESOLUTION|>--- conflicted
+++ resolved
@@ -57,22 +57,6 @@
 
   return (
     <div className="json-view">
-<<<<<<< HEAD
-      <Suspense fallback={<LoadingText />}>
-        <LazyReactJson
-          theme={isDarkMode ? darkTheme : lightTheme}
-          iconStyle="triangle"
-          enableClipboard={false}
-          displayDataTypes={false}
-          displayObjectSize={false}
-          shouldCollapse={(object) =>
-            object.name !== 'root' && Object.keys(object.src).length > 5
-          }
-          quotesOnKeys={false}
-          {...props}
-        />
-      </Suspense>
-=======
       <ReactJson
         theme={isDarkMode ? darkTheme : lightTheme}
         iconStyle="triangle"
@@ -83,7 +67,6 @@
         quotesOnKeys={false}
         {...props}
       />
->>>>>>> ad1f5b3d
     </div>
   );
 };
