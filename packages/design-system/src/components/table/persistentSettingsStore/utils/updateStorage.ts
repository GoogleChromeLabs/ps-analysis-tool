/*
 * Copyright 2023 Google LLC
 *
 * Licensed under the Apache License, Version 2.0 (the "License");
 * you may not use this file except in compliance with the License.
 * You may obtain a copy of the License at
 *
 *     https://www.apache.org/licenses/LICENSE-2.0
 *
 * Unless required by applicable law or agreed to in writing, software
 * distributed under the License is distributed on an "AS IS" BASIS,
 * WITHOUT WARRANTIES OR CONDITIONS OF ANY KIND, either express or implied.
 * See the License for the specific language governing permissions and
 * limitations under the License.
 */

/**
 * Internal dependencies
 */
import { PersistentStorageData } from '../../useTable';
import {
  TABLE_PERSISTENT_SETTINGS_STORE_KEY,
  TablePersistentSettingsStoreContext,
} from '..';

const updateStorage = async (
  persistenceKey: string,
  isChromeExtension: boolean,
  options: PersistentStorageData
) => {
  if (isChromeExtension) {
    const result = await updateChromeStorage(persistenceKey, options);

    return result;
  }

  return updateLocalStorage(persistenceKey, options);
};

const updateLocalStorage = (
  persistenceKey: string,
  storageData: PersistentStorageData
) => {
  const data = localStorage.getItem(TABLE_PERSISTENT_SETTINGS_STORE_KEY);

  if (data) {
    const allData = JSON.parse(
      data
    ) as TablePersistentSettingsStoreContext['state'];
    const requiredData = allData[persistenceKey];
    const newData = {} as TablePersistentSettingsStoreContext['state'];

    if (!requiredData) {
      newData[persistenceKey] = storageData;
    } else {
      newData[persistenceKey] = {
        ...requiredData,
        ...storageData,
      };
    }

    const updatedData = {
      ...allData,
      ...newData,
    } as TablePersistentSettingsStoreContext['state'];

    localStorage.setItem(
      TABLE_PERSISTENT_SETTINGS_STORE_KEY,
      JSON.stringify(updatedData)
    );

    return updatedData;
  }

  localStorage.setItem(
    TABLE_PERSISTENT_SETTINGS_STORE_KEY,
    JSON.stringify({
      [persistenceKey]: storageData,
    } as TablePersistentSettingsStoreContext['state'])
  );

  return {
    [persistenceKey]: storageData,
  } as TablePersistentSettingsStoreContext['state'];
};

const updateChromeStorage = async (
  persistenceKey: string,
  storageData: PersistentStorageData
) => {
  if (!chrome?.runtime) {
    return {};
  }
  const tabId = chrome.devtools.inspectedWindow.tabId.toString();

  const data = await chrome.storage.session.get();

  let tableData: TablePersistentSettingsStoreContext['state'] =
<<<<<<< HEAD
    data?.[tabId]?.[TABLE_PERSISTENT_SETTINGS_STORE_KEY];

  if (!data[tabId]) {
    data[tabId] = {};
  }

=======
    data?.[tabId + TABLE_PERSISTENT_SETTINGS_STORE_KEY];
>>>>>>> b8e534f7
  let requiredData = tableData?.[persistenceKey];

  if (requiredData) {
    requiredData = {
      ...requiredData,
      ...storageData,
    };
  } else {
    requiredData = storageData;
  }

  if (!tableData) {
    data[tabId + TABLE_PERSISTENT_SETTINGS_STORE_KEY] = {};
    tableData = data[tabId + TABLE_PERSISTENT_SETTINGS_STORE_KEY];
  }

  if (tableData && !tableData[persistenceKey]) {
    tableData[persistenceKey] = {};
  }
  if (tableData && tableData[persistenceKey]) {
    tableData[persistenceKey] = requiredData;
  }

  await chrome.storage.session.set(data);

  return tableData;
};

export default updateStorage;<|MERGE_RESOLUTION|>--- conflicted
+++ resolved
@@ -96,16 +96,7 @@
   const data = await chrome.storage.session.get();
 
   let tableData: TablePersistentSettingsStoreContext['state'] =
-<<<<<<< HEAD
-    data?.[tabId]?.[TABLE_PERSISTENT_SETTINGS_STORE_KEY];
-
-  if (!data[tabId]) {
-    data[tabId] = {};
-  }
-
-=======
     data?.[tabId + TABLE_PERSISTENT_SETTINGS_STORE_KEY];
->>>>>>> b8e534f7
   let requiredData = tableData?.[persistenceKey];
 
   if (requiredData) {
