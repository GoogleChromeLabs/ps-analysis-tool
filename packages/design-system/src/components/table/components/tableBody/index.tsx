/*
 * Copyright 2023 Google LLC
 *
 * Licensed under the Apache License, Version 2.0 (the "License");
 * you may not use this file except in compliance with the License.
 * You may obtain a copy of the License at
 *
 *     https://www.apache.org/licenses/LICENSE-2.0
 *
 * Unless required by applicable law or agreed to in writing, software
 * distributed under the License is distributed on an "AS IS" BASIS,
 * WITHOUT WARRANTIES OR CONDITIONS OF ANY KIND, either express or implied.
 * See the License for the specific language governing permissions and
 * limitations under the License.
 */

/**
 * External dependencies.
 */
<<<<<<< HEAD
import React, { useCallback, useRef } from 'react';
import InfiniteScroll from 'react-infinite-scroll-component';
=======
import React, { memo, useCallback, useRef } from 'react';
>>>>>>> ec340988

/**
 * Internal dependencies.
 */
import BodyRow from './bodyRow';
import { useTable } from '../../useTable';

interface TableBodyProps {
  isRowFocused: boolean;
  setIsRowFocused: (state: boolean) => void;
  selectedKey: string | undefined | null;
  rowHeightClass?: string;
  shouldScroll?: boolean;
}

const TableBody = ({
  isRowFocused,
  setIsRowFocused,
  selectedKey,
  rowHeightClass,
  shouldScroll = false,
}: TableBodyProps) => {
  const {
    rows,
    columns,
    onRowClick,
    onRowContextMenu,
    getRowObjectKey,
    conditionalTableRowClassesHandler,
    hasVerticalBar,
    getVerticalBarColorHash,
<<<<<<< HEAD
    loadMoreData,
    hasMoreData,
=======
    isResizing,
>>>>>>> ec340988
  } = useTable(({ state, actions }) => ({
    rows: state.rows,
    columns: state.columns,
    onRowClick: actions.onRowClick,
    onRowContextMenu: actions.onRowContextMenu,
    getRowObjectKey: actions.getRowObjectKey,
    conditionalTableRowClassesHandler:
      actions.conditionalTableRowClassesHandler,
    hasVerticalBar: actions.hasVerticalBar,
    getVerticalBarColorHash: actions.getVerticalBarColorHash,
<<<<<<< HEAD
    loadMoreData: actions.loadMoreData,
    hasMoreData: state.hasMoreData,
=======
    isResizing: state.isResizing,
>>>>>>> ec340988
  }));

  const tableBodyRef = useRef(null);

  const handleKeyDown = useCallback(
    (event: React.KeyboardEvent<HTMLDivElement>, index: number) => {
      event.preventDefault();

      //@ts-ignore - the `children` property will be available on the `current` property.
      const currentRow = tableBodyRef.current?.children.namedItem(index);
      let newRowId: string | undefined;
      let rowElement: HTMLTableRowElement | null = null;

      if (event.key === 'ArrowUp') {
        rowElement = currentRow?.previousElementSibling;
        newRowId = rowElement?.id;
      } else if (event.key === 'ArrowDown') {
        rowElement = currentRow?.nextElementSibling;
        newRowId = rowElement?.id;

        if (rows.length === index + 1) {
          return;
        }
      }

      if (!rowElement) {
        return;
      }

      rowElement.tabIndex = -1;
      rowElement.focus();

      if (!newRowId) {
        onRowClick(null);
        return;
      }

      const newRow = rows.find((_, idx) => idx.toString() === newRowId);

      if (newRow) {
        onRowClick(newRow?.originalData);
      }
    },
    [onRowClick, rows]
  );

  return (
    <tbody
      ref={tableBodyRef}
<<<<<<< HEAD
      className="h-full flex flex-col overflow-x-hidden overflow-y-auto"
      id="scrollableTableBody"
    >
      <InfiniteScroll
        dataLength={rows.length}
        scrollableTarget="scrollableTableBody"
        next={loadMoreData}
        hasMore={hasMoreData}
        loader={'Loading...'}
      >
        {rows.map((row, index) => (
          <BodyRow
            shouldScroll={shouldScroll && rows.length - 1 === index}
            key={index}
            index={index}
            row={row}
            columns={columns}
            selectedKey={selectedKey}
            isRowFocused={isRowFocused}
            getExtraClasses={() => {
              return (
                conditionalTableRowClassesHandler?.(row, isRowFocused, index) ??
                ''
              );
            }}
            hasVerticalBar={hasVerticalBar?.(row) ?? false}
            verticalBarColorHash={getVerticalBarColorHash?.(row) ?? ''}
            getRowObjectKey={getRowObjectKey}
            onRowClick={() => {
              onRowClick(row?.originalData);
              setIsRowFocused(true);
            }}
            onKeyDown={handleKeyDown}
            onRowContextMenu={onRowContextMenu}
            rowHeightClass={rowHeightClass}
          />
        ))}
      </InfiniteScroll>
      <div
        className="grow outline-0 flex divide-x divide-american-silver dark:divide-quartz"
=======
      className="h-full overflow-x-hidden overflow-y-auto"
    >
      {rows.map((row, index) => (
        <BodyRow
          shouldScroll={shouldScroll && rows.length - 1 === index}
          key={index}
          index={index}
          row={row}
          columns={columns}
          selectedKey={selectedKey}
          isRowFocused={isRowFocused}
          getExtraClasses={() => {
            return (
              conditionalTableRowClassesHandler?.(row, isRowFocused, index) ??
              ''
            );
          }}
          hasVerticalBar={hasVerticalBar?.(row) ?? false}
          verticalBarColorHash={getVerticalBarColorHash?.(row) ?? ''}
          getRowObjectKey={getRowObjectKey}
          onRowClick={() => {
            if (isResizing) {
              return;
            }
            onRowClick(row?.originalData);
            setIsRowFocused(true);
          }}
          onKeyDown={handleKeyDown}
          onRowContextMenu={onRowContextMenu}
          rowHeightClass={rowHeightClass}
        />
      ))}
      <tr
        className="grow outline-0 divide-x divide-american-silver dark:divide-quartz"
>>>>>>> ec340988
        onClick={() => {
          if (isResizing) {
            return;
          }
          setIsRowFocused(false);
        }}
      >
        {columns.map((_, index) => (
          <td key={index} className="px-1 py-px outline-0 h-full relative">
            <div
              className="absolute right-[-2px] cursor-ew-resize h-full w-2 z-50 top-0"
              data-column-resize-handle={columns[index].accessorKey}
            />
          </td>
        ))}
      </tr>
    </tbody>
  );
};

export default memo(TableBody);<|MERGE_RESOLUTION|>--- conflicted
+++ resolved
@@ -17,12 +17,8 @@
 /**
  * External dependencies.
  */
-<<<<<<< HEAD
-import React, { useCallback, useRef } from 'react';
 import InfiniteScroll from 'react-infinite-scroll-component';
-=======
 import React, { memo, useCallback, useRef } from 'react';
->>>>>>> ec340988
 
 /**
  * Internal dependencies.
@@ -54,12 +50,9 @@
     conditionalTableRowClassesHandler,
     hasVerticalBar,
     getVerticalBarColorHash,
-<<<<<<< HEAD
     loadMoreData,
     hasMoreData,
-=======
     isResizing,
->>>>>>> ec340988
   } = useTable(({ state, actions }) => ({
     rows: state.rows,
     columns: state.columns,
@@ -70,12 +63,9 @@
       actions.conditionalTableRowClassesHandler,
     hasVerticalBar: actions.hasVerticalBar,
     getVerticalBarColorHash: actions.getVerticalBarColorHash,
-<<<<<<< HEAD
     loadMoreData: actions.loadMoreData,
     hasMoreData: state.hasMoreData,
-=======
     isResizing: state.isResizing,
->>>>>>> ec340988
   }));
 
   const tableBodyRef = useRef(null);
@@ -125,7 +115,6 @@
   return (
     <tbody
       ref={tableBodyRef}
-<<<<<<< HEAD
       className="h-full flex flex-col overflow-x-hidden overflow-y-auto"
       id="scrollableTableBody"
     >
@@ -155,6 +144,10 @@
             verticalBarColorHash={getVerticalBarColorHash?.(row) ?? ''}
             getRowObjectKey={getRowObjectKey}
             onRowClick={() => {
+              if (isResizing) {
+                return;
+              }
+
               onRowClick(row?.originalData);
               setIsRowFocused(true);
             }}
@@ -164,44 +157,8 @@
           />
         ))}
       </InfiniteScroll>
-      <div
+      <tr
         className="grow outline-0 flex divide-x divide-american-silver dark:divide-quartz"
-=======
-      className="h-full overflow-x-hidden overflow-y-auto"
-    >
-      {rows.map((row, index) => (
-        <BodyRow
-          shouldScroll={shouldScroll && rows.length - 1 === index}
-          key={index}
-          index={index}
-          row={row}
-          columns={columns}
-          selectedKey={selectedKey}
-          isRowFocused={isRowFocused}
-          getExtraClasses={() => {
-            return (
-              conditionalTableRowClassesHandler?.(row, isRowFocused, index) ??
-              ''
-            );
-          }}
-          hasVerticalBar={hasVerticalBar?.(row) ?? false}
-          verticalBarColorHash={getVerticalBarColorHash?.(row) ?? ''}
-          getRowObjectKey={getRowObjectKey}
-          onRowClick={() => {
-            if (isResizing) {
-              return;
-            }
-            onRowClick(row?.originalData);
-            setIsRowFocused(true);
-          }}
-          onKeyDown={handleKeyDown}
-          onRowContextMenu={onRowContextMenu}
-          rowHeightClass={rowHeightClass}
-        />
-      ))}
-      <tr
-        className="grow outline-0 divide-x divide-american-silver dark:divide-quartz"
->>>>>>> ec340988
         onClick={() => {
           if (isResizing) {
             return;
