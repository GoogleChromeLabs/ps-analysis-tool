--- conflicted
+++ resolved
@@ -116,7 +116,6 @@
       className="h-full flex flex-col overflow-x-hidden overflow-y-auto"
       id="scrollableTableBody"
     >
-<<<<<<< HEAD
       <InfiniteScroll
         dataLength={rows.length}
         scrollableTarget="scrollableTableBody"
@@ -126,6 +125,7 @@
       >
         {rows.map((row, index) => (
           <BodyRow
+            shouldScroll={shouldScroll && rows.length - 1 === index}
             key={index}
             index={index}
             row={row}
@@ -151,35 +151,6 @@
           />
         ))}
       </InfiniteScroll>
-=======
-      {rows.map((row, index) => (
-        <BodyRow
-          shouldScroll={shouldScroll && rows.length - 1 === index}
-          key={index}
-          index={index}
-          row={row}
-          columns={columns}
-          selectedKey={selectedKey}
-          isRowFocused={isRowFocused}
-          getExtraClasses={() => {
-            return (
-              conditionalTableRowClassesHandler?.(row, isRowFocused, index) ??
-              ''
-            );
-          }}
-          hasVerticalBar={hasVerticalBar?.(row) ?? false}
-          verticalBarColorHash={getVerticalBarColorHash?.(row) ?? ''}
-          getRowObjectKey={getRowObjectKey}
-          onRowClick={() => {
-            onRowClick(row?.originalData);
-            setIsRowFocused(true);
-          }}
-          onKeyDown={handleKeyDown}
-          onRowContextMenu={onRowContextMenu}
-          rowHeightClass={rowHeightClass}
-        />
-      ))}
->>>>>>> 10e08600
       <div
         className="grow outline-0 flex divide-x divide-american-silver dark:divide-quartz"
         onClick={() => {
