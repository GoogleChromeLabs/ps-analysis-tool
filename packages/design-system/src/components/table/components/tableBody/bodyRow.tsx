--- conflicted
+++ resolved
@@ -18,12 +18,7 @@
  * External dependencies.
  */
 import React from 'react';
-<<<<<<< HEAD
-import classNames from 'classnames';
-import { CookieTableData } from '@ps-analysis-tool/common';
-=======
 import classnames from 'classnames';
->>>>>>> f392507a
 
 /**
  * Internal dependencies.
@@ -61,43 +56,10 @@
   onKeyDown,
   onRowContextMenu,
 }: BodyRowProps) => {
-<<<<<<< HEAD
-  const cookieKey = getRowObjectKey(row);
-  const isBlocked = useIsBlockedToHighlight
-    ? (row.originalData as CookieTableData)?.isBlocked
-    : Boolean((row.originalData as CookieTableData)?.blockedReasons?.length);
-  const isHighlighted = (row.originalData as CookieTableData)?.highlighted;
-  const isDomainInAllowList = (row.originalData as CookieTableData)
-    ?.isDomainInAllowList;
-
-  const tableRowClassName = classNames(
-    'outline-0 flex divide-x divide-american-silver dark:divide-quartz relative',
-    isBlocked &&
-      (cookieKey !== selectedKey
-        ? index % 2
-          ? 'dark:bg-flagged-row-even-dark bg-flagged-row-even-light'
-          : 'dark:bg-flagged-row-odd-dark bg-flagged-row-odd-light'
-        : isRowFocused
-        ? 'bg-selection-yellow-dark dark:bg-selection-yellow-light'
-        : 'bg-royal-blue text-white dark:bg-medium-persian-blue dark:text-chinese-silver'),
-    isDomainInAllowList &&
-      !isBlocked &&
-      (cookieKey !== selectedKey
-        ? index % 2
-          ? 'dark:bg-jungle-green-dark bg-leaf-green-dark'
-          : 'dark:bg-jungle-green-light bg-leaf-green-light'
-        : isRowFocused
-        ? 'bg-selection-green-dark dark:bg-selection-green-light'
-        : 'bg-royal-blue text-white dark:bg-medium-persian-blue dark:text-chinese-silver'),
-    cookieKey !== selectedKey &&
-      !isBlocked &&
-      !isDomainInAllowList &&
-=======
   const rowKey = getRowObjectKey(row);
   const isHighlighted = row.originalData?.highlighted;
   const classes = classnames(
     rowKey !== selectedKey &&
->>>>>>> f392507a
       (index % 2
         ? isHighlighted
           ? 'bg-dirty-pink'
