--- conflicted
+++ resolved
@@ -22,11 +22,7 @@
 /**
  * Internal dependencies.
  */
-<<<<<<< HEAD
 import type { TableRow } from '../../useTable';
-=======
-import type { InfoType, TableRow } from '../../useTable';
->>>>>>> 7794a22c
 
 interface BodyCellProps {
   cell?: () => React.JSX.Element;
@@ -35,11 +31,7 @@
   isRowFocused: boolean;
   row: TableRow;
   hasIcon?: boolean;
-<<<<<<< HEAD
   showIcon?: boolean | null;
-=======
-  showWarningIcon?: boolean | null;
->>>>>>> 7794a22c
   icon?: () => React.JSX.Element;
   onRowClick: (e: React.MouseEvent<HTMLDivElement>) => void;
 }
@@ -49,11 +41,7 @@
   width,
   isRowFocused,
   hasIcon = false,
-<<<<<<< HEAD
   showIcon = false,
-=======
-  showWarningIcon = false,
->>>>>>> 7794a22c
   icon,
   isHighlighted = false,
 }: BodyCellProps) => {
@@ -83,13 +71,8 @@
       } cursor-default flex-1`}
     >
       {hasIcon && (
-<<<<<<< HEAD
-        <div className="w-4 min-w-[1rem] h-3 mr-1 mt-[-2px]">
-          {Boolean(showIcon) && (icon ? icon() : <></>)}
-=======
         <div className="h-full grid place-items-center min-w-[15px] pr-1">
-          {Boolean(showWarningIcon) && icon?.()}
->>>>>>> 7794a22c
+          {Boolean(showIcon) && icon?.()}
         </div>
       )}
       {cell?.() ?? ''}
