--- conflicted
+++ resolved
@@ -42,9 +42,6 @@
   return (
     <div
       tabIndex={0}
-<<<<<<< HEAD
-=======
-      onContextMenu={handleRightClick}
       onDoubleClick={(e) => {
         const target = e.target as HTMLElement;
         const range = new Range();
@@ -58,7 +55,6 @@
           e.stopPropagation();
         }
       }}
->>>>>>> c3d22834
       style={{ maxWidth: width }}
       className={`box-border outline-0 px-1 py-px truncate h-5 text-xs ${
         isHighlighted
