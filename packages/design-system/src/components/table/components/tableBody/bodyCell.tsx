--- conflicted
+++ resolved
@@ -89,9 +89,7 @@
     <div
       tabIndex={0}
       onContextMenu={handleRightClick}
-<<<<<<< HEAD
       style={{ minWidth: width }}
-=======
       onDoubleClick={(e) => {
         const target = e.target as HTMLElement;
         const range = new Range();
@@ -105,8 +103,6 @@
           e.stopPropagation();
         }
       }}
-      style={{ maxWidth: width }}
->>>>>>> c3d22834
       className={`box-border outline-0 px-1 py-px truncate h-5 text-xs ${
         isHighlighted
           ? `${
