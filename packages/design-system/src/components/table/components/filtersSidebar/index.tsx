--- conflicted
+++ resolved
@@ -38,11 +38,7 @@
   }
 
   return (
-<<<<<<< HEAD
-    <div className="h-full overflow-auto p-3" data-testid="filter-sidebar">
-=======
     <div className="h-full overflow-auto p-3" data-testid="filters-sidebar">
->>>>>>> 63ecfa17
       <ul>
         {Object.entries(filters).map(([filterKey, filter]) => (
           <ListItem
