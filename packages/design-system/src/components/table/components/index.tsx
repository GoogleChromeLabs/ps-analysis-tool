--- conflicted
+++ resolved
@@ -38,11 +38,8 @@
   extraInterfaceToTopBar?: () => React.JSX.Element;
   minWidth?: string;
   hideSearch?: boolean;
-<<<<<<< HEAD
   hideTableTopBar?: boolean;
-=======
   rowHeightClass?: string;
->>>>>>> 6485fc62
 }
 
 const Table = ({
@@ -52,11 +49,8 @@
   extraInterfaceToTopBar,
   minWidth,
   hideSearch,
-<<<<<<< HEAD
   hideTableTopBar,
-=======
   rowHeightClass,
->>>>>>> 6485fc62
 }: TableProps) => {
   const {
     tableContainerRef,
@@ -125,7 +119,6 @@
 
   return (
     <div className="w-full h-full flex flex-col">
-<<<<<<< HEAD
       {!hideTableTopBar && (
         <>
           <TableTopBar
@@ -143,21 +136,6 @@
             />
           )}
         </>
-=======
-      <TableTopBar
-        showFilterSidebar={showFilterSidebar}
-        hideFiltering={hideFiltering}
-        setShowFilterSidebar={setShowFilterSidebar}
-        extraInterface={extraInterfaceToTopBar}
-        hideSearch={hideSearch}
-      />
-      {hideFiltering ? null : (
-        <ChipsBar
-          selectedFilters={selectedFilters}
-          resetFilters={resetFilters}
-          toggleFilterSelection={toggleFilterSelection}
-        />
->>>>>>> 6485fc62
       )}
       <div className="w-full flex-1 overflow-hidden h-full flex divide-x divide-american-silver dark:divide-quartz border-t border-gray-300 dark:border-quartz">
         {showFilterSidebar && (
