/*
 * Copyright 2023 Google LLC
 *
 * Licensed under the Apache License, Version 2.0 (the "License");
 * you may not use this file except in compliance with the License.
 * You may obtain a copy of the License at
 *
 *     https://www.apache.org/licenses/LICENSE-2.0
 *
 * Unless required by applicable law or agreed to in writing, software
 * distributed under the License is distributed on an "AS IS" BASIS,
 * WITHOUT WARRANTIES OR CONDITIONS OF ANY KIND, either express or implied.
 * See the License for the specific language governing permissions and
 * limitations under the License.
 */

/**
 * External dependencies.
 */
import React, { useCallback, useEffect, useRef, useState } from 'react';
import { Resizable } from 're-resizable';

/**
 * Internal dependencies.
 */
import TableHeader from './tableHeader';
import TableBody from './tableBody';
import ColumnMenu from './columnMenu';
import { useTable } from '../useTable';
import TableTopBar from './tableTopBar';
import TableChipsBar from './filtersSidebar/chips';
import TableFiltersSidebar from './filtersSidebar';

interface TableProps {
  selectedKey: string | undefined | null;
  isFiltersSidebarOpen?: boolean;
  hideFiltering?: boolean;
  extraInterfaceToTopBar?: () => React.JSX.Element;
  minWidth?: string;
  hideSearch?: boolean;
  hideTableTopBar?: boolean;
  rowHeightClass?: string;
}

const Table = ({
  selectedKey,
  isFiltersSidebarOpen = false,
  hideFiltering = false,
  extraInterfaceToTopBar,
  minWidth,
  hideSearch,
  hideTableTopBar,
  rowHeightClass,
}: TableProps) => {
  const {
    tableContainerRef,
    filters,
    isSelectAllFilterSelected,
    toggleFilterSelection,
    toggleSelectAllFilter,
    selectedFilters,
    resetFilters,
    rows,
    searchValue,
    setSearchValue,
    exportTableData,
  } = useTable(({ state, actions }) => ({
    tableContainerRef: state.tableContainerRef,
    filters: state.filters,
    isSelectAllFilterSelected: actions.isSelectAllFilterSelected,
    toggleFilterSelection: actions.toggleFilterSelection,
    toggleSelectAllFilter: actions.toggleSelectAllFilter,
    selectedFilters: state.selectedFilters,
    resetFilters: actions.resetFilters,
    rows: state.rows,
    searchValue: state.searchValue,
    setSearchValue: actions.setSearchValue,
    exportTableData: actions.exportTableData,
  }));

  const [showColumnsMenu, setShowColumnsMenu] = useState(false);
  const [showFilterSidebar, setShowFilterSidebar] =
    useState(isFiltersSidebarOpen);
  const [columnPosition, setColumnPosition] = useState({
    x: 0,
    y: 0,
  });
  const [isRowFocused, setIsRowFocused] = useState(false);
  const tableRef = useRef<HTMLTableElement>(null);

  useEffect(() => {
    const handleClickOutside = (event: MouseEvent) => {
      if (
        tableRef.current &&
        !tableRef.current.contains(event.target as Node)
      ) {
        setIsRowFocused(true);
      }
    };
    globalThis?.document?.addEventListener('click', handleClickOutside, true);

    return () => {
      globalThis?.document?.removeEventListener(
        'click',
        handleClickOutside,
        true
      );
    };
  }, []);

  useEffect(() => {
    if (selectedKey === undefined) {
      setIsRowFocused(false);
    } else {
      setIsRowFocused(true);
    }
  }, [selectedKey]);

  const handleRightClick = useCallback(
    (e: React.MouseEvent<HTMLElement>) => {
      e.preventDefault();
      document.body.style.overflow = showColumnsMenu ? 'auto' : 'hidden';
      setShowColumnsMenu(!showColumnsMenu);
    },
    [showColumnsMenu]
  );

  return (
<<<<<<< HEAD
    <div className="w-full h-full flex flex-col text-raisin-black dark:text-bright-gray">
      {!hideTableTopBar && (
        <>
          <TableTopBar
            showFilterSidebar={showFilterSidebar}
            hideFiltering={hideFiltering}
            setShowFilterSidebar={setShowFilterSidebar}
            extraInterface={extraInterfaceToTopBar}
            hideSearch={hideSearch}
          />
          {!hideFiltering && (
            <ChipsBar
              selectedFilters={selectedFilters}
              resetFilters={resetFilters}
              toggleFilterSelection={toggleFilterSelection}
            />
          )}
        </>
      )}
=======
    <div className="w-full h-full flex flex-col">
      <TableTopBar
        showFilterSidebar={showFilterSidebar}
        hideFiltering={hideFiltering}
        setShowFilterSidebar={setShowFilterSidebar}
        extraInterface={extraInterfaceToTopBar}
        rows={rows}
        searchValue={searchValue}
        setSearchValue={setSearchValue}
        exportTableData={exportTableData}
      />
      <TableChipsBar
        selectedFilters={selectedFilters}
        resetFilters={resetFilters}
        toggleFilterSelection={toggleFilterSelection}
      />
>>>>>>> d3e0c7c1
      <div className="w-full flex-1 overflow-hidden h-full flex divide-x divide-american-silver dark:divide-quartz border-t border-gray-300 dark:border-quartz">
        {showFilterSidebar && (
          <Resizable
            minWidth="100px"
            maxWidth="50%"
            enable={{
              right: true,
            }}
            className="overflow-auto h-full"
          >
            <TableFiltersSidebar
              filters={filters}
              isSelectAllFilterSelected={isSelectAllFilterSelected}
              toggleFilterSelection={toggleFilterSelection}
              toggleSelectAllFilter={toggleSelectAllFilter}
            />
          </Resizable>
        )}
        <div
          ref={tableContainerRef}
          className="relative h-full w-full overflow-auto"
        >
          <ColumnMenu
            open={showColumnsMenu}
            onClose={setShowColumnsMenu}
            position={columnPosition}
          />
          <div
            className="h-full w-full overflow-hidden flex flex-col"
            style={{
              minWidth: minWidth ?? '70rem',
            }}
            ref={tableRef}
          >
            <TableHeader
              setColumnPosition={setColumnPosition}
              onRightClick={handleRightClick}
              setIsRowFocused={setIsRowFocused}
            />
            <TableBody
              isRowFocused={isRowFocused}
              setIsRowFocused={setIsRowFocused}
              selectedKey={selectedKey}
              rowHeightClass={rowHeightClass}
            />
          </div>
        </div>
      </div>
    </div>
  );
};

export default Table;<|MERGE_RESOLUTION|>--- conflicted
+++ resolved
@@ -126,7 +126,6 @@
   );
 
   return (
-<<<<<<< HEAD
     <div className="w-full h-full flex flex-col text-raisin-black dark:text-bright-gray">
       {!hideTableTopBar && (
         <>
@@ -136,9 +135,13 @@
             setShowFilterSidebar={setShowFilterSidebar}
             extraInterface={extraInterfaceToTopBar}
             hideSearch={hideSearch}
+            rows={rows}
+            searchValue={searchValue}
+            setSearchValue={setSearchValue}
+            exportTableData={exportTableData}
           />
           {!hideFiltering && (
-            <ChipsBar
+            <TableChipsBar
               selectedFilters={selectedFilters}
               resetFilters={resetFilters}
               toggleFilterSelection={toggleFilterSelection}
@@ -146,24 +149,6 @@
           )}
         </>
       )}
-=======
-    <div className="w-full h-full flex flex-col">
-      <TableTopBar
-        showFilterSidebar={showFilterSidebar}
-        hideFiltering={hideFiltering}
-        setShowFilterSidebar={setShowFilterSidebar}
-        extraInterface={extraInterfaceToTopBar}
-        rows={rows}
-        searchValue={searchValue}
-        setSearchValue={setSearchValue}
-        exportTableData={exportTableData}
-      />
-      <TableChipsBar
-        selectedFilters={selectedFilters}
-        resetFilters={resetFilters}
-        toggleFilterSelection={toggleFilterSelection}
-      />
->>>>>>> d3e0c7c1
       <div className="w-full flex-1 overflow-hidden h-full flex divide-x divide-american-silver dark:divide-quartz border-t border-gray-300 dark:border-quartz">
         {showFilterSidebar && (
           <Resizable
