--- conflicted
+++ resolved
@@ -65,11 +65,8 @@
     searchValue,
     setSearchValue,
     exportTableData,
-<<<<<<< HEAD
     count,
-=======
     tableContainerRef,
->>>>>>> ec340988
   } = useTable(({ state, actions }) => ({
     filters: state.filters,
     isSelectAllFilterSelected: actions.isSelectAllFilterSelected,
@@ -81,11 +78,8 @@
     searchValue: state.searchValue,
     setSearchValue: actions.setSearchValue,
     exportTableData: actions.exportTableData,
-<<<<<<< HEAD
     count: state.count,
-=======
     tableContainerRef: state.tableContainerRef,
->>>>>>> ec340988
   }));
 
   const [showColumnsMenu, setShowColumnsMenu] = useState(false);
