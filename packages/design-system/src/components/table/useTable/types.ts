--- conflicted
+++ resolved
@@ -24,11 +24,8 @@
   singleAuctionEvent,
   ErroredOutUrlsData,
   SourcesData,
-<<<<<<< HEAD
   MDLTableData,
-=======
   PRTMetadata,
->>>>>>> dc0c0b61
 } from '@google-psat/common';
 
 export type PrebidConfigTableData = {
@@ -81,11 +78,8 @@
   | PrebidConsentManagementTableData
   | PrebidUserIdsTableData
   | UserEID
-<<<<<<< HEAD
   | MDLTableData
-=======
   | PRTMetadata
->>>>>>> dc0c0b61
 ) & {
   highlighted?: boolean;
   highlightedClass?: string; // Optional class for highlighting rows
