--- conflicted
+++ resolved
@@ -16,29 +16,23 @@
 /**
  * External dependencies.
  */
-<<<<<<< HEAD
 import type {
   AdsAndBiddersType,
   CookieTableData,
   InterestGroups,
   NoBidsType,
   singleAuctionEvent,
-  TechnologyData,
+  ErroredOutUrlsData,
 } from '@google-psat/common';
 
 export type TableData = (
   | CookieTableData
-  | TechnologyData
   | InterestGroups
   | singleAuctionEvent
   | NoBidsType[keyof NoBidsType]
   | AdsAndBiddersType[keyof AdsAndBiddersType]
+  | ErroredOutUrlsData
 ) & {
-=======
-import type { CookieTableData, ErroredOutUrlsData } from '@google-psat/common';
-
-export type TableData = (CookieTableData | ErroredOutUrlsData) & {
->>>>>>> a0c62c6f
   highlighted?: boolean;
 };
 
