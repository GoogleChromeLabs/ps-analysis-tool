/*
 * Copyright 2023 Google LLC
 *
 * Licensed under the Apache License, Version 2.0 (the "License");
 * you may not use this file except in compliance with the License.
 * You may obtain a copy of the License at
 *
 *     https://www.apache.org/licenses/LICENSE-2.0
 *
 * Unless required by applicable law or agreed to in writing, software
 * distributed under the License is distributed on an "AS IS" BASIS,
 * WITHOUT WARRANTIES OR CONDITIONS OF ANY KIND, either express or implied.
 * See the License for the specific language governing permissions and
 * limitations under the License.
 */
/**
 * External dependencies.
 */
<<<<<<< HEAD
import type {
  CookieTableData,
  TechnologyData,
  ErroredOutUrlsData,
} from '@google-psat/common';

export type TableData = (
  | CookieTableData
  | TechnologyData
  | ErroredOutUrlsData
) & {
=======
import type { CookieTableData } from '@google-psat/common';

export type TableData = CookieTableData & {
>>>>>>> 5a7a276f
  highlighted?: boolean;
};

export type InfoType = number | string | boolean | Array<string | number> | [];

export type TableColumn = {
  header: string;
  accessorKey: string;
  cell: (info: InfoType, details?: TableData) => React.JSX.Element | InfoType;
  enableHiding?: boolean;
  isHiddenByDefault?: boolean;
  enableBodyCellPrefixIcon?: boolean;
  bodyCellPrefixIcon?: {
    Element: (props: any) => React.JSX.Element;
  };
  showBodyCellPrefixIcon?: (row: TableRow) => boolean;
  widthWeightagePercentage?: number;
  width?: number; // For internal use only
  sortingComparator?: (a: InfoType, b: InfoType) => number;
};

export type TableRow = {
  [accessorKey: string]: {
    value: () => React.JSX.Element;
  };
  //@ts-ignore
  originalData: TableData;
};

export type TableFilter = {
  [accessorKey: string]: {
    title: string;
    description?: string;
    hasStaticFilterValues?: boolean;
    hasPrecalculatedFilterValues?: boolean;
    enableSelectAllOption?: boolean;
    isSelectAllOptionSelected?: boolean;
    filterValues?: {
      [filterValue: string]: {
        selected: boolean | null;
        description?: string;
      };
    };
    sortValues?: boolean; // for dynamic filters, values are sorted by default even if not specified.
    useGenericPersistenceKey?: boolean;
    calculateFilterValues?: (value: InfoType) => string;
    comparator?: (value: InfoType, filterValue: string) => boolean;
  };
};

export type PersistentStorageData = {
  columnsVisibility?: { [key: string]: boolean };
  columnsSizing?: { [key: string]: number };
  sortBy?: string;
  sortOrder?: 'asc' | 'desc';
  selectedFilters?: {
    [key: string]: TableFilter[keyof TableFilter]['filterValues'];
  };
  searchValue?: string;
};

export interface TableProviderProps {
  data: TableData[];
  tableColumns: TableColumn[];
  tableFilterData?: TableFilter;
  tableSearchKeys?: string[];
  tablePersistentSettingsKey?: string;
  onRowClick: (row: TableData | null) => void;
  onRowContextMenu: (
    e: React.MouseEvent<HTMLDivElement>,
    row: TableRow
  ) => void;
  getRowObjectKey: (row: TableRow) => string;
  conditionalTableRowClassesHandler?: (
    row: TableRow,
    isRowFocused: boolean,
    rowIndex: number
  ) => string;
  exportTableData?: (rows: TableRow[]) => void;
  hasVerticalBar?: (row: TableRow) => boolean;
  isRowSelected?: (cookie: TableData | null) => boolean;
}<|MERGE_RESOLUTION|>--- conflicted
+++ resolved
@@ -16,23 +16,9 @@
 /**
  * External dependencies.
  */
-<<<<<<< HEAD
-import type {
-  CookieTableData,
-  TechnologyData,
-  ErroredOutUrlsData,
-} from '@google-psat/common';
+import type { CookieTableData, ErroredOutUrlsData } from '@google-psat/common';
 
-export type TableData = (
-  | CookieTableData
-  | TechnologyData
-  | ErroredOutUrlsData
-) & {
-=======
-import type { CookieTableData } from '@google-psat/common';
-
-export type TableData = CookieTableData & {
->>>>>>> 5a7a276f
+export type TableData = (CookieTableData | ErroredOutUrlsData) & {
   highlighted?: boolean;
 };
 
