/*
 * Copyright 2023 Google LLC
 *
 * Licensed under the Apache License, Version 2.0 (the "License");
 * you may not use this file except in compliance with the License.
 * You may obtain a copy of the License at
 *
 *     https://www.apache.org/licenses/LICENSE-2.0
 *
 * Unless required by applicable law or agreed to in writing, software
 * distributed under the License is distributed on an "AS IS" BASIS,
 * WITHOUT WARRANTIES OR CONDITIONS OF ANY KIND, either express or implied.
 * See the License for the specific language governing permissions and
 * limitations under the License.
 */

/**
 * External dependencies.
 */
import { useMemo } from 'react';
import { CookieTableData, TechnologyData } from '@ps-analysis-tool/common';
/**
 * Internal dependencies.
 */
import getValueByKey from '../utils/getValueByKey';
import useColumnSorting, {
  DefaultOptions,
  type ColumnSortingOutput,
} from './useColumnSorting';
import useColumnVisibility, {
  type ColumnVisibilityOutput,
} from './useColumnVisibility';
import useColumnResizing, {
  type ColumnResizingOutput,
} from './useColumnResizing';
import useFiltering, { TableFilteringOutput } from './useFiltering';
import useSearch, { TableSearchOutput } from './useSearch';

export type TableData = CookieTableData | TechnologyData;

export type InfoType = number | string | boolean | [];

export type TableColumn = {
  header: string;
  accessorKey: string;
  cell?: (info: InfoType, details?: TableData) => React.JSX.Element | InfoType;
  enableHiding?: boolean;
  width?: number;
};

export type TableRow = {
  [accessorKey: string]: {
    value: React.JSX.Element | InfoType;
  };
  //@ts-ignore
  originalData: TableData;
};

export type TableFilter = {
  [accessorKey: string]: {
    title: string;
    description?: string;
    hasStaticFilterValues?: boolean;
    filterValues?: {
      [filterValue: string]: {
        selected: boolean;
        description?: string;
      };
    };
    calculateFilterValues?: (value: InfoType) => string;
    comparator?: (value: InfoType, filterValue: string) => boolean;
  };
};

<<<<<<< HEAD
export type PersistentStorageData = {
  columnsVisibility?: { [key: string]: boolean };
  columnsSizing?: { [key: string]: number };
  sortBy?: string;
  sortOrder?: 'asc' | 'desc';
  selectedFilters?: {
    [key: string]: TableFilter[keyof TableFilter]['filterValues'];
  };
  searchValue?: string;
};

=======
>>>>>>> 6332e44f
export type TableOutput = {
  columns: TableColumn[];
  hideableColumns: TableColumn[];
  rows: TableRow[];
  sortKey: ColumnSortingOutput['sortKey'];
  sortOrder: ColumnSortingOutput['sortOrder'];
  setSortKey: ColumnSortingOutput['setSortKey'];
  setSortOrder: ColumnSortingOutput['setSortOrder'];
  hideColumn: ColumnVisibilityOutput['hideColumn'];
  toggleVisibility: ColumnVisibilityOutput['toggleVisibility'];
  areAllColumnsVisible: ColumnVisibilityOutput['areAllColumnsVisible'];
  showColumn: ColumnVisibilityOutput['showColumn'];
  isColumnHidden: ColumnVisibilityOutput['isColumnHidden'];
  tableContainerRef: ColumnResizingOutput['tableContainerRef'];
  onMouseDown: ColumnResizingOutput['onMouseDown'];
  isResizing: ColumnResizingOutput['isResizing'];
  filters: TableFilter;
  selectedFilters: TableFilter;
  toggleFilterSelection: TableFilteringOutput['toggleFilterSelection'];
  resetFilters: TableFilteringOutput['resetFilters'];
  searchValue: TableSearchOutput['searchValue'];
  setSearchValue: TableSearchOutput['setSearchValue'];
};

interface useTableProps {
  data: TableData[];
  tableColumns: TableColumn[];
  tableFilterData?: TableFilter;
  tableSearchKeys?: string[];
<<<<<<< HEAD
  tablePersistentSettingsKey?: string;
=======
>>>>>>> 6332e44f
  options?: {
    columnSizing?: Record<string, number>;
    columnSorting?: DefaultOptions;
    selectedColumns?: Record<string, boolean>;
  };
}

const useTable = ({
  data,
  tableColumns,
  tableFilterData,
  tableSearchKeys,
<<<<<<< HEAD
  tablePersistentSettingsKey,
=======
  options,
>>>>>>> 6332e44f
}: useTableProps): TableOutput => {
  const commonKey = useMemo(() => {
    if (!tablePersistentSettingsKey) {
      return undefined;
    }

    const keys = tablePersistentSettingsKey.split('#');

    return keys[0];
  }, [tablePersistentSettingsKey]);

  const {
    visibleColumns,
    hideColumn,
    toggleVisibility,
    areAllColumnsVisible,
    showColumn,
    isColumnHidden,
  } = useColumnVisibility(tableColumns, commonKey);

  const allTableColumnsKeys = useMemo(() => {
    return tableColumns.map(({ accessorKey }) => accessorKey);
  }, [tableColumns]);

  const { columns, tableContainerRef, onMouseDown, isResizing } =
    useColumnResizing(visibleColumns, allTableColumnsKeys, commonKey);

  const { sortedData, sortKey, sortOrder, setSortKey, setSortOrder } =
    useColumnSorting(data, commonKey);

  const {
    filters,
    selectedFilters,
    filteredData,
    toggleFilterSelection,
    resetFilters,
  } = useFiltering(sortedData, tableFilterData, tablePersistentSettingsKey);

  const { searchValue, setSearchValue, searchFilteredData } = useSearch(
    filteredData,
    tableSearchKeys,
    tablePersistentSettingsKey
  );

  const {
    filters,
    selectedFilters,
    filteredData,
    toggleFilterSelection,
    resetFilters,
  } = useFiltering(sortedData, tableFilterData);

  const { searchValue, setSearchValue, searchFilteredData } = useSearch(
    filteredData,
    tableSearchKeys
  );

  const rows = useMemo(() => {
    return searchFilteredData.map((_data) => {
      const row = {
        originalData: _data,
      } as TableRow;

      columns.forEach((column) => {
        const value = getValueByKey(column.accessorKey, _data);
        row[column.accessorKey] = {
          value: column.cell?.(value, _data) ?? value,
        };
      });

      return row;
    });
  }, [searchFilteredData, columns]);

  const hideableColumns = useMemo(
    () => tableColumns.filter((column) => column.enableHiding !== false),
    [tableColumns]
  );

  return {
    columns,
    hideableColumns,
    rows,
    sortKey,
    sortOrder,
    setSortKey,
    setSortOrder,
    hideColumn,
    toggleVisibility,
    areAllColumnsVisible,
    showColumn,
    isColumnHidden,
    tableContainerRef,
    onMouseDown,
    isResizing,
    filters,
    selectedFilters,
    toggleFilterSelection,
    resetFilters,
    searchValue,
    setSearchValue,
  };
};

export default useTable;<|MERGE_RESOLUTION|>--- conflicted
+++ resolved
@@ -72,7 +72,6 @@
   };
 };
 
-<<<<<<< HEAD
 export type PersistentStorageData = {
   columnsVisibility?: { [key: string]: boolean };
   columnsSizing?: { [key: string]: number };
@@ -84,8 +83,6 @@
   searchValue?: string;
 };
 
-=======
->>>>>>> 6332e44f
 export type TableOutput = {
   columns: TableColumn[];
   hideableColumns: TableColumn[];
@@ -115,10 +112,7 @@
   tableColumns: TableColumn[];
   tableFilterData?: TableFilter;
   tableSearchKeys?: string[];
-<<<<<<< HEAD
   tablePersistentSettingsKey?: string;
-=======
->>>>>>> 6332e44f
   options?: {
     columnSizing?: Record<string, number>;
     columnSorting?: DefaultOptions;
@@ -131,11 +125,7 @@
   tableColumns,
   tableFilterData,
   tableSearchKeys,
-<<<<<<< HEAD
   tablePersistentSettingsKey,
-=======
-  options,
->>>>>>> 6332e44f
 }: useTableProps): TableOutput => {
   const commonKey = useMemo(() => {
     if (!tablePersistentSettingsKey) {
@@ -178,19 +168,6 @@
     filteredData,
     tableSearchKeys,
     tablePersistentSettingsKey
-  );
-
-  const {
-    filters,
-    selectedFilters,
-    filteredData,
-    toggleFilterSelection,
-    resetFilters,
-  } = useFiltering(sortedData, tableFilterData);
-
-  const { searchValue, setSearchValue, searchFilteredData } = useSearch(
-    filteredData,
-    tableSearchKeys
   );
 
   const rows = useMemo(() => {
