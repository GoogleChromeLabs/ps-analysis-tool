--- conflicted
+++ resolved
@@ -50,11 +50,7 @@
   cell: (info: InfoType, details?: TableData) => React.JSX.Element | InfoType;
   enableHiding?: boolean;
   enableBodyCellPrefixIcon?: boolean;
-<<<<<<< HEAD
-  bodyCellPrefixIcon?: () => React.JSX.Element;
-=======
   bodyCellPrefixIcon?: (row: TableRow) => React.JSX.Element;
->>>>>>> 7794a22c
   showBodyCellPrefixIcon?: (row: TableRow) => boolean;
   widthWeightagePercentage?: number;
   width?: number; // For internal use only
