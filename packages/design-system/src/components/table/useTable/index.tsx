/*
 * Copyright 2023 Google LLC
 *
 * Licensed under the Apache License, Version 2.0 (the "License");
 * you may not use this file except in compliance with the License.
 * You may obtain a copy of the License at
 *
 *     https://www.apache.org/licenses/LICENSE-2.0
 *
 * Unless required by applicable law or agreed to in writing, software
 * distributed under the License is distributed on an "AS IS" BASIS,
 * WITHOUT WARRANTIES OR CONDITIONS OF ANY KIND, either express or implied.
 * See the License for the specific language governing permissions and
 * limitations under the License.
 */

/**
 * External dependencies.
 */
import { useMemo } from 'react';
import { CookieTableData, TechnologyData } from '@ps-analysis-tool/common';
/**
 * Internal dependencies.
 */
import getValueByKey from '../utils/getValueByKey';
import useColumnSorting, {
  DefaultOptions,
  type ColumnSortingOutput,
} from './useColumnSorting';
import useColumnVisibility, {
  type ColumnVisibilityOutput,
} from './useColumnVisibility';
import useColumnResizing, {
  type ColumnResizingOutput,
} from './useColumnResizing';
import useFiltering, { TableFilteringOutput } from './useFiltering';
import useSearch, { TableSearchOutput } from './useSearch';

export type TableData = CookieTableData | TechnologyData;

export type InfoType = number | string | boolean | [];

export type TableColumn = {
  header: string;
  accessorKey: string;
  cell?: (info: InfoType, details?: TableData) => React.JSX.Element | InfoType;
  enableHiding?: boolean;
  width?: number;
};

export type TableRow = {
  [accessorKey: string]: {
    value: React.JSX.Element | InfoType;
  };
  originalData: TableData;
};

export type TableFilter = {
  [accessorKey: string]: {
    title: string;
    description?: string;
<<<<<<< HEAD
    hasStaticFilterValues?: boolean;
=======
>>>>>>> f2fabf4c
    filterValues?: {
      [filterValue: string]: {
        selected: boolean;
        description?: string;
      };
    };
<<<<<<< HEAD
    calculateFilterValues?: (value: InfoType) => string;
    comparator?: (value: InfoType, filterValue: string) => boolean;
=======
>>>>>>> f2fabf4c
  };
};

export type TableOutput = {
  columns: TableColumn[];
  hideableColumns: TableColumn[];
  rows: TableRow[];
  sortKey: ColumnSortingOutput['sortKey'];
  sortOrder: ColumnSortingOutput['sortOrder'];
  setSortKey: ColumnSortingOutput['setSortKey'];
  setSortOrder: ColumnSortingOutput['setSortOrder'];
  hideColumn: ColumnVisibilityOutput['hideColumn'];
  toggleVisibility: ColumnVisibilityOutput['toggleVisibility'];
  areAllColumnsVisible: ColumnVisibilityOutput['areAllColumnsVisible'];
  showColumn: ColumnVisibilityOutput['showColumn'];
  isColumnHidden: ColumnVisibilityOutput['isColumnHidden'];
  tableContainerRef: ColumnResizingOutput['tableContainerRef'];
  onMouseDown: ColumnResizingOutput['onMouseDown'];
  isResizing: ColumnResizingOutput['isResizing'];
  filters: TableFilter;
  selectedFilters: TableFilter;
  toggleFilterSelection: TableFilteringOutput['toggleFilterSelection'];
  resetFilters: TableFilteringOutput['resetFilters'];
  searchValue: TableSearchOutput['searchValue'];
  setSearchValue: TableSearchOutput['setSearchValue'];
};

interface useTableProps {
  data: TableData[];
  tableColumns: TableColumn[];
  tableFilterData?: TableFilter;
  tableSearchKeys?: string[];
  options?: {
    columnSizing?: Record<string, number>;
    columnSorting?: DefaultOptions;
    selectedColumns?: Record<string, boolean>;
  };
}

const useTable = ({
  data,
  tableColumns,
  tableFilterData,
  tableSearchKeys,
  options,
}: useTableProps): TableOutput => {
  const {
    visibleColumns,
    hideColumn,
    toggleVisibility,
    areAllColumnsVisible,
    showColumn,
    isColumnHidden,
  } = useColumnVisibility(tableColumns, options?.selectedColumns);

  const { columns, tableContainerRef, onMouseDown, isResizing } =
    useColumnResizing(visibleColumns, options?.columnSizing);

  const { sortedData, sortKey, sortOrder, setSortKey, setSortOrder } =
    useColumnSorting(data, options?.columnSorting);

  const {
    filters,
    selectedFilters,
    filteredData,
    toggleFilterSelection,
    resetFilters,
  } = useFiltering(sortedData, tableFilterData);

  const { searchValue, setSearchValue, searchFilteredData } = useSearch(
    filteredData,
    tableSearchKeys
  );

  const rows = useMemo(() => {
    return searchFilteredData.map((_data) => {
      const row = {
        originalData: _data,
      } as TableRow;

      columns.forEach((column) => {
        const value = getValueByKey(column.accessorKey, _data);
        row[column.accessorKey] = {
          value: column.cell?.(value, _data) ?? value,
        };
      });

      return row;
    });
  }, [searchFilteredData, columns]);

  const hideableColumns = useMemo(
    () => tableColumns.filter((column) => column.enableHiding !== false),
    [tableColumns]
  );

  return {
    columns,
    hideableColumns,
    rows,
    sortKey,
    sortOrder,
    setSortKey,
    setSortOrder,
    hideColumn,
    toggleVisibility,
    areAllColumnsVisible,
    showColumn,
    isColumnHidden,
    tableContainerRef,
    onMouseDown,
    isResizing,
    filters,
    selectedFilters,
    toggleFilterSelection,
    resetFilters,
    searchValue,
    setSearchValue,
  };
};

export default useTable;<|MERGE_RESOLUTION|>--- conflicted
+++ resolved
@@ -59,21 +59,15 @@
   [accessorKey: string]: {
     title: string;
     description?: string;
-<<<<<<< HEAD
     hasStaticFilterValues?: boolean;
-=======
->>>>>>> f2fabf4c
     filterValues?: {
       [filterValue: string]: {
         selected: boolean;
         description?: string;
       };
     };
-<<<<<<< HEAD
     calculateFilterValues?: (value: InfoType) => string;
     comparator?: (value: InfoType, filterValue: string) => boolean;
-=======
->>>>>>> f2fabf4c
   };
 };
 
