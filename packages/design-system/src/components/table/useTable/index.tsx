--- conflicted
+++ resolved
@@ -23,14 +23,7 @@
  * Internal dependencies.
  */
 import getValueByKey from '../utils/getValueByKey';
-<<<<<<< HEAD
 import useColumnSorting, { type ColumnSortingOutput } from './useColumnSorting';
-=======
-import useColumnSorting, {
-  DefaultOptions,
-  type ColumnSortingOutput,
-} from './useColumnSorting';
->>>>>>> a5ca8e40
 import useColumnVisibility, {
   type ColumnVisibilityOutput,
 } from './useColumnVisibility';
@@ -117,14 +110,6 @@
   tableFilterData?: TableFilter;
   tableSearchKeys?: string[];
   tablePersistentSettingsKey?: string;
-<<<<<<< HEAD
-=======
-  options?: {
-    columnSizing?: Record<string, number>;
-    columnSorting?: DefaultOptions;
-    selectedColumns?: Record<string, boolean>;
-  };
->>>>>>> a5ca8e40
 }
 
 const useTable = ({
