/*
 * Copyright 2023 Google LLC
 *
 * Licensed under the Apache License, Version 2.0 (the "License");
 * you may not use this file except in compliance with the License.
 * You may obtain a copy of the License at
 *
 *     https://www.apache.org/licenses/LICENSE-2.0
 *
 * Unless required by applicable law or agreed to in writing, software
 * distributed under the License is distributed on an "AS IS" BASIS,
 * WITHOUT WARRANTIES OR CONDITIONS OF ANY KIND, either express or implied.
 * See the License for the specific language governing permissions and
 * limitations under the License.
 */

/**
 * External dependencies.
 */
import React, {
  PropsWithChildren,
  useCallback,
  useEffect,
  useMemo,
  useState,
} from 'react';
import { getValueByKey } from '@google-psat/common';
/**
 * Internal dependencies.
 */
import useColumnSorting from './useColumnSorting';
import useColumnVisibility from './useColumnVisibility';
import useFiltering from './useFiltering';
import useSearch from './useSearch';
import { TableContext } from './context';
<<<<<<< HEAD
import { TableRow, TableProviderProps, TableData } from './types';
=======
import { TableRow, TableProviderProps } from './types';
import useColumnResizing from './useColumnResizing';

const MIN_COLUMN_WIDTH = 80;
>>>>>>> ec340988

export const TableProvider = ({
  data,
  tableColumns,
  tableFilterData,
  tableSearchKeys,
  tablePersistentSettingsKey,
  onRowClick,
  onRowContextMenu,
  getRowObjectKey,
  conditionalTableRowClassesHandler,
  exportTableData,
  hasVerticalBar,
  getVerticalBarColorHash,
  isRowSelected,
  minColumnWidth = MIN_COLUMN_WIDTH,
  children,
}: PropsWithChildren<TableProviderProps>) => {
  const [allData, setAllData] = useState(data);
  const [paginatedData, setPaginatedData] = useState<TableData[]>([]);

  useEffect(() => {
    if (data) {
      setAllData(data);
    }
  }, [data]);

  const commonKey = useMemo(() => {
    if (!tablePersistentSettingsKey) {
      return undefined;
    }
    const keys = tablePersistentSettingsKey.split('#');
    return keys[0];
  }, [tablePersistentSettingsKey]);

  const { searchValue, setSearchValue, searchFilteredData } = useSearch(
    allData,
    tableSearchKeys,
    commonKey
  );

  const {
    filters,
    selectedFilters,
    filteredData,
    isFiltering,
    toggleFilterSelection,
    toggleSelectAllFilter,
    resetFilters,
    isSelectAllFilterSelected,
  } = useFiltering(
    searchFilteredData,
    tableFilterData,
    tablePersistentSettingsKey,
    commonKey
  );

  const loadMoreData = useCallback(() => {
    setPaginatedData((prevData) => {
      const start = prevData.length;
      const end = start + 500;
      const _paginatedData = filteredData.slice(start, end);
      return [...prevData, ..._paginatedData];
    });
  }, [filteredData]);

  const hasMoreData = useMemo(() => {
    if (paginatedData.length < filteredData.length) {
      return true;
    }

    return false;
  }, [filteredData.length, paginatedData.length]);

  const count = useMemo(() => {
    return filteredData.length;
  }, [filteredData]);

  useEffect(() => {
    if (filteredData.length) {
      const start = 0;
      const end = start + 500;
      const _paginatedData = filteredData.slice(start, end);
      setPaginatedData(_paginatedData);
    }
  }, [filteredData]);

  const {
    visibleColumns,
    hideColumn,
    toggleVisibility,
    areAllColumnsVisible,
    showColumn,
    isColumnHidden,
  } = useColumnVisibility(tableColumns, commonKey);

  const { isResizing, setColumnWidths, tableContainerRef } = useColumnResizing(
    tablePersistentSettingsKey
  );

  const { sortedData, sortKey, sortOrder, setSortKey, setSortOrder } =
    useColumnSorting(paginatedData, tableColumns, commonKey);

  const [rows, setRows] = useState<TableRow[]>([]);

  useEffect(() => {
    const newRows = sortedData.map((_data) => {
      const row = {
        originalData: _data,
      } as TableRow;

      visibleColumns.forEach((column) => {
        const value = getValueByKey(column.accessorKey, _data);
        row[column.accessorKey] = {
          value: () => column.cell(value, _data) as React.JSX.Element,
        };
      });

      return row;
    });

    setRows(newRows);
<<<<<<< HEAD
  }, [sortedData, columns]);
=======
  }, [searchFilteredData, visibleColumns]);
>>>>>>> ec340988

  const hideableColumns = useMemo(
    () => tableColumns.filter((column) => column.enableHiding !== false),
    [tableColumns]
  );

  useEffect(() => {
    const filteredRows = rows.filter(
      (row) => isRowSelected?.(row.originalData) ?? true
    );

    if (filteredRows.length === 0) {
      onRowClick(null);
    }
  }, [isRowSelected, onRowClick, rows]);

<<<<<<< HEAD
=======
  useEffect(() => {
    setColumnWidths();
  }, [setColumnWidths, rows]);

>>>>>>> ec340988
  return (
    <TableContext.Provider
      value={{
        state: {
          columns: visibleColumns,
          tableContainerRef,
          hideableColumns,
          rows,
          sortKey,
          sortOrder,
          areAllColumnsVisible,
          isResizing,
          filters,
          selectedFilters,
          isFiltering,
          searchValue,
<<<<<<< HEAD
          hasMoreData,
          count,
=======
          minColumnWidth,
>>>>>>> ec340988
        },
        actions: {
          setSortKey,
          setSortOrder,
          hideColumn,
          toggleVisibility,
          showColumn,
          isColumnHidden,
          toggleFilterSelection,
          toggleSelectAllFilter,
          resetFilters,
          isSelectAllFilterSelected,
          setSearchValue,
          onRowClick,
          onRowContextMenu,
          getRowObjectKey,
          conditionalTableRowClassesHandler,
          exportTableData,
          hasVerticalBar,
          getVerticalBarColorHash,
          loadMoreData,
        },
      }}
    >
      {children}
    </TableContext.Provider>
  );
};<|MERGE_RESOLUTION|>--- conflicted
+++ resolved
@@ -33,14 +33,10 @@
 import useFiltering from './useFiltering';
 import useSearch from './useSearch';
 import { TableContext } from './context';
-<<<<<<< HEAD
 import { TableRow, TableProviderProps, TableData } from './types';
-=======
-import { TableRow, TableProviderProps } from './types';
 import useColumnResizing from './useColumnResizing';
 
 const MIN_COLUMN_WIDTH = 80;
->>>>>>> ec340988
 
 export const TableProvider = ({
   data,
@@ -163,11 +159,7 @@
     });
 
     setRows(newRows);
-<<<<<<< HEAD
-  }, [sortedData, columns]);
-=======
-  }, [searchFilteredData, visibleColumns]);
->>>>>>> ec340988
+  }, [searchFilteredData, sortedData, visibleColumns]);
 
   const hideableColumns = useMemo(
     () => tableColumns.filter((column) => column.enableHiding !== false),
@@ -184,13 +176,10 @@
     }
   }, [isRowSelected, onRowClick, rows]);
 
-<<<<<<< HEAD
-=======
   useEffect(() => {
     setColumnWidths();
   }, [setColumnWidths, rows]);
 
->>>>>>> ec340988
   return (
     <TableContext.Provider
       value={{
@@ -207,12 +196,9 @@
           selectedFilters,
           isFiltering,
           searchValue,
-<<<<<<< HEAD
           hasMoreData,
           count,
-=======
           minColumnWidth,
->>>>>>> ec340988
         },
         actions: {
           setSortKey,
