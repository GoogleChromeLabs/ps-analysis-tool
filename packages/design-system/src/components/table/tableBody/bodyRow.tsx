--- conflicted
+++ resolved
@@ -25,6 +25,7 @@
  */
 import BodyCell from './bodyCell';
 import type { TableColumn, TableRow } from '../useTable';
+import { CookieTableData } from '@cookie-analysis-tool/common';
 
 interface BodyRowProps {
   row: TableRow;
@@ -51,10 +52,9 @@
 
   const tableRowClassName = classNames(
     'outline-0 flex divide-x divide-american-silver dark:divide-quartz',
-<<<<<<< HEAD
-    { 'bg-burnt-sienna-30': row.originalData?.highlighted },
-=======
->>>>>>> 564d815b
+    {
+      'bg-burnt-sienna-30': (row.originalData as CookieTableData)?.highlighted,
+    },
     cookieKey !== selectedKey &&
       (index % 2
         ? 'bg-anti-flash-white dark:bg-charleston-green'
