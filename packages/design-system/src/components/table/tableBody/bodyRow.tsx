/*
 * Copyright 2023 Google LLC
 *
 * Licensed under the Apache License, Version 2.0 (the "License");
 * you may not use this file except in compliance with the License.
 * You may obtain a copy of the License at
 *
 *     https://www.apache.org/licenses/LICENSE-2.0
 *
 * Unless required by applicable law or agreed to in writing, software
 * distributed under the License is distributed on an "AS IS" BASIS,
 * WITHOUT WARRANTIES OR CONDITIONS OF ANY KIND, either express or implied.
 * See the License for the specific language governing permissions and
 * limitations under the License.
 */

/**
 * External dependencies.
 */
import React from 'react';
import classNames from 'classnames';
import { CookieTableData } from '@ps-analysis-tool/common';

/**
 * Internal dependencies.
 */
import BodyCell from './bodyCell';
import type { TableColumn, TableRow } from '../useTable';

interface BodyRowProps {
  row: TableRow;
  columns: TableColumn[];
  index: number;
  isRowFocused: boolean;
  selectedKey: string | undefined | null;
  getRowObjectKey: (row: TableRow) => string;
  onRowClick: () => void;
  onKeyDown: (e: React.KeyboardEvent<HTMLDivElement>, index: number) => void;
}

const BodyRow = ({
  row,
  columns,
  index,
  selectedKey,
  getRowObjectKey,
  isRowFocused,
  onRowClick,
  onKeyDown,
}: BodyRowProps) => {
  const cookieKey = getRowObjectKey(row);
<<<<<<< HEAD
  const isBlocked = row?.originalData?.isBlocked;
  const tableRowClassName = classNames(
    'outline-0 flex divide-x divide-american-silver dark:divide-quartz',
    isBlocked
      ? index % 2
        ? 'dark:bg-flagged-row-even-dark bg-flagged-row-even-light'
        : 'dark:bg-flagged-row-odd-dark bg-flagged-row-odd-light'
      : '',
    {
      'bg-burnt-sienna-30':
        (row.originalData as CookieTableData)?.highlighted && !isBlocked,
    },
=======
  const isHighlighted = (row.originalData as CookieTableData)?.highlighted;
  const tableRowClassName = classNames(
    'outline-0 flex divide-x divide-american-silver dark:divide-quartz',
>>>>>>> 8aef5fa3
    cookieKey !== selectedKey &&
      !isBlocked &&
      (index % 2
        ? isHighlighted
          ? 'bg-dirty-pink'
          : 'bg-anti-flash-white dark:bg-charleston-green'
        : isHighlighted
        ? 'bg-dirty-pink text-dirty-red dark:text-dirty-red text-dirty-red'
        : 'bg-white dark:bg-raisin-black'),
    cookieKey === selectedKey &&
      !isBlocked &&
      (isRowFocused
        ? isHighlighted
          ? 'bg-dirty-red'
          : 'bg-gainsboro dark:bg-outer-space'
        : isHighlighted
        ? 'bg-dirty-pink text-dirty-red'
        : 'bg-royal-blue text-white dark:bg-medium-persian-blue dark:text-chinese-silver')
  );

  return (
    <div
      id={index.toString()}
      className={tableRowClassName}
      onClick={onRowClick}
      onKeyDown={(e) => onKeyDown(e, index)}
      data-testid="body-row"
    >
      {columns.map(({ accessorKey, width }, idx) => (
        <BodyCell
          key={idx}
          cell={row[accessorKey]?.value || ''}
          width={width || 0}
          isHighlighted={isHighlighted}
          isRowFocused={cookieKey === selectedKey}
        />
      ))}
    </div>
  );
};

export default BodyRow;<|MERGE_RESOLUTION|>--- conflicted
+++ resolved
@@ -49,8 +49,8 @@
   onKeyDown,
 }: BodyRowProps) => {
   const cookieKey = getRowObjectKey(row);
-<<<<<<< HEAD
   const isBlocked = row?.originalData?.isBlocked;
+  const isHighlighted = (row.originalData as CookieTableData)?.highlighted;
   const tableRowClassName = classNames(
     'outline-0 flex divide-x divide-american-silver dark:divide-quartz',
     isBlocked
@@ -58,15 +58,6 @@
         ? 'dark:bg-flagged-row-even-dark bg-flagged-row-even-light'
         : 'dark:bg-flagged-row-odd-dark bg-flagged-row-odd-light'
       : '',
-    {
-      'bg-burnt-sienna-30':
-        (row.originalData as CookieTableData)?.highlighted && !isBlocked,
-    },
-=======
-  const isHighlighted = (row.originalData as CookieTableData)?.highlighted;
-  const tableRowClassName = classNames(
-    'outline-0 flex divide-x divide-american-silver dark:divide-quartz',
->>>>>>> 8aef5fa3
     cookieKey !== selectedKey &&
       !isBlocked &&
       (index % 2
