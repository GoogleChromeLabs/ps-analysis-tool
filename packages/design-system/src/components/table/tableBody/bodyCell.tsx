--- conflicted
+++ resolved
@@ -32,11 +32,7 @@
   return (
     <div
       tabIndex={0}
-<<<<<<< HEAD
-      style={{ width: width }}
-=======
       style={{ width }}
->>>>>>> 564d815b
       className="outline-0 px-1 py-px truncate h-5 text-xs dark:text-bright-gray cursor-default"
     >
       {cell}
