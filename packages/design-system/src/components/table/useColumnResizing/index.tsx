--- conflicted
+++ resolved
@@ -100,22 +100,6 @@
           column2Width = column2.width || 0;
         const widthChange = clientXPos - (startOffset + column1Width);
 
-<<<<<<< HEAD
-        let newColumn1Width = 50,
-          newColumn2Width = 50;
-
-        if (widthChange > 0) {
-          newColumn2Width = Math.max(50, column2Width - widthChange);
-          newColumn1Width =
-            newColumn2Width === 50
-              ? column1Width + column2Width - 50
-              : column1Width + widthChange;
-        } else {
-          newColumn1Width = Math.max(50, column1Width + widthChange);
-          newColumn2Width =
-            newColumn1Width === 50
-              ? column1Width + column2Width - 50
-=======
         let newColumn1Width = 20,
           newColumn2Width = 20;
 
@@ -130,7 +114,6 @@
           newColumn2Width =
             newColumn1Width === 20
               ? column1Width + column2Width - 20
->>>>>>> 564d815b
               : column2Width - widthChange;
         }
 
