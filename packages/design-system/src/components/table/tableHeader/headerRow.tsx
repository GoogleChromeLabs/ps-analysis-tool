/*
 * Copyright 2023 Google LLC
 *
 * Licensed under the Apache License, Version 2.0 (the "License");
 * you may not use this file except in compliance with the License.
 * You may obtain a copy of the License at
 *
 *     https://www.apache.org/licenses/LICENSE-2.0
 *
 * Unless required by applicable law or agreed to in writing, software
 * distributed under the License is distributed on an "AS IS" BASIS,
 * WITHOUT WARRANTIES OR CONDITIONS OF ANY KIND, either express or implied.
 * See the License for the specific language governing permissions and
 * limitations under the License.
 */

/**
 * External dependencies.
 */
import React from 'react';
import { PreferenceDataValues } from '@cookie-analysis-tool/common';
/**
 * Internal dependencies.
 */
import HeaderCell from './headerCell';
import type { TableOutput } from '../useTable';
interface HeaderRowProps {
  table: TableOutput;
  setIsRowFocused: (state: boolean) => void;
  updatePreference: (
    key: string,
    callback: (prevStatePreference: {
      [key: string]: unknown;
    }) => PreferenceDataValues
  ) => void;
}

const HeaderRow = ({
  table,
  setIsRowFocused,
  updatePreference,
}: HeaderRowProps) => {
  return (
<<<<<<< HEAD
    <>
      <tr className="bg-anti-flash-white dark:bg-charleston-green">
        {table.columns?.map((cell, idx) => (
          <HeaderCell
            updatePreference={updatePreference}
            key={idx}
            index={idx}
            table={table}
            cell={cell}
            setIsRowFocused={setIsRowFocused}
          />
        ))}
      </tr>
      <tr>
        <th
          className="w-full h-px pt-0 bg-american-silver dark:bg-quartz"
          colSpan={table.columns.length}
=======
    <div className="bg-anti-flash-white dark:bg-charleston-green border-b border-american-silver dark:border-quartz divide-x divide-american-silver dark:divide-quartz flex">
      {table.columns?.map((cell, idx) => (
        <HeaderCell
          key={idx}
          index={idx}
          table={table}
          cell={cell}
          setIsRowFocused={setIsRowFocused}
>>>>>>> de5107fa
        />
      ))}
    </div>
  );
};

export default HeaderRow;<|MERGE_RESOLUTION|>--- conflicted
+++ resolved
@@ -41,34 +41,15 @@
   updatePreference,
 }: HeaderRowProps) => {
   return (
-<<<<<<< HEAD
-    <>
-      <tr className="bg-anti-flash-white dark:bg-charleston-green">
-        {table.columns?.map((cell, idx) => (
-          <HeaderCell
-            updatePreference={updatePreference}
-            key={idx}
-            index={idx}
-            table={table}
-            cell={cell}
-            setIsRowFocused={setIsRowFocused}
-          />
-        ))}
-      </tr>
-      <tr>
-        <th
-          className="w-full h-px pt-0 bg-american-silver dark:bg-quartz"
-          colSpan={table.columns.length}
-=======
     <div className="bg-anti-flash-white dark:bg-charleston-green border-b border-american-silver dark:border-quartz divide-x divide-american-silver dark:divide-quartz flex">
       {table.columns?.map((cell, idx) => (
         <HeaderCell
+          updatePreference={updatePreference}
           key={idx}
           index={idx}
           table={table}
           cell={cell}
           setIsRowFocused={setIsRowFocused}
->>>>>>> de5107fa
         />
       ))}
     </div>
