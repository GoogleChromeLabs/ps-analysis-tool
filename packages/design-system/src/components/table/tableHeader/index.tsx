/*
 * Copyright 2023 Google LLC
 *
 * Licensed under the Apache License, Version 2.0 (the "License");
 * you may not use this file except in compliance with the License.
 * You may obtain a copy of the License at
 *
 *     https://www.apache.org/licenses/LICENSE-2.0
 *
 * Unless required by applicable law or agreed to in writing, software
 * distributed under the License is distributed on an "AS IS" BASIS,
 * WITHOUT WARRANTIES OR CONDITIONS OF ANY KIND, either express or implied.
 * See the License for the specific language governing permissions and
 * limitations under the License.
 */

/**
 * External dependencies.
 */
import React, { useCallback } from 'react';
import { PreferenceDataValues } from '@cookie-analysis-tool/common';
/**
 * Internal dependencies.
 */
import HeaderRow from './headerRow';
import type { TableOutput } from '../useTable';

interface TableHeaderProps {
  table: TableOutput;
  setColumnPosition: (position: { x: number; y: number }) => void;
  onRightClick: (
    event: React.MouseEvent<HTMLTableSectionElement, MouseEvent>
  ) => void;
  setIsRowFocused: (state: boolean) => void;
  updatePreference: (
    key: string,
    updater: (prevStatePreference: {
      [key: string]: unknown;
    }) => PreferenceDataValues
  ) => void;
}

const TableHeader = ({
  table,
  setColumnPosition,
  onRightClick,
  setIsRowFocused,
  updatePreference,
}: TableHeaderProps) => {
  const handleRightClick = useCallback(
    (e: React.MouseEvent<HTMLTableSectionElement>) => {
      const x = e.clientX,
        y = e.clientY;

      setColumnPosition({ x, y });
      onRightClick(e);
    },
    [onRightClick, setColumnPosition]
  );

  return (
<<<<<<< HEAD
    <thead onContextMenu={handleRightClick} className="sticky top-0 z-10">
      <HeaderRow
        updatePreference={updatePreference}
        table={table}
        setIsRowFocused={setIsRowFocused}
      />
    </thead>
=======
    <div onContextMenu={handleRightClick} className="sticky top-0 z-10">
      <HeaderRow table={table} setIsRowFocused={setIsRowFocused} />
    </div>
>>>>>>> de5107fa
  );
};

export default TableHeader;<|MERGE_RESOLUTION|>--- conflicted
+++ resolved
@@ -59,19 +59,13 @@
   );
 
   return (
-<<<<<<< HEAD
-    <thead onContextMenu={handleRightClick} className="sticky top-0 z-10">
+    <div onContextMenu={handleRightClick} className="sticky top-0 z-10">
       <HeaderRow
         updatePreference={updatePreference}
         table={table}
         setIsRowFocused={setIsRowFocused}
       />
-    </thead>
-=======
-    <div onContextMenu={handleRightClick} className="sticky top-0 z-10">
-      <HeaderRow table={table} setIsRowFocused={setIsRowFocused} />
     </div>
->>>>>>> de5107fa
   );
 };
 
