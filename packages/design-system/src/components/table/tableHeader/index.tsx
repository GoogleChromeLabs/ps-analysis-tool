/*
 * Copyright 2023 Google LLC
 *
 * Licensed under the Apache License, Version 2.0 (the "License");
 * you may not use this file except in compliance with the License.
 * You may obtain a copy of the License at
 *
 *     https://www.apache.org/licenses/LICENSE-2.0
 *
 * Unless required by applicable law or agreed to in writing, software
 * distributed under the License is distributed on an "AS IS" BASIS,
 * WITHOUT WARRANTIES OR CONDITIONS OF ANY KIND, either express or implied.
 * See the License for the specific language governing permissions and
 * limitations under the License.
 */

/**
 * External dependencies.
 */
import React, { useCallback } from 'react';
import { PreferenceDataValues } from '@cookie-analysis-tool/common';
/**
 * Internal dependencies.
 */
import HeaderRow from './headerRow';
import type { TableOutput } from '../useTable';

interface TableHeaderProps {
  table: TableOutput;
  setColumnPosition: (position: { x: number; y: number }) => void;
  onRightClick: (
    event: React.MouseEvent<HTMLTableSectionElement, MouseEvent>
  ) => void;
  setIsRowFocused: (state: boolean) => void;
  updatePreference: (
    key: string,
    updater: (prevStatePreference: {
      [key: string]: unknown;
    }) => PreferenceDataValues
  ) => void;
}

const TableHeader = ({
  table,
  setColumnPosition,
  onRightClick,
  setIsRowFocused,
  updatePreference,
}: TableHeaderProps) => {
  const handleRightClick = useCallback(
    (e: React.MouseEvent<HTMLTableSectionElement>) => {
      const x = e.clientX,
        y = e.clientY;

      setColumnPosition({ x, y });
      onRightClick(e);
    },
    [onRightClick, setColumnPosition]
  );

  return (
    <div onContextMenu={handleRightClick} className="sticky top-0 z-10">
<<<<<<< HEAD
      <HeaderRow table={table} setIsRowFocused={setIsRowFocused} />
=======
      <HeaderRow
        updatePreference={updatePreference}
        table={table}
        setIsRowFocused={setIsRowFocused}
      />
>>>>>>> 564d815b
    </div>
  );
};

export default TableHeader;<|MERGE_RESOLUTION|>--- conflicted
+++ resolved
@@ -60,15 +60,11 @@
 
   return (
     <div onContextMenu={handleRightClick} className="sticky top-0 z-10">
-<<<<<<< HEAD
-      <HeaderRow table={table} setIsRowFocused={setIsRowFocused} />
-=======
       <HeaderRow
         updatePreference={updatePreference}
         table={table}
         setIsRowFocused={setIsRowFocused}
       />
->>>>>>> 564d815b
     </div>
   );
 };
