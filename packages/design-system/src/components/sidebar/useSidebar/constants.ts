/*
 * Copyright 2023 Google LLC
 *
 * Licensed under the Apache License, Version 2.0 (the "License");
 * you may not use this file except in compliance with the License.
 * You may obtain a copy of the License at
 *
 *     https://www.apache.org/licenses/LICENSE-2.0
 *
 * Unless required by applicable law or agreed to in writing, software
 * distributed under the License is distributed on an "AS IS" BASIS,
 * WITHOUT WARRANTIES OR CONDITIONS OF ANY KIND, either express or implied.
 * See the License for the specific language governing permissions and
 * limitations under the License.
 */

export enum SIDEBAR_ITEMS_KEYS {
  DASHBOARD = 'dashboard',
  EXPLORABLE_EXPLANATIONS = 'explorable-explanations',
  COOKIES = 'cookies',
  COOKIES_WITH_ISSUES = 'cookie-issues',
  URL_WITH_ISSUES = 'urls-with-issues',
  PRIVACY_SANDBOX = 'privacy-sandbox',
  SITE_BOUNDARIES = 'site-boundaries',
  CHIPS = 'chips',
  RELATED_WEBSITE_SETS = 'related-website-sets',
  PRIVATE_ADVERTISING = 'private-advertising',
  TOPICS = 'topics',
  ATTRIBUTION_REPORTING = 'attribution-reporting',
  PROTECTED_AUDIENCE = 'protected-audience',
  PRIVATE_AGGREGATION = 'private-aggregation',
  ANTI_COVERT_TRACKING = 'anti-covert-tracking',
  BOUNCE_TRACKING = 'bounce-tracking',
  FINGERPRINTING = 'fingerprinting',
  FACILITATED_TESTING = 'facilitated-testing',
  WIKI = 'wiki',
  SETTINGS = 'settings',
<<<<<<< HEAD
  LEARNING = 'learning',
  HELP_CENTER = 'help-center',
  DEV_SITE = 'dev-site',
=======
  STORAGE_ACCESS = 'storage-access',
  FEDERATED_CREDENTIAL = 'federated-credential',
  IP_PROTECTION = 'ip-protection',
  PRIVATE_STATE_TOKENS = 'private-state-tokens',
>>>>>>> 97c6f35f
}<|MERGE_RESOLUTION|>--- conflicted
+++ resolved
@@ -35,14 +35,11 @@
   FACILITATED_TESTING = 'facilitated-testing',
   WIKI = 'wiki',
   SETTINGS = 'settings',
-<<<<<<< HEAD
   LEARNING = 'learning',
   HELP_CENTER = 'help-center',
   DEV_SITE = 'dev-site',
-=======
   STORAGE_ACCESS = 'storage-access',
   FEDERATED_CREDENTIAL = 'federated-credential',
   IP_PROTECTION = 'ip-protection',
   PRIVATE_STATE_TOKENS = 'private-state-tokens',
->>>>>>> 97c6f35f
 }