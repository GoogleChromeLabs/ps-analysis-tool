/*
 * Copyright 2023 Google LLC
 *
 * Licensed under the Apache License, Version 2.0 (the "License");
 * you may not use this file except in compliance with the License.
 * You may obtain a copy of the License at
 *
 *     https://www.apache.org/licenses/LICENSE-2.0
 *
 * Unless required by applicable law or agreed to in writing, software
 * distributed under the License is distributed on an "AS IS" BASIS,
 * WITHOUT WARRANTIES OR CONDITIONS OF ANY KIND, either express or implied.
 * See the License for the specific language governing permissions and
 * limitations under the License.
 */
/**
 * External dependencies.
 */
import React, {
  PropsWithChildren,
  useCallback,
  useEffect,
  useMemo,
  useState,
} from 'react';
import { createContext } from 'use-context-selector';
import { noop, useContextSelector } from '@ps-analysis-tool/common';

/**
 * Internal dependencies.
 */
import {
  createKeyPath,
  findItem,
  findNextItem,
  findPrevItem,
  matchKey,
} from './utils';

type SidebarComponent = {
  Element?: (props: any) => React.JSX.Element;
  props?: Record<string, unknown>;
};

export type SidebarItemValue = {
  title: string;
  children: SidebarItems;
  popupTitle?: string;
  infoIconDescription?: string;
  extraInterfaceToTitle?: SidebarComponent;
  dropdownOpen?: boolean;
  panel?: SidebarComponent;
  icon?: SidebarComponent;
  selectedIcon?: SidebarComponent;
  isBlurred?: boolean;
};

export type SidebarItems = {
  [key: string]: SidebarItemValue;
};

interface useSidebarProps {
  data: SidebarItems;
  defaultSelectedItemKey?: string | null;
}

export interface SidebarStoreContext {
  state: {
    activePanel: {
      panel: SidebarComponent;
      query?: string;
      clearQuery?: () => void;
    };
    selectedItemKey: string | null; //Entire chained item key eg Privacy-Sandbox#cookies#frameUrl
    currentItemKey: string | null; //Last sidebar item key in selectedItemKey eg frameUrl
    sidebarItems: SidebarItems;
    isSidebarFocused: boolean;
  };
  actions: {
    setIsSidebarFocused: React.Dispatch<boolean>;
    updateSelectedItemKey: (key: string | null, queryString?: string) => void;
    onKeyNavigation: (
      event: React.KeyboardEvent<HTMLDivElement>,
      key: string | null
    ) => void;
    toggleDropdown: (action: boolean, key: string) => void;
    isKeyAncestor: (key: string) => boolean;
    isKeySelected: (key: string) => boolean;
  };
}

const initialState: SidebarStoreContext = {
  state: {
    activePanel: {
      panel: {
        Element: () => <></>,
        props: {},
      },
      query: '',
      clearQuery: noop,
    },
    selectedItemKey: null,
    currentItemKey: null,
    sidebarItems: {},
    isSidebarFocused: true,
  },
  actions: {
    setIsSidebarFocused: noop,
    updateSelectedItemKey: noop,
    onKeyNavigation: noop,
    toggleDropdown: noop,
    isKeyAncestor: () => false,
    isKeySelected: () => false,
  },
};

export const SidebarContext = createContext<SidebarStoreContext>(initialState);

export const SidebarProvider = ({
  data,
  defaultSelectedItemKey = null,
  children,
}: PropsWithChildren<useSidebarProps>) => {
  const [selectedItemKey, setSelectedItemKey] = useState<string | null>(null);
  const [activePanel, setActivePanel] = useState<
    SidebarStoreContext['state']['activePanel']
  >(initialState.state.activePanel);
  const [query, setQuery] = useState<string>('');
  const [sidebarItems, setSidebarItems] = useState<SidebarItems>({});
  const [isSidebarFocused, setIsSidebarFocused] = useState(true);

  useEffect(() => {
    setSelectedItemKey(defaultSelectedItemKey);
  }, [defaultSelectedItemKey]);

  const currentItemKey = useMemo(() => {
    if (!selectedItemKey) {
      return null;
    }

    const keys = selectedItemKey.split('#');
    const length = keys.length;

    return keys[length - 1];
  }, [selectedItemKey]);

  useEffect(() => {
    setSidebarItems(data);
  }, [data]);

  useEffect(() => {
    let keyFound = false;

    const findActivePanel = (items: SidebarItems) => {
      Object.entries(items).forEach(([itemKey, item]) => {
        if (keyFound) {
          return;
        }

        if (matchKey(selectedItemKey || '', itemKey)) {
          if (item.panel) {
            setActivePanel({
              query,
<<<<<<< HEAD
              clearQuery: () => {
                setTimeout(() => setQuery(''));
              },
=======
              panel: item.panel,
>>>>>>> 5415ccd1
            });
          }

          keyFound = true;
          return;
        }

        if (item.children) {
          findActivePanel(item.children);
        }
      });
    };

    if (selectedItemKey) {
      findActivePanel(sidebarItems);
    }
  }, [query, selectedItemKey, sidebarItems]);

  const updateSelectedItemKey = useCallback(
    (key: string | null, queryString = '') => {
      const keyPath = createKeyPath(sidebarItems, key || '');

      if (!keyPath.length) {
        setSelectedItemKey(null);
        return;
      }

      setSelectedItemKey(keyPath.join('#'));
      setQuery(queryString);
    },
    [sidebarItems]
  );

  const toggleDropdown = useCallback((action: boolean, key: string) => {
    setSidebarItems((prev) => {
      const items = { ...prev };
      const item = findItem(items, key);

      if (item && Object.keys(item.children).length) {
        item.dropdownOpen = action;
      }

      return items;
    });
  }, []);

  const onKeyNavigation = useCallback(
    (event: React.KeyboardEvent<HTMLDivElement>, key: string | null) => {
      event.preventDefault();
      event.stopPropagation();

      if (!key) {
        return;
      }

      const navigationAction = event.key;
      const keyPath = createKeyPath(sidebarItems, key);

      if (!keyPath.length) {
        return;
      }

      if (navigationAction === 'ArrowRight') {
        toggleDropdown(true, key);
      } else if (navigationAction === 'ArrowLeft') {
        toggleDropdown(false, key);
      }

      if (navigationAction === 'ArrowUp') {
        const prevItem = findPrevItem(sidebarItems, keyPath);

        if (!prevItem) {
          return;
        }

        // delay navigation as user can hold up arrow key which make useEffect to run multiple times unnecessarily.
        setTimeout(() => updateSelectedItemKey(prevItem));
      } else if (navigationAction === 'ArrowDown') {
        const nextItem = findNextItem(sidebarItems, keyPath);

        if (!nextItem) {
          return;
        }

        // delay navigation as user can hold down arrow key which make useEffect to run multiple times unnecessarily.
        setTimeout(() => updateSelectedItemKey(nextItem));
      }
    },
    [sidebarItems, toggleDropdown, updateSelectedItemKey]
  );

  const isKeyAncestor = useCallback(
    (key: string) => {
      if (!selectedItemKey) {
        return false;
      }

      const keys = selectedItemKey.split('#');
      const length = keys.length;

      return keys[length - 1] !== key && keys.includes(key);
    },
    [selectedItemKey]
  );

  const isKeySelected = useCallback(
    (key: string) => {
      if (!selectedItemKey) {
        return false;
      }

      const keys = selectedItemKey.split('#');
      const length = keys.length;

      return keys[length - 1] === key;
    },
    [selectedItemKey]
  );

  return (
    <SidebarContext.Provider
      value={{
        state: {
          activePanel,
          selectedItemKey,
          currentItemKey,
          sidebarItems,
          isSidebarFocused,
        },
        actions: {
          setIsSidebarFocused,
          updateSelectedItemKey,
          onKeyNavigation,
          toggleDropdown,
          isKeyAncestor,
          isKeySelected,
        },
      }}
    >
      {children}
    </SidebarContext.Provider>
  );
};

export function useSidebar(): SidebarStoreContext;
export function useSidebar<T>(selector: (state: SidebarStoreContext) => T): T;

/**
 * Hook to access the Sidebar context.
 * @param selector Selector function to partially select state.
 * @returns selected part of the state
 */
export function useSidebar<T>(
  selector: (state: SidebarStoreContext) => T | SidebarStoreContext = (state) =>
    state
) {
  return useContextSelector(SidebarContext, selector);
}<|MERGE_RESOLUTION|>--- conflicted
+++ resolved
@@ -161,13 +161,10 @@
           if (item.panel) {
             setActivePanel({
               query,
-<<<<<<< HEAD
               clearQuery: () => {
                 setTimeout(() => setQuery(''));
               },
-=======
               panel: item.panel,
->>>>>>> 5415ccd1
             });
           }
 
