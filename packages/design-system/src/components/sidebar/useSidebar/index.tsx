--- conflicted
+++ resolved
@@ -41,12 +41,8 @@
   title: string;
   children: SidebarItems;
   popupTitle?: string;
-<<<<<<< HEAD
-  extraInterfaceToTitle?: () => React.JSX.Element;
-=======
   infoIconDescription?: string;
   extraInterfaceToTitle?: React.ReactNode;
->>>>>>> 8ad44f09
   dropdownOpen?: boolean;
   panel?: () => React.JSX.Element;
   icon?: () => React.JSX.Element;
