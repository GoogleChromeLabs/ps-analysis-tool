/*
 * Copyright 2024 Google LLC
 *
 * Licensed under the Apache License, Version 2.0 (the "License");
 * you may not use this file except in compliance with the License.
 * You may obtain a copy of the License at
 *
 *     https://www.apache.org/licenses/LICENSE-2.0
 *
 * Unless required by applicable law or agreed to in writing, software
 * distributed under the License is distributed on an "AS IS" BASIS,
 * WITHOUT WARRANTIES OR CONDITIONS OF ANY KIND, either express or implied.
 * See the License for the specific language governing permissions and
 * limitations under the License.
 */

/**
 * External dependencies
 */
import classNames from 'classnames';
import React, { useCallback } from 'react';

export type TabItems = Array<{
  title: string;
  content: {
    Element: (props: any) => React.JSX.Element;
    props?: Record<string, any>;
    className?: string;
  };
}>;
interface TabsProps {
  items: TabItems;
  activeTab: number;
  setActiveTab: React.Dispatch<React.SetStateAction<number>>;
  showBottomBorder?: boolean;
  fontSizeClass?: string;
}

const Tabs = ({
  items,
  activeTab,
  setActiveTab,
  showBottomBorder = true,
  fontSizeClass,
}: TabsProps) => {
  const handleKeyDown = useCallback(
    (event: React.KeyboardEvent<HTMLButtonElement>) => {
      event.preventDefault();

      if (event.key === 'Tab') {
        const nextIndex = activeTab + 1;
        if (nextIndex < items.length) {
          setActiveTab(nextIndex);
        } else {
          setActiveTab(0);
        }
      }

      if (event.shiftKey && event.key === 'Tab') {
        const previousIndex = activeTab - 1;
        if (previousIndex >= 0) {
          setActiveTab(previousIndex);
        } else {
          setActiveTab(items.length - 1);
        }
      }
    },
    [activeTab, items.length, setActiveTab]
  );

  return (
<<<<<<< HEAD
    <div className="max-w-2xl h-fit px-4">
      <div
        className={classNames(
          'flex gap-10 border-b border-gray-300 dark:border-quartz',
          showBottomBorder ? 'border-b' : 'border-b-0',
          fontSizeClass ? fontSizeClass : 'text-sm'
        )}
      >
=======
    <div className="w-full h-fit border-b border-gray-300 dark:border-quartz">
      <div className="flex gap-10 mx-4">
>>>>>>> 4c6a078b
        {items.map((item, index) => (
          <button
            key={index}
            onClick={() => setActiveTab(index)}
            onKeyDown={handleKeyDown}
            className={classNames(
              'pb-1.5 px-1.5 border-b-2 hover:opacity-80 outline-none text-nowrap',
              {
                'border-bright-navy-blue dark:border-jordy-blue text-bright-navy-blue dark:text-jordy-blue':
                  index === activeTab,
              },
              {
                'border-transparent text-raisin-black dark:text-bright-gray':
                  index !== activeTab,
              }
            )}
          >
            {item.title}
          </button>
        ))}
      </div>
    </div>
  );
};

export default Tabs;<|MERGE_RESOLUTION|>--- conflicted
+++ resolved
@@ -32,17 +32,10 @@
   items: TabItems;
   activeTab: number;
   setActiveTab: React.Dispatch<React.SetStateAction<number>>;
-  showBottomBorder?: boolean;
   fontSizeClass?: string;
 }
 
-const Tabs = ({
-  items,
-  activeTab,
-  setActiveTab,
-  showBottomBorder = true,
-  fontSizeClass,
-}: TabsProps) => {
+const Tabs = ({ items, activeTab, setActiveTab, fontSizeClass }: TabsProps) => {
   const handleKeyDown = useCallback(
     (event: React.KeyboardEvent<HTMLButtonElement>) => {
       event.preventDefault();
@@ -69,19 +62,13 @@
   );
 
   return (
-<<<<<<< HEAD
-    <div className="max-w-2xl h-fit px-4">
+    <div className="w-full h-fit border-b border-gray-300 dark:border-quartz">
       <div
         className={classNames(
-          'flex gap-10 border-b border-gray-300 dark:border-quartz',
-          showBottomBorder ? 'border-b' : 'border-b-0',
+          'flex gap-10 mx-4',
           fontSizeClass ? fontSizeClass : 'text-sm'
         )}
       >
-=======
-    <div className="w-full h-fit border-b border-gray-300 dark:border-quartz">
-      <div className="flex gap-10 mx-4">
->>>>>>> 4c6a078b
         {items.map((item, index) => (
           <button
             key={index}
