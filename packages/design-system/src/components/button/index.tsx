--- conflicted
+++ resolved
@@ -25,12 +25,7 @@
   onClick?: () => void;
   loading?: boolean;
   type?: 'button' | 'submit' | 'reset';
-<<<<<<< HEAD
-  variant?: 'primary' | 'secondary' | 'danger';
-  extraClasses: string;
-=======
   variant?: 'primary' | 'secondary' | 'danger' | 'small';
->>>>>>> 739740cb
 }
 const Button = ({
   text,
@@ -38,7 +33,6 @@
   onClick = undefined,
   type = 'button',
   variant = 'primary',
-  extraClasses = '',
 }: ButtonProps) => {
   return (
     <button
@@ -46,20 +40,6 @@
       type={type}
       name={name}
       onClick={onClick ? onClick : undefined}
-<<<<<<< HEAD
-      className={classNames(
-        'py-1 px-2 rounded font-medium flex items-center text-center',
-        extraClasses,
-        {
-          'text-white dark:bg-baby-blue-eyes bg-sapphire hover:bg-tufts-blue dark:hover:bg-pale-cornflower-blue dark:text-raisin-black':
-            variant === 'primary',
-          'bg-transparent dark:bg-transparent dark:text-bright-gray text-raisin-black active:opacity-60 hover:opacity-80':
-            variant === 'secondary',
-          'text-white dark:text-white dark:bg-red-500 bg-red-500 hover:bg-red-600':
-            variant === 'danger',
-        }
-      )}
-=======
       className={classNames('rounded flex items-center text-center', {
         'py-1 px-2 font-medium': variant !== 'small',
         'py-0.5 px-1.5 text-xs': variant === 'small',
@@ -70,7 +50,6 @@
         'text-white dark:text-white dark:bg-red-500 bg-red-500 hover:bg-red-600':
           variant === 'danger',
       })}
->>>>>>> 739740cb
     >
       {text}
     </button>
