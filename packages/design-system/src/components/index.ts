--- conflicted
+++ resolved
@@ -77,8 +77,5 @@
 export { default as MultiSelectDropDown } from './multiSelectDropDown';
 export { default as Dropdown } from './dropdown';
 export type { OptGroup, Option } from './dropdown/options';
-<<<<<<< HEAD
 export { default as ResizableTray } from './resizableTray';
-=======
-export { default as Slider } from './slider';
->>>>>>> 134d4f2f
+export { default as Slider } from './slider';