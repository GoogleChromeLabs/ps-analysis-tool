--- conflicted
+++ resolved
@@ -46,12 +46,7 @@
   default as CookiesLandingWrapper,
   type CookiesLandingWrapperProps,
 } from './cookiesLanding/cookiesLandingWrapper';
-<<<<<<< HEAD
-export { type DataMapping } from './cookiesLanding/landingHeader';
 export { default as MatrixContainer } from './matrixContainer';
 export { default as MenuBar } from './menuBar';
 export * from './menuBar';
-=======
-export { default as MatrixContainer } from './matrixContainer';
-export { default as useFiltersMapping } from './cookiesLanding/useFiltersMapping';
->>>>>>> 3afecdc4
+export { default as useFiltersMapping } from './cookiesLanding/useFiltersMapping';