--- conflicted
+++ resolved
@@ -36,9 +36,4 @@
 export { default as ErrorFallback } from './errorFallback';
 export { default as ExtensionReloadNotification } from './errorFallback/extensionReloadNotification';
 export * from './table';
-<<<<<<< HEAD
-export { default as Input } from './input';
-export * from './sidebar';
-=======
-export { default as SearchInput } from './searchInput';
->>>>>>> e5bb9dce
+export { default as SearchInput } from './searchInput';