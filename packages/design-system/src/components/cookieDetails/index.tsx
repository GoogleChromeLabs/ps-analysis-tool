--- conflicted
+++ resolved
@@ -19,11 +19,8 @@
  */
 import React from 'react';
 import type { CookieTableData } from '@ps-analysis-tool/common';
-<<<<<<< HEAD
 import { I18n } from '@ps-analysis-tool/i18n';
 
-=======
->>>>>>> d3ccfc88
 /**
  * Internal dependencies.
  */
