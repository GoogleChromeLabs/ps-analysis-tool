--- conflicted
+++ resolved
@@ -117,25 +117,10 @@
           </p>
         </div>
       )}
-<<<<<<< HEAD
-      {(outboundBlock || inboundBlock) &&
-        hasValidBlockedReason &&
-        isUsingCDP && (
-          <>
-            <p className="font-bold text-raising-black dark:text-bright-gray mb-1">
-              {I18n.getMessage('dsBlockedReason')}
-            </p>
-            <p
-              className="text-outer-space-crayola dark:text-bright-gray"
-              dangerouslySetInnerHTML={{ __html: blockedReasons ?? '' }}
-            />
-          </>
-        )}
-=======
       {hasValidBlockedReason && isUsingCDP && (
         <>
           <p className="font-bold text-raising-black dark:text-bright-gray mb-1">
-            Blocked Reason
+            {I18n.getMessage('dsBlockedReason')}
           </p>
           <p
             className="text-outer-space-crayola dark:text-bright-gray"
@@ -143,7 +128,6 @@
           />
         </>
       )}
->>>>>>> 370acad4
 
       {selectedCookie?.blockingStatus?.inboundBlock ===
         BLOCK_STATUS.BLOCKED_IN_SOME_EVENTS &&
