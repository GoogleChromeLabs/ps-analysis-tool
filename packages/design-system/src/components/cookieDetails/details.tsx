--- conflicted
+++ resolved
@@ -70,7 +70,7 @@
 
   return (
     <div className="text-xs py-1 px-1.5">
-      {selectedCookie.isBlocked && blockedReasons && (
+      {isCookieBlocked && blockedReasons && blockedReasons && (
         <>
           <p className="font-bold text-granite-gray dark:text-manatee mb-1">
             Blocked reason
@@ -124,32 +124,6 @@
       <p className="mb-4 text-outer-space-crayola dark:text-bright-gray">
         {selectedCookie.analytics?.description || 'No description available.'}
       </p>
-<<<<<<< HEAD
-      {isCookieBlocked && blockedReasons && (
-        <>
-          <p className="font-bold text-granite-gray dark:text-manatee mb-1">
-            Blocked reason
-          </p>
-          <p
-            className="text-outer-space-crayola dark:text-bright-gray mb-3"
-            dangerouslySetInnerHTML={{ __html: blockedReasons ?? '' }}
-          />
-        </>
-      )}
-      {selectedCookie?.warningReasons &&
-        selectedCookie?.warningReasons?.length > 0 && (
-          <>
-            <p className="font-bold text-granite-gray dark:text-manatee mb-1">
-              Warnings
-            </p>
-            <p
-              className="text-outer-space-crayola dark:text-bright-gray"
-              dangerouslySetInnerHTML={{ __html: warningReasons ?? '' }}
-            />
-          </>
-        )}
-=======
->>>>>>> da828650
     </div>
   );
 };
