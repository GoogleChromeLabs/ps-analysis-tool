/*
 * Copyright 2023 Google LLC
 *
 * Licensed under the Apache License, Version 2.0 (the "License");
 * you may not use this file except in compliance with the License.
 * You may obtain a copy of the License at
 *
 *     https://www.apache.org/licenses/LICENSE-2.0
 *
 * Unless required by applicable law or agreed to in writing, software
 * distributed under the License is distributed on an "AS IS" BASIS,
 * WITHOUT WARRANTIES OR CONDITIONS OF ANY KIND, either express or implied.
 * See the License for the specific language governing permissions and
 * limitations under the License.
 */
/**
 * External dependencies.
 */
import React from 'react';
import { CirclePieChart } from '@ps-analysis-tool/design-system';
<<<<<<< HEAD
import { DataMapping } from '@ps-analysis-tool/common';
=======
import classnames from 'classnames';

export interface DataMapping {
  title: string;
  count: number;
  data: {
    count: number;
    color: string;
  }[];
  onClick?: () => void;
}
>>>>>>> d5cec370

interface LandingHeaderProps {
  dataMapping?: DataMapping[];
}

const LandingHeader = ({ dataMapping = [] }: LandingHeaderProps) => {
  return (
    <div
      className={
        'flex justify-center border-hex-gray pt-5 pb-5 dark:border-quartz border-t'
      }
      data-testid="cookies-landing-header"
    >
      <div className="lg:max-w-[729px] flex gap-9 px-4">
        {dataMapping.map((circleData, index) => {
          return (
<<<<<<< HEAD
            <div key={index} className="text-center w-16 h-fit">
=======
            <button
              key={index}
              className={classnames('group text-center w-20 p-2 h-full', {
                'active:opacity-50 hover:scale-95 transition-all duration-300 ease-in-out cursor-pointer ':
                  circleData.onClick,
                'cursor-default': !circleData.onClick,
              })}
              onClick={() => {
                circleData.onClick?.();
              }}
            >
>>>>>>> d5cec370
              <CirclePieChart
                title={circleData.title}
                centerCount={circleData.count}
                data={circleData.data}
                infoIconClassName="absolute -right-3"
                centerTitleExtraClasses={classnames({
                  'group-hover:scale-125 transition-all duration-300 ease-in-out':
                    circleData.onClick,
                })}
                pieChartExtraClasses={classnames({
                  'group-hover:scale-[1.15] transition-all duration-200 ease-in-out group-hover:bg-[#f3f3f3] group-hover:dark:bg-[#191919] rounded-full':
                    circleData.onClick,
                })}
              />
            </button>
          );
        })}
      </div>
    </div>
  );
};

export default LandingHeader;<|MERGE_RESOLUTION|>--- conflicted
+++ resolved
@@ -18,21 +18,8 @@
  */
 import React from 'react';
 import { CirclePieChart } from '@ps-analysis-tool/design-system';
-<<<<<<< HEAD
 import { DataMapping } from '@ps-analysis-tool/common';
-=======
 import classnames from 'classnames';
-
-export interface DataMapping {
-  title: string;
-  count: number;
-  data: {
-    count: number;
-    color: string;
-  }[];
-  onClick?: () => void;
-}
->>>>>>> d5cec370
 
 interface LandingHeaderProps {
   dataMapping?: DataMapping[];
@@ -49,36 +36,34 @@
       <div className="lg:max-w-[729px] flex gap-9 px-4">
         {dataMapping.map((circleData, index) => {
           return (
-<<<<<<< HEAD
             <div key={index} className="text-center w-16 h-fit">
-=======
-            <button
-              key={index}
-              className={classnames('group text-center w-20 p-2 h-full', {
-                'active:opacity-50 hover:scale-95 transition-all duration-300 ease-in-out cursor-pointer ':
-                  circleData.onClick,
-                'cursor-default': !circleData.onClick,
-              })}
-              onClick={() => {
-                circleData.onClick?.();
-              }}
-            >
->>>>>>> d5cec370
-              <CirclePieChart
-                title={circleData.title}
-                centerCount={circleData.count}
-                data={circleData.data}
-                infoIconClassName="absolute -right-3"
-                centerTitleExtraClasses={classnames({
-                  'group-hover:scale-125 transition-all duration-300 ease-in-out':
+              <button
+                key={index}
+                className={classnames('group text-center w-20 p-2 h-full', {
+                  'active:opacity-50 hover:scale-95 transition-all duration-300 ease-in-out cursor-pointer ':
                     circleData.onClick,
+                  'cursor-default': !circleData.onClick,
                 })}
-                pieChartExtraClasses={classnames({
-                  'group-hover:scale-[1.15] transition-all duration-200 ease-in-out group-hover:bg-[#f3f3f3] group-hover:dark:bg-[#191919] rounded-full':
-                    circleData.onClick,
-                })}
-              />
-            </button>
+                onClick={() => {
+                  circleData.onClick?.();
+                }}
+              >
+                <CirclePieChart
+                  title={circleData.title}
+                  centerCount={circleData.count}
+                  data={circleData.data}
+                  infoIconClassName="absolute -right-3"
+                  centerTitleExtraClasses={classnames({
+                    'group-hover:scale-125 transition-all duration-300 ease-in-out':
+                      circleData.onClick,
+                  })}
+                  pieChartExtraClasses={classnames({
+                    'group-hover:scale-[1.15] transition-all duration-200 ease-in-out group-hover:bg-[#f3f3f3] group-hover:dark:bg-[#191919] rounded-full':
+                      circleData.onClick,
+                  })}
+                />
+              </button>
+            </div>
           );
         })}
       </div>
