--- conflicted
+++ resolved
@@ -42,14 +42,11 @@
   associatedCookiesCount?: number | null;
   showMessageBoxBody?: boolean;
   showBlockedCookiesSection?: boolean;
-<<<<<<< HEAD
   additionalComponents?: {
     [key: string]: React.FunctionComponent<{ tabId: number | null }>;
   };
   tabId: number | null;
-=======
   showFramesSection?: boolean;
->>>>>>> e8f810f5
   description?: React.ReactNode;
 }
 
@@ -147,16 +144,12 @@
           )}
         </CookiesLandingContainer>
       )}
-<<<<<<< HEAD
       {Object.keys(additionalComponents).length &&
         Object.keys(additionalComponents).map((key: string) => {
           const Component = additionalComponents[key];
           return <Component key={key} tabId={tabId} />;
         })}
-      {showBlockedCookiesSection && (
-=======
       {showFramesSection && (
->>>>>>> e8f810f5
         <CookiesLandingContainer
           dataMapping={frameStateCreator.dataMapping}
           testId="frames-insights"
