--- conflicted
+++ resolved
@@ -17,8 +17,6 @@
  * External dependencies.
  */
 import React from 'react';
-<<<<<<< HEAD
-=======
 
 export type CookiesLandingSection = {
   name: string;
@@ -28,7 +26,6 @@
     props?: Record<string, unknown>;
   };
 };
->>>>>>> d5cec370
 
 interface CookiesLandingProps {
   children?: React.ReactNode;
