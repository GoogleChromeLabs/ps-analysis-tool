--- conflicted
+++ resolved
@@ -93,15 +93,11 @@
           selectedSite,
           isSiteMapLandingContainer: false,
           query,
-<<<<<<< HEAD
-          clearQuery: query ? clearQuery : noop,
+          clearQuery: _clearQuery,
           url:
             completeJson && completeJson?.length > 1
               ? selectedSite
               : completeJson?.[0]?.pageUrl,
-=======
-          clearQuery: _clearQuery,
->>>>>>> 4e710029
         },
       };
 
