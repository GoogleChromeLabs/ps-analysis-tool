--- conflicted
+++ resolved
@@ -46,16 +46,10 @@
     "jszip": "^3.10.1",
     "lodash-es": "^4.17.21",
     "p-queue": "^7.3.4",
-<<<<<<< HEAD
-    "re-resizable": "^6.9.9",
-    "react": "^18.2.0",
-    "react-dom": "^18.2.0",
-    "react-infinite-scroll-component": "^6.1.0",
-=======
     "re-resizable": "^6.11.2",
     "react": "^19.1.0",
     "react-dom": "^19.1.0",
->>>>>>> ec340988
+		"react-infinite-scroll-component": "^6.1.0",
     "use-context-selector": "^1.4.1"
   }
 }