/*
 * Copyright 2024 Google LLC
 *
 * Licensed under the Apache License, Version 2.0 (the "License");
 * you may not use this file except in compliance with the License.
 * You may obtain a copy of the License at
 *
 *     https://www.apache.org/licenses/LICENSE-2.0
 *
 * Unless required by applicable law or agreed to in writing, software
 * distributed under the License is distributed on an "AS IS" BASIS,
 * WITHOUT WARRANTIES OR CONDITIONS OF ANY KIND, either express or implied.
 * See the License for the specific language governing permissions and
 * limitations under the License.
 */
/**
 * External dependencies.
 */
import p5 from 'p5';
import Stats from 'stats.js';

/**
 * Internal dependencies.
 */
import Figure from './components/figure';
import Group from './components/group';
import Animator from './components/animator';
import Traveller from './components/traveller';

/**
 * Main class responsible for managing the rendering and interaction of figures,
 * groups, and animators using p5.js.
 */
export class Main {
  /**
   * p5 instance for rendering.
   */
  private p5: p5;

  /**
   * Queue for steps to be processed.
   */
  private stepsQueue: Figure[] = [];

  /**
   * Queue for group steps to be processed.
   */
  private groupStepsQueue: Group[] = [];

  /**
   * Queue for animator steps to be processed.
   */
  private animatorStepsQueue: Animator[] = [];

  /**
   * Queue for instant steps to be processed.
   */
  private instantQueue: Figure[] = [];

  /**
   * Queue for instant group steps to be processed.
   */
  private groupInstantQueue: Group[] = [];

  /**
   * Queue for instant animator steps to be processed.
   */
  private animatorInstantQueue: Animator[] = [];

  /**
   * Delay between each frame in milliseconds.
   */
  private delay = 50;

  /**
   * Speed multiplier for the drawing process.
   */
  private speedMultiplier = 1;

  /**
   * Flag to pause the drawing process.
   */
  private pause = false;

  /**
   * Snapshot of figures that have been drawn.
   */
  private snapshot: Figure[] = [];

  /**
   * Snapshot of groups that have been drawn.
   */
  private groupSnapshot: Group[] = [];

  /**
   * Snapshot of animators that have been drawn.
   */
  private animatorSnapshot: Animator[] = [];

  /**
   * Set of checkpoints to be used for save points that can be loaded.
   */
  private checkpoints: Set<string> = new Set();

  /**
   * Background color of the canvas.
   */
  private backgroundColor = 255;

  /**
   * Flag to indicate if the canvas is drawing a figure as an animation.
   */
  private isTravelling = false;

  /**
   * Traveller object to manage the animation of a figure.
   */
  private traveller: Traveller | null = null;

  /**
   * Last hovered group.
   */
  private hoveredGroup: Group | null = null;

  /**
   * Last hovered figure.
   */
  private hoveredFigure: Figure | null = null;

  private stats: Stats | null = null;

  /**
   * Flag to keep track of loop
   */
  private noLoop = false;

  /**
   * Flag for use helper queue.
   */
  private usingHelperQueue = false;

  /**
   * Queue used to render some figures from stepsQueue without disturbing it's order.
   */
  private helperQueue: Figure[] = [];

  /**
   * Queue used to render some groups from stepsQueue without disturbing it's order.
   */
  private helperGroupQueue: Group[] = [];

  /**
   * Queue used to render some animator from stepsQueue without disturbing it's order.
   */
  private helperAnimatorQueue: Animator[] = [];

  /**
   * Set of dispatched IDs.
   */
  private dispatchedIds: Set<string> = new Set();

  /**
   * Main constructor.
   * @param clearBeforeTravel - Whether to clear the canvas before travelling.
   * @param container - The container to append the canvas to.
   * @param containerSize - The size of the container.
   * @param containerSize.width - The width of the container.
   * @param containerSize.height - The height of the container.
   * @param position - The position to place the canvas.
   * @param position.x - The x-coordinate of the canvas.
   * @param position.y - The y-coordinate of the canvas.
   * @param figureToStart - The figure to start from.
   * @param preloader - The preloader function to run before setup.
   * @param performanceCheck - Whether to enable performance check.
   */
  constructor(
    private clearBeforeTravel = false,
    private container?: HTMLElement,
    private containerSize: { width: number; height: number } = {
      width: 800,
      height: 600,
    },
    position: { x: number; y: number } = { x: 0, y: 0 },
    private figureToStart?: string,
    private preloader?: (p: p5) => void,
    performanceCheck = false
  ) {
    this.p5 = new p5((p: p5) => this.init(p, position), this.container);

    if (performanceCheck) {
      this.stats = new Stats();
      this.stats.showPanel(0);
      this.stats.dom.style.position = 'absolute';
<<<<<<< HEAD
      this.stats.dom.style.left = '95vw';
=======
      this.stats.dom.style.right = '0';
>>>>>>> f8bfebe9
      this.stats.dom.style.top = '0';
      document.body.appendChild(this.stats.dom);
    }
  }

  /**
   * Initialize.
   * @param p - The p5 instance.
   * @param position - The position to place the canvas.
   * @param position.x - The x-coordinate of the canvas.
   * @param position.y - The y-coordinate of the canvas.
   */
  private init(p: p5, position: { x: number; y: number }) {
    p.preload = this.preload.bind(this, p);
    p.setup = this.setUp.bind(this, p, position);
    p.draw = this.draw.bind(this, p);
    p.mouseMoved = this.mouseMoved.bind(this, p);
    p.mouseClicked = this.mouseClicked.bind(this);
    p.windowResized = this.windowResized.bind(this, p);
  }

  /**
   * Preloads assets before setup.
   * @param p - The p5 instance.
   */
  private preload(p: p5) {
    if (this.preloader) {
      this.preloader(p);
    }
  }

  /**
   * Sets up the canvas.
   * @param p - The p5 instance.
   * @param position - The position to place the canvas.
   * @param position.x - The x-coordinate of the canvas.
   * @param position.y - The y-coordinate of the canvas.
   */
  private setUp(p: p5, position: { x: number; y: number }) {
    const containerWidth =
      this.container?.clientWidth || this.containerSize.width;
    const containerHeight =
      this.container?.clientHeight || this.containerSize.height;

    p.createCanvas(containerWidth, containerHeight).position(
      position.x,
      position.y
    );
    p.pixelDensity(2);
  }

  /**
   * Dispatches a custom event with the given name and data.
   * @param eventName - The name of the event to dispatch.
   * @param data - The data to include in the event.
   */
  private dispatchCustomEvent(eventName: string, data: any) {
    const event = new CustomEvent(eventName, {
      detail: data,
    });
    document.dispatchEvent(event);
  }

  /**
   * Saves a figure to the snapshot and marks it as thrown.
   * @param object - The figure to save.
   */
  private saveToSnapshot(object: Figure) {
    if (this.figureToStart === object.getId()) {
      this.figureToStart = undefined;
    }

    this.snapshot.push(object);

    this.dispatchCustomEvent('figureDraw', {
      figureId: object.getId(),
    });
    object.setThrow(true);

    if (object.shouldDispatch()) {
      this.dispatchedIds.add(object.getDispatchId() || '');

      this.dispatchCustomEvent('ee:dispatchId', {
        dispatchId: object.getDispatchId(),
      });

      object.setToDispatch(false);
    }
  }

  /**
   * Processes a group of figures, drawing them and saving to snapshot if necessary.
   * @param queue - The queue of figures.
   * @param groupQueue - The queue of groups.
   * @param shouldDraw - Whether to draw the group.
   * @param isSkippingQueue - Whether the draw is skipping through the queue.
   */
  private processGroup(
    queue: Figure[],
    groupQueue: Group[],
    shouldDraw = true,
    isSkippingQueue = false
  ) {
    const group = groupQueue.shift();

    if (group) {
      if (shouldDraw) {
        if (isSkippingQueue) {
          group.shouldRunSideEffect(false);
        }

        group.draw();
      }

      let toRemoveCount = group.getFigures().length - 1;
      while (toRemoveCount > 0) {
        queue.shift();
        toRemoveCount--;
      }

      if (!group.getThrow()) {
        group.getFigures().forEach((object) => this.saveToSnapshot(object));
        this.groupSnapshot.push(group);
        group.setThrow(true);
        this.dispatchCustomEvent('groupDraw', {
          groupId: group.getId(),
        });
      }
    }
  }

  /**
   * Processes an animator, drawing it and saving to snapshot if necessary.
   * @param firstObject - The first object in the queue.
   * @param queue - The queue of figures.
   * @param groupQueue - The queue of groups.
   * @param animatorQueue - The queue of animators.
   * @param shouldDraw - Whether to draw the animator.
   * @param isSkippingQueue - Whether the draw is skipping through the queue.
   * @param skipRedrawAll - Whether to skip redrawing all figures after the animator.
   */
  private processAnimator(
    firstObject: Figure,
    queue: Figure[],
    groupQueue: Group[],
    animatorQueue: Animator[],
    shouldDraw = true,
    isSkippingQueue = false,
    skipRedrawAll = false
  ) {
    const animator = animatorQueue[0];

    if (animator) {
      if (isSkippingQueue) {
        animator.shouldRunSideEffect(false);
      }

      const isDone = animator.draw(!shouldDraw);

      if (firstObject.getGroupId()) {
        this.processGroup(queue, groupQueue, false, isSkippingQueue);
      } else {
        if (!firstObject.getThrow()) {
          this.saveToSnapshot(firstObject);
        }
      }

      if (isDone) {
        if (!animator.getThrow()) {
          this.animatorSnapshot.push(animator);
          animator.setThrow(true);
          this.dispatchCustomEvent('ee:animatorDraw', {
            animatorId: animator.getId(),
          });
        }
        animatorQueue.shift();

        if (!skipRedrawAll && this.stepsQueue.length) {
          this.reDrawAll();
        }
      }
    }
  }

  /**
   * Runs the drawing process for the current queue.
   * @param useInstantQueue - Whether to use the instant queue.
   * @param skipDraw - Whether to skip drawing.
   * @param isSkippingQueue - Whether to skip through the queue.
   */
  // eslint-disable-next-line complexity
  private runner(
    useInstantQueue = false,
    skipDraw = false,
    isSkippingQueue = false
  ) {
    let queue: Figure[] = [];
    let groupQueue: Group[] = [];
    let animatorQueue: Animator[] = [];

    queue = useInstantQueue ? this.instantQueue : this.stepsQueue;
    groupQueue = useInstantQueue
      ? this.groupInstantQueue
      : this.groupStepsQueue;
    animatorQueue = useInstantQueue
      ? this.animatorInstantQueue
      : this.animatorStepsQueue;

    if (!useInstantQueue && this.usingHelperQueue) {
      queue = this.helperQueue;
      groupQueue = this.helperGroupQueue;
      animatorQueue = this.helperAnimatorQueue;
    }

    if (queue.length > 0) {
      const firstObject = <Figure>queue.shift();

      if (
        firstObject.getShouldTravel() ||
        (firstObject.getGroupId() && groupQueue?.[0]?.getShouldTravel())
      ) {
        this.isTravelling = true;
        this.traveller = new Traveller(
          firstObject.getGroupId() ? groupQueue[0] : firstObject
        );

        if (skipDraw || useInstantQueue || isSkippingQueue) {
          this.traveller.completeTravelling(skipDraw);
          this.traveller = null;
          this.isTravelling = false;
        } else {
          return;
        }
      }

      if (firstObject.getAnimatorId()) {
        this.processAnimator(
          firstObject,
          queue,
          groupQueue,
          animatorQueue,
          !skipDraw,
          isSkippingQueue,
          useInstantQueue || this.usingHelperQueue
        );
      } else if (firstObject.getGroupId()) {
        this.processGroup(queue, groupQueue, !skipDraw, isSkippingQueue);
      } else {
        if (!skipDraw) {
          if (isSkippingQueue) {
            firstObject.shouldRunSideEffect(false);
          }

          firstObject.draw();
        }

        if (!firstObject.getThrow()) {
          this.saveToSnapshot(firstObject);
        }
      }

      if (firstObject.getIsCheckpoint()) {
        this.checkpoints.add(firstObject.getId());
      }
    }
  }

  private runTraveller() {
    const done = this.traveller?.draw(this.speedMultiplier);

    if (done) {
      this.isTravelling = false;
      const object = this.traveller?.getObject();
      const queue = this.helperQueue.length
        ? this.helperQueue
        : this.stepsQueue;

      if (object instanceof Figure) {
        queue.unshift(object);
      } else if (object?.getFigures().length) {
        queue.unshift(object.getFigures()[0]);
      }
    }

    return done;
  }

  /**
   * Draws the current frame, processing the queues.
   * @param p - The p5 instance.
   */
  private draw(p: p5) {
    this.stats?.begin();

    if (this.pause) {
      this.stats?.end();
      return;
    }

    if (
      (this.stepsQueue.length === 0 && this.instantQueue.length === 0) ||
      (this.usingHelperQueue && this.helperQueue.length === 0)
    ) {
      this.dispatchCustomEvent('noLoop', {
        message: 'Animation ended',
      });
      p.noLoop();
      this.noLoop = true;
    }

    if (this.isTravelling) {
      if (this.clearBeforeTravel) {
        p.clear();
      }

      if (this.runTraveller()) {
        this.traveller = null;
        this.runner();
      }
    } else if (p.frameCount % this.delay === 0) {
      if (
        !this.usingHelperQueue ||
        (this.usingHelperQueue && this.helperQueue.length)
      ) {
        this.runner();
      }
    }

    while (this.instantQueue.length > 0) {
      this.runner(true);
    }

    while (
      this.figureToStart &&
      this.stepsQueue.length > 0 &&
      !this.instantQueue.length
    ) {
      this.runner(false, false, true);
    }

    this.stats?.end();
  }

  /**
   * Handles window resize events.
   * @param p - The p5 instance.
   */
  private windowResized(p: p5) {
    const width = this.container?.clientWidth || this.containerSize.width;
    const height = this.container?.clientHeight || this.containerSize.height;

    p.resizeCanvas(width, height);
    this.loadAnimatorPartAndDraw(undefined, true);
  }

  /**
   * Checks if a figure is part of a group.
   * @param object - The figure to check.
   * @returns The group the figure belongs to, or undefined.
   */
  private isGrouped(object: Figure): Group | undefined {
    if (!object.getGroupId()) {
      return undefined;
    }

    return this.groupSnapshot.find(
      (group) => group.getId() === object.getGroupId()
    );
  }

  /**
   * Handles hover events for figures.
   * @param p - The p5 instance.
   */
  private mouseMoved(p: p5) {
    let didHover = false;

    if (this.snapshot.length === 0) {
      return;
    }

    this.snapshot.some((object) => {
      if (object.getAnimatorId()) {
        return false;
      }

      const isHovering = object.isHovering();

      if (isHovering) {
        didHover = true;
      }

      if (!isHovering) {
        if (this.hoveredFigure?.getId() === object.getId()) {
          this.hoveredFigure.onLeave();
          this.hoveredFigure = null;

          if (this.hoveredGroup) {
            this.hoveredGroup.onLeave();
            this.hoveredGroup = null;
          }
        }

        return false;
      }

      if (isHovering && this.hoveredFigure?.getId() === object.getId()) {
        return true;
      }

      const _object = this.isGrouped(object) || object;

      if (
        isHovering &&
        _object instanceof Group &&
        this.hoveredGroup?.getId() === _object.getId()
      ) {
        this.hoveredFigure = object;
        return true;
      }

      if (isHovering) {
        this.hoveredFigure = object;
        this.hoveredGroup = _object instanceof Group ? _object : null;

        this.hoveredFigure?.mouseMoved();
        this.hoveredGroup?.mouseMoved();
      }

      return true;
    });

    if (didHover) {
      p.cursor(p.HAND);
    } else {
      p.cursor(p.ARROW);
    }
  }

  /**
   * Handles click events for figures.
   */
  private mouseClicked() {
    this.snapshot.forEach((object) => {
      const isHovering = object.isHovering();
      if (isHovering) {
        const _object = this.isGrouped(object) || object;

        _object.mouseClicked();
      }
    });
  }

  /**
   * Gets the p5 instance.
   * @returns The p5 instance.
   */
  getP5Instance() {
    return this.p5;
  }

  /**
   * Toggles the pause state.
   * @param pause - Whether to pause or unpause the drawing process.
   */
  togglePause(pause?: boolean) {
    if (pause !== undefined) {
      this.pause = pause;
    } else {
      if (this.noLoop) {
        if (!this.pause) {
          this.p5.loop();
          this.noLoop = false;
        }
      } else {
        if (this.pause) {
          this.p5.noLoop();
          this.noLoop = true;
        }
      }

      this.pause = !this.pause;
    }

    this.noLoop = this.pause;

    if (this.pause) {
      this.p5.noLoop();
      this.dispatchCustomEvent('noLoop', {
        message: 'Animation paused',
      });
    } else {
      this.p5.loop();
      this.dispatchCustomEvent('loop', {
        message: 'Animation resumed',
      });
    }
  }

  /**
   * Updates the speed of the drawing process.
   * @param speedMultiplier - The speed multiplier, 0.5 for half speed, 2 for double speed, etc.
   */
  updateSpeed(speedMultiplier: number) {
    this.speedMultiplier = speedMultiplier;
    this.delay = Math.floor(50 / speedMultiplier);
  }

  /**
   * Checks if the drawing process is paused.
   * @returns Whether the drawing process is paused.
   */
  isPaused() {
    return this.pause || this.noLoop;
  }

  /**
   * Whether the draw function is looping or not.
   * @returns Whether the draw function is looping or not.
   */
  isLooping() {
    return !this.noLoop;
  }

  /**
   * Checks if the helper queue is being used.
   * @returns Whether the helper queue is being used.
   */
  isUsingHelperQueue() {
    return this.usingHelperQueue;
  }

  /**
   * Resets the drawing process to the first checkpoint.
   */
  reset() {
    if (this.usingHelperQueue) {
      this.togglePause(false);
      this.resetAfterHelperQueue();
      this.togglePause(true);
      return;
    }

    this.figureToStart = undefined;
    while (this.checkpoints.size) {
      this.loadPreviousCheckpoint();
    }
  }

  /**
   * Clears the canvas and resets all queues, snapshots, and traveller state.
   */
  clear() {
    this.figureToStart = undefined;
    this.checkpoints.clear();
    this.snapshot.length = 0;
    this.groupSnapshot.length = 0;
    this.stepsQueue.length = 0;
    this.groupStepsQueue.length = 0;
    this.animatorStepsQueue.length = 0;
    this.instantQueue.length = 0;
    this.groupInstantQueue.length = 0;
    this.animatorInstantQueue.length = 0;

    const object = this.traveller?.getObject();
    if (object instanceof Group) {
      object.getFigures().forEach((figure) => {
        if (figure.getCanTravel()) {
          figure.resetTraveller();
          figure.setShouldTravel(true);
        }
      });
    } else {
      object?.resetTraveller();
      object?.setShouldTravel(true);
    }

    this.traveller = null;
    this.isTravelling = false;
    this.usingHelperQueue = false;
    this.helperQueue.length = 0;
    this.helperGroupQueue.length = 0;
    this.helperAnimatorQueue.length = 0;
    this.p5.clear();
  }

  /**
   * Redraws all figures on the canvas.
   * @param animatorIdToDraw - The ID of the animator to draw.
   */
  reDrawAll(animatorIdToDraw?: string) {
    if (this.pause) {
      return;
    }

    this.loadSnapshot(animatorIdToDraw);
  }

  /**
   * Resets the queues and redraws all figures on the canvas.
   */
  resetQueuesAndReDrawAll() {
    if (this.pause) {
      return;
    }

    this.stepsQueue = [];
    this.instantQueue = [];
    this.groupStepsQueue = [];
    this.groupInstantQueue = [];
    this.animatorStepsQueue = [];
    this.animatorInstantQueue = [];
    this.reDrawAll();
  }

  /**
   * If a animator is still rendering, it will be reset the half rendered animator and the already rendered figures/groups of that animator will be removed from the snapshot and readded to the queue.
   * @param checkpoint - The checkpoint to load.
   * @returns - Whether the checkpoint was part of the animator.
   */
  private handleAnimatorOnPreviousCheckpointLoad(checkpoint: string): boolean {
    if (this.snapshot.length === 0) {
      return false;
    }

    const lastSnapshotObject = this.snapshot[this.snapshot.length - 1];

    if (!lastSnapshotObject.getAnimatorId()) {
      return false;
    }

    const animatorInSnapshot = this.animatorSnapshot.find(
      (animator) => animator.getId() === lastSnapshotObject.getAnimatorId()
    );

    if (animatorInSnapshot) {
      return false;
    }

    let isCheckpointLoaded = false;
    const toBeLoadedFigures = [];
    let found = false;

    while (!found && this.snapshot.length) {
      const figure = this.snapshot.pop();

      if (
        figure &&
        figure.getAnimatorId() !== lastSnapshotObject.getAnimatorId()
      ) {
        this.snapshot.push(figure);
        found = true;
        break;
      }

      if (figure) {
        toBeLoadedFigures.push(figure);
        figure.setThrow(false);

        if (figure.getCanTravel()) {
          figure.setShouldTravel(true);
          figure.resetTraveller();
        }

        if (figure.canDispatch()) {
          this.dispatchedIds.delete(figure.getDispatchId() || '');
          figure.setToDispatch(true);
        }

        if (figure.getId()) {
          isCheckpointLoaded = figure.getId() === checkpoint;
        }
      }
    }

    const toBeLoadedGroups = [];
    found = false;

    while (!found && this.groupSnapshot.length) {
      const group = this.groupSnapshot.pop();

      if (
        group &&
        group.getAnimatorId() !== lastSnapshotObject.getAnimatorId()
      ) {
        this.groupSnapshot.push(group);
        found = true;
        break;
      }

      if (group) {
        toBeLoadedGroups.push(group);
        group.setThrow(false);
      }
    }

    this.stepsQueue.unshift(...toBeLoadedFigures.reverse());
    this.groupStepsQueue.unshift(...toBeLoadedGroups.reverse());
    this.animatorStepsQueue?.[0].resetIndex();

    return isCheckpointLoaded;
  }

  /**
   * Pops the previous checkpoint from the stack.
   * @param tillCheckpoint - The ID of the checkpoint to pop until.
   * @returns The previous checkpoint.
   */
  private popPreviousCheckpoint(tillCheckpoint?: string): string | undefined {
    let checkpoint = Array.from(this.checkpoints).pop();

    if (!checkpoint) {
      return undefined;
    }

    this.checkpoints.delete(checkpoint);

    if (tillCheckpoint === checkpoint) {
      return tillCheckpoint;
    }

    if (
      !tillCheckpoint &&
      !this.animatorStepsQueue?.[0]
        ?.getObjects()
        .find((object) => object.getId() === checkpoint)
    ) {
      return checkpoint;
    }

    checkpoint = this.popPreviousCheckpoint(tillCheckpoint);

    return checkpoint;
  }

  /**
   * Loads the previous checkpoint. This will re-render instantly all figures up to the previous checkpoint and start the queue from there.
   * @param prev - The ID of the previous checkpoint.
   * @returns - The previous checkpoint.
   */
  // eslint-disable-next-line complexity
  loadPreviousCheckpoint(prev?: string) {
    let checkpoint = this.popPreviousCheckpoint(prev);

    if (!checkpoint) {
      return undefined;
    }

    this.togglePause(true);

    while (this.instantQueue.length) {
      this.runner(true);
    }

    if (this.isTravelling) {
      while (this.isTravelling) {
        this.runTraveller();
      }

      const object = this.traveller?.getObject();

      if (object instanceof Group) {
        object?.getFigures().forEach((figure) => {
          if (figure.getCanTravel()) {
            figure?.resetTraveller();
            figure?.setShouldTravel(true);
          }
        });
      } else {
        object?.resetTraveller();
        object?.setShouldTravel(true);
      }

      this.traveller = null;
    }

    if (this.handleAnimatorOnPreviousCheckpointLoad(checkpoint)) {
      checkpoint = this.popPreviousCheckpoint(prev);
    }

    const toBeLoadedObjects = [];
    const toCheckGroups = new Set<string>();
    const toCheckAnimators = new Set<string>();
    let found = false;

    while (!found && this.snapshot.length) {
      const figure = this.snapshot.pop();

      if (figure?.getId() === checkpoint) {
        found = true;
      }

      if (figure) {
        toBeLoadedObjects.push(figure);
        figure.setThrow(false);

        if (figure.getCanTravel()) {
          figure.setShouldTravel(true);
          figure.resetTraveller();
        }

        if (figure.getGroupId()) {
          toCheckGroups.add(figure.getGroupId());
        }

        if (figure.getAnimatorId()) {
          toCheckAnimators.add(figure.getAnimatorId());
        }

        if (figure.canDispatch()) {
          this.dispatchedIds.delete(figure.getDispatchId() || '');
          figure.setToDispatch(true);
        }
      }
    }

    const toBeLoadedGroups = [];

    while (this.groupSnapshot.length && toCheckGroups.size) {
      const group = this.groupSnapshot.pop();

      if (group) {
        toCheckGroups.delete(group?.getId());
        toBeLoadedGroups.push(group);
        group.setThrow(false);
      }
    }

    const toBeLoadedAnimators = [];

    while (this.animatorSnapshot.length && toCheckAnimators.size) {
      const animator = this.animatorSnapshot.pop();

      if (animator) {
        toCheckAnimators.delete(animator?.getId());
        toBeLoadedAnimators.push(animator);
        animator.setThrow(false);
      }
    }
    this.stepsQueue.unshift(...toBeLoadedObjects.reverse());
    this.groupStepsQueue.unshift(...toBeLoadedGroups.reverse());
    this.animatorStepsQueue.unshift(...toBeLoadedAnimators.reverse());

    if (this.noLoop) {
      this.dispatchCustomEvent('loop', {
        message: 'Animation start',
      });
      this.p5.loop();
      this.noLoop = false;
    }

    this.togglePause(false);
    this.reDrawAll();

    const lastDispatchedId = Array.from(this.dispatchedIds).pop();

    this.dispatchCustomEvent('ee:dispatchId', {
      type: 'previousCheckpoint',
      dispatchId: lastDispatchedId,
    });

    this.dispatchCustomEvent('figureDraw', {
      figureId: [...this.snapshot].pop()?.getId(),
    });

    return checkpoint;
  }

  /**
   * Loads the next checkpoint. This will re-render instantly all figures up to the next checkpoint and start the queue from there.
   * @param next - The ID of the next checkpoint.
   * @returns - The next checkpoint.
   */
  loadNextCheckpoint(next?: string) {
    this.togglePause(true);

    while (this.instantQueue.length) {
      this.runner(true);
    }

    if (this.isTravelling) {
      while (this.isTravelling) {
        this.runTraveller();
      }

      this.traveller = null;
      this.runner(false, true);
    }

    while (
      this.stepsQueue.length &&
      (next
        ? this.stepsQueue[0].getId() !== next
        : !this.stepsQueue[0].getIsCheckpoint())
    ) {
      this.runner(false, true);
    }

    if (this.noLoop) {
      this.dispatchCustomEvent('loop', {
        message: 'Animation start',
      });
      this.p5.loop();
      this.noLoop = false;
    }

    this.togglePause(false);
    this.reDrawAll();

    return this.stepsQueue[0]?.getId();
  }

  /**
   * Gets the current checkpoint index.
   * @returns The current checkpoint index.
   */
  getCurrentCheckpointIndex() {
    return this.checkpoints.size - 1;
  }

  /**
   * Steps to the next figure in the queue.
   */
  stepNext() {
    this.togglePause(true);
    this.dispatchCustomEvent('noLoop', {
      message: 'Animation end',
    });

    while (this.isTravelling) {
      this.runTraveller();
    }

    let lastSnapshotObject = this.snapshot[this.snapshot.length - 1];
    let toRender = this.stepsQueue[0];

    // If the current step is a placeholder, we need to draw it and grab next one.
    if (toRender?.getId().startsWith('placeholder')) {
      this.runner(false, false, true);

      toRender = this.stepsQueue[0];
      lastSnapshotObject = this.snapshot[this.snapshot.length - 1];
    }

    if (toRender?.getAnimatorId() !== lastSnapshotObject?.getAnimatorId()) {
      this.p5.clear();

      for (let i = 0; i < this.snapshot.length; i++) {
        const figure = this.snapshot[i];

        if (
          figure.getAnimatorId() &&
          figure.getAnimatorId() !== toRender.getAnimatorId()
        ) {
          continue;
        }

        if (figure.getCanTravel()) {
          figure.setShouldTravel(true);
          figure.resetTraveller();
          figure.completeTraveller();
        } else {
          figure.draw();
        }
      }
    }

    this.runner(false, false, true);
  }

  /**
   * Steps back to the last rendered figure in the snapshot.
   */
  stepBack() {
    this.togglePause(true);
    this.dispatchCustomEvent('noLoop', {
      message: 'Animation end',
    });

    const wasTravelling = this.isTravelling;
    while (this.isTravelling) {
      this.runTraveller();
    }

    const lastSnapshotObject = this.snapshot[this.snapshot.length - 1];

    if (lastSnapshotObject.getCanTravel()) {
      lastSnapshotObject?.resetTraveller();
      lastSnapshotObject?.setShouldTravel(true);
    }

    if (lastSnapshotObject.getDispatchId()) {
      this.dispatchedIds.delete(lastSnapshotObject.getDispatchId() || '');
      lastSnapshotObject.setToDispatch(true);
    }

    lastSnapshotObject.setThrow(false);

    let animator: Animator | null = null;
    if (lastSnapshotObject.getAnimatorId()) {
      if (
        this.animatorSnapshot[this.animatorSnapshot.length - 1]?.getId() ===
        lastSnapshotObject.getAnimatorId()
      ) {
        animator = this.animatorSnapshot[this.animatorSnapshot.length - 1];
        animator.setThrow(false);
        this.animatorStepsQueue.unshift(animator);
        this.animatorSnapshot.pop();
      } else {
        animator = this.animatorStepsQueue[0];
      }

      if (!wasTravelling) {
        animator.decrementIndex();
      }
    }

    if (lastSnapshotObject.getGroupId()) {
      const group = this.groupSnapshot[this.groupSnapshot.length - 1];

      group.setThrow(false);

      group.getFigures().forEach((object) => {
        object.setThrow(false);

        if (object.getCanTravel()) {
          object.setShouldTravel(true);
          object.resetTraveller();
        }

        if (object.canDispatch()) {
          this.dispatchedIds.delete(object.getDispatchId() || '');
          object.setToDispatch(true);
        }

        this.snapshot.pop();
      });

      this.groupStepsQueue.unshift(group);
      this.groupSnapshot.pop();
      this.stepsQueue.unshift(...group.getFigures());
    } else {
      this.snapshot.pop();
      this.stepsQueue.unshift(lastSnapshotObject);
    }

    this.p5.clear();

    let lastDispatchObject: Figure | null = null;
    for (let i = 0; i < this.snapshot.length; i++) {
      const figure = this.snapshot[i];

      if (
        figure.getAnimatorId() &&
        figure.getAnimatorId() !== lastSnapshotObject.getAnimatorId()
      ) {
        continue;
      }

      if (figure.getCanTravel()) {
        figure.setShouldTravel(true);
        figure.resetTraveller();
        figure.completeTraveller();
      } else {
        figure.draw();
      }

      if (figure.canDispatch()) {
        lastDispatchObject = figure;
      }
    }

    this.checkpoints.delete(lastSnapshotObject.getId());

    this.dispatchCustomEvent('figureDraw', {
      figureId: [...this.snapshot].pop()?.getId() || '',
    });

    if (lastDispatchObject?.canDispatch()) {
      this.dispatchCustomEvent('ee:dispatchId', {
        dispatchId: lastDispatchObject.getDispatchId(),
      });
    }
  }

  /**
   * Gets the delay between each frame.
   * @returns The delay.
   */
  getDelay() {
    return this.delay;
  }

  /**
   * Sets the delay between each frame.
   * @param delay - The delay to set.
   */
  setDelay(delay: number) {
    this.delay = delay;
  }

  /**
   * Gets the background color of the canvas.
   * @returns - The background color.
   */
  getBackgroundColor() {
    return this.backgroundColor;
  }

  /**
   * Sets the background color of the canvas.
   * @param color - The color to set.
   */
  setBackgroundColor(color: number) {
    this.backgroundColor = color;
  }

  /**
   * Loads a snapshot of figures, groups, and animators from the snapshot arrays to the instant queues.
   * After instant queues are filled, the draw loop will handle the instant rendering.
   * @param animatorIdToDraw - The ID of the animator to draw.
   */
  loadSnapshot(animatorIdToDraw?: string) {
    for (let i = 0; i < this.snapshot.length; i++) {
      const figure = this.snapshot[i];

      if (figure.getAnimatorId()) {
        const animator = this.animatorSnapshot.find(
          (a) => a.getId() === figure.getAnimatorId()
        );

        if (animator && animatorIdToDraw === animator.getId()) {
          this.addAnimator(animator, true, false, false);
        }

        const toRemoveCount =
          animator?.getObjects().reduce((acc, object) => {
            if (object instanceof Figure) {
              acc++;
            } else {
              acc += object.getFigures().length;
            }

            return acc;
          }, 0) || 1;

        i += toRemoveCount - 1;
      } else if (figure.getGroupId()) {
        const group = this.groupSnapshot.find(
          (g) => g.getId() === figure.getGroupId()
        );

        if (group) {
          this.addGroup(group, true, false, false);
        }

        const toRemoveCount = (group?.getFigures().length || 1) - 1;
        i += toRemoveCount;
      } else {
        this.addFigure(figure, true, false, false);
      }
    }

    this.p5.clear();
  }

  /**
   * Loads a snapshot of figures, groups, and animators from the snapshot arrays and draws them instantly without loading figures to queue and waiting for the next animation frame to render.
   * Used to render figures instantly when expand functionality is required.
   * @param animatorIdToDraw - The ID of the animator to draw.
   * @param shift - The shift to apply to the figures.
   * @param shift.x - The x-coordinate shift.
   * @param shift.y - The y-coordinate shift.
   */
  loadSnapshotAndReDraw(
    animatorIdToDraw?: string,
    shift?: { x: number; y: number }
  ) {
    this.loadSnapshot(animatorIdToDraw);

    const iQueue = [...this.instantQueue];

    if (shift) {
      for (let i = 0; i < iQueue.length; i++) {
        const figure = iQueue[i];

        if (figure.getAnimatorId()) {
          figure.shift(shift.x, shift.y);
        }
      }
    }

    while (this.instantQueue.length) {
      this.runner(true);
    }

    if (shift) {
      for (let i = 0; i < iQueue.length; i++) {
        const figure = iQueue[i];

        if (figure.getAnimatorId()) {
          figure.shift(-shift.x, -shift.y);
        }
      }
    }
  }

  /**
   * Loads and draws half-completed animator instantly.
   * @param animatorId - The ID of the animator to load.
   * @param useQueue - Whether to use the queue.
   */
  loadAnimatorPartAndDraw(animatorId?: string, useQueue?: boolean) {
    this.p5.clear();

    const _animatorId =
      animatorId || (useQueue ? this.animatorStepsQueue[0]?.getId() : '');

    for (let i = 0; i < this.snapshot.length; i++) {
      const figure = this.snapshot[i];

      if (figure.getAnimatorId()) {
        if (figure.getAnimatorId() === _animatorId) {
          figure.draw();
        }
      } else {
        figure.draw();
      }
    }
  }

  /**
   * Adds a figure to the queue.
   * @param figure - The figure to add.
   * @param instant - Whether to add to the instant queue.
   * @param isCheckpoint - Whether to add as a checkpoint.
   * @param runSideEffect - Whether to run the side effect.
   */
  addFigure(
    figure: Figure,
    instant = false,
    isCheckpoint = false,
    runSideEffect = true
  ) {
    figure.shouldRunSideEffect(runSideEffect);

    if (isCheckpoint) {
      figure.setCheckpoint(true);
    }

    if (instant) {
      this.instantQueue.push(figure);
    } else {
      this.stepsQueue.push(figure);
    }

    if (this.noLoop) {
      this.dispatchCustomEvent('loop', {
        message: 'Animation start',
      });
      this.p5.loop();
      this.noLoop = false;
    }
  }

  /**
   * Adds a group to the queue.
   * @param group - The group to add.
   * @param instant - Whether to add to the instant queue.
   * @param isCheckpoint - Whether to add as a checkpoint.
   * @param runSideEffect - Whether to run the side effect.
   */
  addGroup(
    group: Group,
    instant = false,
    isCheckpoint = false,
    runSideEffect = true
  ) {
    group.shouldRunSideEffect(runSideEffect);

    if (instant) {
      this.groupInstantQueue.push(group);
    } else {
      this.groupStepsQueue.push(group);
    }

    group
      .getFigures()
      .forEach((figure, index) =>
        this.addFigure(
          figure,
          instant,
          index === 0 ? isCheckpoint : false,
          runSideEffect
        )
      );
  }

  /**
   * Adds an animator to the queue.
   * @param animator - The animator to add.
   * @param instant - Whether to add to the instant queue.
   * @param isCheckpoint - Whether to add as a checkpoint.
   * @param runSideEffect - Whether to run the side effect.
   */
  addAnimator(
    animator: Animator,
    instant = false,
    isCheckpoint = false,
    runSideEffect = true
  ) {
    animator.shouldRunSideEffect(runSideEffect);

    if (instant) {
      this.animatorInstantQueue.push(animator);
    } else {
      this.animatorStepsQueue.push(animator);
    }

    animator.getObjects().forEach((object, index) => {
      const _isCheckpoint = isCheckpoint && index === 0;

      if (object instanceof Figure) {
        this.addFigure(object, instant, _isCheckpoint, runSideEffect);
      } else {
        this.addGroup(object as Group, instant, _isCheckpoint, runSideEffect);
      }
    });
  }

  /**
   * Removes a figure from the snapshot.
   * @param figure - The figure to remove.
   */
  removeFigure(figure: Figure) {
    this.snapshot = this.snapshot.filter((f) => f.getId() !== figure.getId());

    if (figure.getAnimatorId()) {
      const animator = this.animatorSnapshot.find(
        (a) => a.getId() !== figure.getAnimatorId()
      );
      animator?.removeObject(figure);
    }

    if (figure.getGroupId()) {
      const group = this.groupSnapshot.find(
        (g) => g.getId() === figure.getGroupId()
      );
      group?.removeFigure(figure);
    }

    const currentFigure = this.stepsQueue[0].getId();
    this.reset();
    this.figureToStart = currentFigure;
  }

  /**
   * Removes a group from the snapshot.
   * @param group - The group to remove.
   */
  removeGroup(group: Group) {
    let toRemove = <Group | null>null;

    this.groupSnapshot = this.groupSnapshot.filter((g) => {
      if (g.getId() === group.getId()) {
        toRemove = g;
        return false;
      }

      return true;
    });

    if (toRemove?.getAnimatorId()) {
      const animator = this.animatorSnapshot.find(
        (a) => a.getId() !== toRemove?.getAnimatorId()
      );
      animator?.removeObject(toRemove);
    }

    toRemove?.getFigures().forEach((figure) => {
      figure.setGroupId('');
      this.removeFigure(figure);
    });

    const currentFigure = this.stepsQueue[0].getId();
    this.reset();
    this.figureToStart = currentFigure;
  }

  /**
   * Removes an animator from the snapshot.
   * @param animator - The animator to remove.
   */
  removeAnimator(animator: Animator) {
    let toRemove = <Animator | null>null;

    this.animatorSnapshot = this.animatorSnapshot.filter((a) => {
      if (a.getId() === animator.getId()) {
        toRemove = a;
        return false;
      }

      return true;
    });

    toRemove?.getObjects().forEach((object) => {
      object.setAnimatorId('');

      if (object instanceof Figure) {
        this.removeFigure(object);
      } else {
        this.removeGroup(object as Group);
      }
    });

    this.reDrawAll();
  }

  /**
   * Resets the helper queue, and reloads the queues with correct creation order.
   */
  resetAfterHelperQueue() {
    this.figureToStart = undefined;
    this.checkpoints = new Set<string>();
    this.p5.clear();

    while (this.isTravelling) {
      this.runTraveller();
    }

    let figures = [
      ...[
        ...this.stepsQueue,
        ...this.instantQueue,
        ...this.snapshot,
        ...this.helperQueue,
      ].sort((a, b) => a.getCreationOrder() - b.getCreationOrder()),
    ];
    const figuresCreationSet = new Set(
      figures.map((figure) => figure.getCreationOrder())
    );
    figures = figures.filter((figure) => {
      if (figuresCreationSet.has(figure.getCreationOrder())) {
        figuresCreationSet.delete(figure.getCreationOrder());
        return true;
      }

      return false;
    });

    let groups = [
      ...[
        ...this.groupStepsQueue,
        ...this.groupInstantQueue,
        ...this.groupSnapshot,
        ...this.helperGroupQueue,
      ].sort((a, b) => a.getCreationOrder() - b.getCreationOrder()),
    ];
    const groupsCreationSet = new Set(
      groups.map((group) => group.getCreationOrder())
    );
    groups = groups.filter((group) => {
      if (groupsCreationSet.has(group.getCreationOrder())) {
        groupsCreationSet.delete(group.getCreationOrder());
        return true;
      }

      return false;
    });

    let animators = [
      ...[
        ...this.animatorStepsQueue,
        ...this.animatorInstantQueue,
        ...this.animatorSnapshot,
        ...this.helperAnimatorQueue,
      ].sort((a, b) => a.getCreationOrder() - b.getCreationOrder()),
    ];
    const animatorCreationSet = new Set(
      animators.map((animator) => animator.getCreationOrder())
    );
    animators = animators.filter((animator) => {
      if (animatorCreationSet.has(animator.getCreationOrder())) {
        animatorCreationSet.delete(animator.getCreationOrder());
        return true;
      }

      return false;
    });

    this.helperQueue = [];
    this.helperGroupQueue = [];
    this.helperAnimatorQueue = [];

    this.instantQueue = [];
    this.groupInstantQueue = [];
    this.animatorInstantQueue = [];

    this.stepsQueue = [];
    this.groupStepsQueue = [];
    this.animatorStepsQueue = [];

    this.snapshot = [];
    this.groupSnapshot = [];
    this.animatorSnapshot = [];

    let figureIndex = 0;
    for (figureIndex = 0; figureIndex < figures.length; figureIndex++) {
      const figure = figures[figureIndex];
      figure.setThrow(false);
      figure.shouldRunSideEffect(true);

      if (figure.getCanTravel()) {
        figure.setShouldTravel(true);
        figure.resetTraveller();
      }

      if (figure.canDispatch()) {
        this.dispatchedIds.delete(figure.getDispatchId() || '');
        figure.setToDispatch(true);
      }

      if (figure.getIsCheckpoint()) {
        break;
      }

      if (
        figure.getAnimatorId() &&
        this.instantQueue[this.instantQueue.length - 1]?.getAnimatorId() !==
          figure.getAnimatorId()
      ) {
        const animator = animators.shift();

        if (animator) {
          animator.resetIndex();
          animator.setThrow(false);
          animator.shouldRunSideEffect(true);
          this.animatorInstantQueue.push(animator);
        }
      }

      if (
        figure.getGroupId() &&
        this.instantQueue[this.instantQueue.length - 1]?.getGroupId() !==
          figure.getGroupId()
      ) {
        const group = groups.shift();

        if (group) {
          group.setThrow(false);
          group.shouldRunSideEffect(true);
          this.groupInstantQueue.push(group);
        }
      }

      this.instantQueue.push(figure);
    }

    for (let i = figureIndex; i < figures.length; i++) {
      const figure = figures[i];
      figure.setThrow(false);
      figure.shouldRunSideEffect(true);

      if (figure.getCanTravel()) {
        figure.setShouldTravel(true);
        figure.resetTraveller();
      }

      if (figure.canDispatch()) {
        this.dispatchedIds.delete(figure.getDispatchId() || '');
        figure.setToDispatch(true);
      }
    }

    for (let i = 0; i < groups.length; i++) {
      const group = groups[i];
      group.setThrow(false);
      group.shouldRunSideEffect(true);
    }

    for (let i = 0; i < animators.length; i++) {
      const animator = animators[i];
      animator.resetIndex();
      animator.setThrow(false);
      animator.shouldRunSideEffect(true);
    }

    this.stepsQueue = [...figures.slice(figureIndex)];
    this.groupStepsQueue = [...groups];
    this.animatorStepsQueue = [...animators];

    this.dispatchCustomEvent('ee:dispatchId', {
      dispatchId: Array.from(this.dispatchedIds).pop(),
    });

    this.p5.clear();

    while (this.instantQueue.length) {
      this.runner(true);
    }
  }

  /**
   * Update the usingHelperQueue flag. Reset queues if helperQueue is disabled.
   * @param value - Whether to use the helper queue.
   */
  setUsingHelperQueue(value: boolean) {
    if (!value) {
      this.resetAfterHelperQueue();
      this.togglePause(false);
    }
    this.usingHelperQueue = value;
  }

  /**
   * Handles switching to the helper queue.
   */
  private handleSwitchToHelperQueue() {
    while (this.stepsQueue.length && !this.stepsQueue?.[0].getIsCheckpoint()) {
      if (
        this.stepsQueue[0].getAnimatorId() &&
        this.stepsQueue[0].getAnimatorId() !==
          this.helperQueue[this.helperQueue.length - 1]?.getAnimatorId()
      ) {
        const animator = this.animatorStepsQueue.shift();

        if (animator) {
          this.helperAnimatorQueue.push(animator);
        }
      }

      if (
        this.stepsQueue[0].getGroupId() &&
        this.stepsQueue[0].getGroupId() !==
          this.helperQueue[this.helperQueue.length - 1]?.getGroupId()
      ) {
        const group = this.groupStepsQueue.shift();

        if (group) {
          this.helperGroupQueue.push(group);
        }
      }

      this.helperQueue.push(this.stepsQueue.shift()!);
    }

    this.togglePause(false);
  }

  /**
   * Loads a checkpoint into the helper queue.
   * @param checkpoint - The checkpoint to load into the helper queue.
   */
  // eslint-disable-next-line complexity
  loadCheckpointToHelper(checkpoint: string) {
    if (this.helperQueue.length) {
      if (!this.helperQueue[0].getIsCheckpoint()) {
        let index = this.snapshot.length - 1;
        while (index >= 0 && !this.snapshot[index].getIsCheckpoint()) {
          index--;
        }

        while (index < this.snapshot.length) {
          this.snapshot[index].draw();
          index++;
        }
      }

      return;
    }

    this.togglePause(true);
    this.helperQueue = [];

    const recentCheckpoint = [...this.checkpoints].pop();

    // If the recent checkpoint is the same as the one we are trying to load
    if (recentCheckpoint === checkpoint) {
      this.handleSwitchToHelperQueue();
      return;
    }

    // If the recent checkpoint is not the same as the one we are trying to load
    // Reset the half-rendered animator and re-draw the snapshot
    if (
      recentCheckpoint &&
      this.stepsQueue.length &&
      !this.stepsQueue?.[0]?.getIsCheckpoint()
    ) {
      while (this.isTravelling) {
        this.runTraveller();
      }

      this.handleAnimatorOnPreviousCheckpointLoad(recentCheckpoint);
      this.loadSnapshotAndReDraw();
    }

    // Load the checkpoint into the helper queue
    if (this.stepsQueue.length) {
      let foundCheckpoint = false;

      for (let i = 0; i < this.stepsQueue.length; i++) {
        const figure = this.stepsQueue[i];

        if (figure.getId() !== checkpoint && !foundCheckpoint) {
          continue;
        }

        if (figure.getIsCheckpoint() && figure.getId() !== checkpoint) {
          break;
        }

        foundCheckpoint = true;

        if (
          figure.getAnimatorId() &&
          figure.getAnimatorId() !==
            this.helperQueue[this.helperQueue.length - 1]?.getAnimatorId()
        ) {
          const animator = this.animatorStepsQueue.find(
            (a) => a.getId() === figure.getAnimatorId()
          );

          if (animator) {
            this.helperAnimatorQueue.push(animator);
          }
        }

        if (
          figure.getGroupId() &&
          figure.getGroupId() !==
            this.helperQueue[this.helperQueue.length - 1]?.getGroupId()
        ) {
          const group = this.groupStepsQueue.find(
            (g) => g.getId() === figure.getGroupId()
          );

          if (group) {
            this.helperGroupQueue.push(group);
          }
        }

        this.helperQueue.push(figure);
      }

      const helperSet = new Set<string>(this.helperQueue.map((f) => f.getId()));

      this.stepsQueue = this.stepsQueue.filter(
        (figure) => !helperSet.has(figure.getId())
      );
    }

    this.togglePause(false);
  }
}

export default Main;<|MERGE_RESOLUTION|>--- conflicted
+++ resolved
@@ -191,11 +191,7 @@
       this.stats = new Stats();
       this.stats.showPanel(0);
       this.stats.dom.style.position = 'absolute';
-<<<<<<< HEAD
       this.stats.dom.style.left = '95vw';
-=======
-      this.stats.dom.style.right = '0';
->>>>>>> f8bfebe9
       this.stats.dom.style.top = '0';
       document.body.appendChild(this.stats.dom);
     }
