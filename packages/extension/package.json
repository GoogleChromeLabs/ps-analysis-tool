--- conflicted
+++ resolved
@@ -40,11 +40,7 @@
   },
   "devDependencies": {
     "@types/react-copy-to-clipboard": "^5.0.4",
-<<<<<<< HEAD
-    "devtools-protocol": "^0.0.1282316"
-=======
-    "devtools-protocol": "^0.0.1236148",
+    "devtools-protocol": "^0.0.1282316",
     "html-inline-script-webpack-plugin": "^3.2.1"
->>>>>>> f0a113e8
   }
 }