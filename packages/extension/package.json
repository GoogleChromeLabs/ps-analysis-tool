{
  "name": "@cookie-analysis-tool/extension",
  "version": "0.0.2",
  "description": "Chrome extension for cookie analysis",
  "repository": {
    "type": "git",
    "url": "git+https://github.com/GoogleChromeLabs/ps-analysis-tool.git"
  },
  "license": "Apache-2.0",
  "scripts": {
		"dev": "webpack --config webpack.config.cjs --watch",
		"build": "cross-env NODE_ENV=production webpack --config webpack.config.cjs"
  },  
  "bugs": {
    "url": "https://github.com/GoogleChromeLabs/ps-analysis-tool/issues"
  },
  "homepage": "https://github.com/GoogleChromeLabs/ps-analysis-tool#readme",
  "scripts": {
    "dev": "webpack --config webpack.config.cjs --watch",
    "build": "cross-env NODE_ENV=production webpack --config webpack.config.cjs"
  },
  "dependencies": {
    "@cookie-analysis-tool/common": "*",
    "@cookie-analysis-tool/design-system": "*",
    "classnames": "^2.3.2",
    "fast-xml-parser": "^4.3.2",
    "p-queue": "^7.3.4",
    "re-resizable": "^6.9.9",
    "react": "^18.2.0",
    "react-copy-to-clipboard": "^5.1.0",
    "react-dom": "^18.2.0",
    "shallow-equal": "^3.1.0",
    "simple-cookie": "^1.0.15",
    "use-context-selector": "^1.4.1",
    "use-debounce": "^9.0.4",
    "validate.js": "^0.13.1",
    "victory": "^36.6.11"
  },
<<<<<<< HEAD
	"devDependencies": {
		"@types/react-copy-to-clipboard": "^5.0.4"
	}
=======
  "devDependencies": {
    "@types/react-copy-to-clipboard": "^5.0.4"
  }
>>>>>>> 564d815b
}<|MERGE_RESOLUTION|>--- conflicted
+++ resolved
@@ -15,10 +15,6 @@
     "url": "https://github.com/GoogleChromeLabs/ps-analysis-tool/issues"
   },
   "homepage": "https://github.com/GoogleChromeLabs/ps-analysis-tool#readme",
-  "scripts": {
-    "dev": "webpack --config webpack.config.cjs --watch",
-    "build": "cross-env NODE_ENV=production webpack --config webpack.config.cjs"
-  },
   "dependencies": {
     "@cookie-analysis-tool/common": "*",
     "@cookie-analysis-tool/design-system": "*",
@@ -36,13 +32,7 @@
     "validate.js": "^0.13.1",
     "victory": "^36.6.11"
   },
-<<<<<<< HEAD
 	"devDependencies": {
 		"@types/react-copy-to-clipboard": "^5.0.4"
 	}
-=======
-  "devDependencies": {
-    "@types/react-copy-to-clipboard": "^5.0.4"
-  }
->>>>>>> 564d815b
 }