--- conflicted
+++ resolved
@@ -24,16 +24,11 @@
     "validate.js": "^0.13.1",
 		"react-copy-to-clipboard": "^5.1.0",
     "victory": "^36.6.11",
-<<<<<<< HEAD
     "@cookie-analysis-tool/common":"*",
     "@cookie-analysis-tool/design-system":"*"
-  }
-=======
-    "@cookie-analysis-tool/common":"*"
   },
 	"devDependencies": {
 		"@types/react-copy-to-clipboard": "^5.0.4"
 		
 	}
->>>>>>> 6cc0ddd0
 }