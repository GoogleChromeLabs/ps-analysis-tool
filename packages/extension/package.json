{
  "name": "@google-psat/extension",
  "version": "0.11.0",
  "description": "Chrome extension for cookie analysis",
  "repository": {
    "type": "git",
    "url": "git+https://github.com/GoogleChromeLabs/ps-analysis-tool.git"
  },
  "license": "Apache-2.0",
  "scripts": {
    "dev": "webpack --config ../../extension.webpack.config.cjs --watch",
    "prebuild": "rimraf ../../dist/extension",
    "build": "webpack --config ../../extension.webpack.config.cjs",
    "publish:local": "",
    "publish:remote": "",
    "unpublish:local": "",
    "unpublish:remote": ""
  },
  "bugs": {
    "url": "https://github.com/GoogleChromeLabs/ps-analysis-tool/issues"
  },
  "author": {
    "name": "Google"
  },
  "homepage": "https://github.com/GoogleChromeLabs/ps-analysis-tool#readme",
  "dependencies": {
    "@floating-ui/core": "^1.5.0",
    "@floating-ui/dom": "^1.5.3",
    "@google-psat/common": "*",
    "@google-psat/design-system": "*",
    "@google-psat/i18n": "*",
    "@google-psat/library-detection": "*",
    "@google-psat/report": "*",
    "@types/lodash-es": "^4.17.12",
    "classnames": "^2.3.2",
    "file-saver": "^2.0.5",
    "github-markdown-css": "^5.6.1",
    "lodash-es": "^4.17.21",
    "marked": "^14.0.0",
    "marked-alert": "^2.0.2",
    "mermaid": "^11.2.0",
    "p-queue": "^7.3.4",
<<<<<<< HEAD
    "p5": "^1.11.0",
=======
		"pretty-print-json": "^3.0.2",
>>>>>>> 347797a9
    "re-resizable": "^6.9.9",
    "react": "^18.2.0",
    "react-copy-to-clipboard": "^5.1.0",
    "react-dom": "^18.2.0",
    "react-error-boundary": "^4.0.11",
    "simple-cookie": "^1.0.15",
    "tldts": "^6.0.14",
    "use-context-selector": "^1.4.1",
    "use-debounce": "^9.0.4",
    "validate.js": "^0.13.1",
    "victory": "^36.6.11"
  },
  "devDependencies": {
    "@types/p5": "^1.7.6",
    "@types/react-copy-to-clipboard": "^5.0.4",
    "devtools-protocol": "^0.0.1345247",
    "html-inline-script-webpack-plugin": "^3.2.1"
  }
}<|MERGE_RESOLUTION|>--- conflicted
+++ resolved
@@ -40,11 +40,8 @@
     "marked-alert": "^2.0.2",
     "mermaid": "^11.2.0",
     "p-queue": "^7.3.4",
-<<<<<<< HEAD
     "p5": "^1.11.0",
-=======
 		"pretty-print-json": "^3.0.2",
->>>>>>> 347797a9
     "re-resizable": "^6.9.9",
     "react": "^18.2.0",
     "react-copy-to-clipboard": "^5.1.0",
