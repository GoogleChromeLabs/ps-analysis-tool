/**
 * External dependencies.
 */
import React from 'react';

/**
 * Internal dependencies.
 */
import { useCookieStore } from '../../../../app/cookieStore';
import CookieList from './cookieList';

export const CookieTab = () => {
  const cookies = useCookieStore(({ state }) => state.cookies);
  return (
    <div className="w-full h-full flex flex-col ">
      <div className="flex-1 overflow-y-scroll ">
        <CookieList
          cookies={cookies}
        />
      </div>
<<<<<<< HEAD
      <div className="flex-1 overflow-y-scroll border-t-gray-300 border-t-2 lg:border-t-0">
        {selectedCookie && (
          <CookieDetails
            data={selectedCookie.parsedData}
            analytics={selectedCookie.analytics}
          />
        )}
      </div>
=======
>>>>>>> bf365765
    </div>
  );
};<|MERGE_RESOLUTION|>--- conflicted
+++ resolved
@@ -14,21 +14,8 @@
   return (
     <div className="w-full h-full flex flex-col ">
       <div className="flex-1 overflow-y-scroll ">
-        <CookieList
-          cookies={cookies}
-        />
+        <CookieList cookies={cookies} />
       </div>
-<<<<<<< HEAD
-      <div className="flex-1 overflow-y-scroll border-t-gray-300 border-t-2 lg:border-t-0">
-        {selectedCookie && (
-          <CookieDetails
-            data={selectedCookie.parsedData}
-            analytics={selectedCookie.analytics}
-          />
-        )}
-      </div>
-=======
->>>>>>> bf365765
     </div>
   );
 };