--- conflicted
+++ resolved
@@ -26,15 +26,11 @@
 import App from './app';
 import { Provider as ExternalStoreProvider } from '../app/cookieStore';
 
-<<<<<<< HEAD
-createRoot(document.getElementById('root')).render(
-  <ExternalStoreProvider>
-    <App />
-  </ExternalStoreProvider>
-);
-=======
 const root = document.getElementById('root');
 if (root) {
-  createRoot(root).render(<App />);
-}
->>>>>>> 6648b79c
+  createRoot(root).render(
+    <ExternalStoreProvider>
+      <App />
+    </ExternalStoreProvider>
+  );
+}