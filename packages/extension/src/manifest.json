--- conflicted
+++ resolved
@@ -16,11 +16,8 @@
     "webRequest",
     "cookies",
     "unlimitedStorage",
-<<<<<<< HEAD
-    "debugger"
-=======
+    "debugger",
     "management"
->>>>>>> 33eacce8
   ],
   "host_permissions": ["*://*/*"],
   "devtools_page": "devtools/devtools.html",
