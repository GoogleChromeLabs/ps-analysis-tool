{
  "name": "Privacy Analysis Tool",
  "description": "Tooling for understanding cookie usage and guidance on new privacy-preserving Chrome APIs.",
  "version": "0.0.2",
  "manifest_version": 3,
  "icons": {
    "16": "icons/icon-16.png",
    "32": "icons/icon-32.png",
    "48": "icons/icon-48.png",
    "128": "icons/icon-128.png"
  },
<<<<<<< HEAD
  "permissions": ["storage", "tabs", "webNavigation", "webRequest", "cookies"],
=======
  "permissions": [
    "storage",
    "tabs",
    "webNavigation",
    "webRequest",
    "unlimitedStorage"
  ],
>>>>>>> 1acb443c
  "host_permissions": ["*://*/*"],
  "devtools_page": "devtools/devtools.html",
  "background": {
    "service_worker": "service-worker.js",
    "type": "module"
  },
  "action": {
    "default_popup": "popup/index.html",
    "default_icon": "icons/icon-48.png"
  },
  "web_accessible_resources": [
    {
      "resources": ["third_party/data/*.json"],
      "matches": ["*://*/*"]
    }
  ]
}<|MERGE_RESOLUTION|>--- conflicted
+++ resolved
@@ -9,17 +9,14 @@
     "48": "icons/icon-48.png",
     "128": "icons/icon-128.png"
   },
-<<<<<<< HEAD
-  "permissions": ["storage", "tabs", "webNavigation", "webRequest", "cookies"],
-=======
   "permissions": [
     "storage",
     "tabs",
     "webNavigation",
     "webRequest",
+    "cookies",
     "unlimitedStorage"
   ],
->>>>>>> 1acb443c
   "host_permissions": ["*://*/*"],
   "devtools_page": "devtools/devtools.html",
   "background": {
