--- conflicted
+++ resolved
@@ -17,8 +17,7 @@
     "type": "module"
   },
   "action": {
-<<<<<<< HEAD
-    "default_icon": "icons/48x48.png"
+    "default_icon": "icons/icon-48.png"
   },
   "web_accessible_resources": [
     {
@@ -26,8 +25,4 @@
       "matches": ["*://*/*"]
     }
   ]
-=======
-    "default_icon": "icons/icon-48.png"
-  }
->>>>>>> f0b80290
 }