/*
 * Copyright 2024 Google LLC
 *
 * Licensed under the Apache License, Version 2.0 (the "License");
 * you may not use this file except in compliance with the License.
 * You may obtain a copy of the License at
 *
 *     https://www.apache.org/licenses/LICENSE-2.0
 *
 * Unless required by applicable law or agreed to in writing, software
 * distributed under the License is distributed on an "AS IS" BASIS,
 * WITHOUT WARRANTIES OR CONDITIONS OF ANY KIND, either express or implied.
 * See the License for the specific language governing permissions and
 * limitations under the License.
 */
/**
 * External dependencies.
 */
import type {
  CookieDatabase,
  singleAuctionEvent,
  auctionData,
  SourcesRegistration,
  TriggerRegistration,
} from '@google-psat/common';
import type { Protocol } from 'devtools-protocol';

/**
 * Internal dependencies.
 */
import isValidURL from '../utils/isValidURL';
import { doesFrameExist } from '../utils/doesFrameExist';
import { fetchDictionary } from '../utils/fetchCookieDictionary';
import PAStore from './PAStore';
import { isEqual } from 'lodash-es';

export class DataStore {
  /**
   * The Attribution Reporting sources for the tab.
   */
  sources: {
    sourceRegistration: SourcesRegistration[];
    triggerRegistration: TriggerRegistration[];
  } = {
    sourceRegistration: [],
    triggerRegistration: [],
  };

  /**
   * The Attribution Reporting sources for the tab.
   */
  oldSources: {
    sourceRegistration: SourcesRegistration[];
    triggerRegistration: TriggerRegistration[];
  } = {
    sourceRegistration: [],
    triggerRegistration: [],
  };

  /**
   * The Attribution Reporting headers for the tab.
   */
  headersForARA: {
    [tabId: string]: {
      [requestId: string]: {
        url: string;
        headers: Protocol.Network.Headers;
      };
    };
  } = {};

  /**
   * The auction event of the tabs (Interest group access as well as interest group auction events).
   */
  auctionEvents: {
    [tabId: string]: {
      [uniqueAuctionId: string]: singleAuctionEvent[];
    };
  } = {};
  /**
   * For tab 123456 auction events will have interestGroup accessed events as well as the interestGroupAuctionEvents.
   * There can be 2 types of interestGroupAccessed events:
   * 1) Join and Leave eventsare global and are fired on all the tabs.
   * 2) Bid Win topLevelBid are fired where bidding is happening.
   *
   * To accomodate these 2 events we have 2 different keys in the auctionEvent for each tab:
   * 1) The uniqueParentAuctionId,
   *     a) if its a multi-seller auction then it will have:
   *         i) a uniqueParentAuctionId where component auction Events are added.
   *        ii) top level auction in an id whose key is '0',
   *     b) if its a single sale then it will have a key with uniqueAuctionId where all the auctionEvents are added.
   * 2) a 'globalEvents' key where all the global events are added like join leave etc.
   *
   * Structure may look like this:
   * auctionEvents: {
   *     123456: {
   *          'globalEvents': [],
   *          '12413hsad23e1nsd': {}
   *     }
   * };
   */

  /**
   * The auction data of the tabs which is added when interestGroupAuctionEvent occurs.
   */
  auctionDataForTabId: {
    [tabId: string]: auctionData;
  } = {};

  /**
<<<<<<< HEAD
   * The cookie data of the tabs.
   */
  static tabMode: 'single' | 'unlimited' = 'single';

  /**
=======
>>>>>>> c2402984
   * CookieDatabase to run analytics match on.
   */
  static cookieDB: CookieDatabase | null = null;

  /**
<<<<<<< HEAD
   * The cookie data of the tabs.
   */
  static tabToRead = '';

  /**
=======
>>>>>>> c2402984
   * This variable stores the requestId and required information like frameId, URL and ancestorFrameId for a request associated to that tab.
   */
  static requestIdToCDPURLMapping: {
    [tabId: string]: {
      [requestId: string]: {
        frameId: string;
        url: string;
        finalFrameId: string;
        timeStamp: Protocol.Network.MonotonicTime;
        wallTime: Protocol.Network.TimeSinceEpoch;
      };
    };
  } = {};

  /**
   * This variable stores the unParsedResonse headers received from Network.responseReceivedExtraInfo.
   * These are the responses whose Network.responseReceived counter part havent yet been fired.
   */
  unParsedRequestHeadersForPA: {
    [tabId: string]: {
      [requestId: string]: {
        auctions: Protocol.Storage.InterestGroupAuctionId[];
        type: Protocol.Storage.InterestGroupAuctionFetchType;
      };
    };
  } = {};

  /**
   * This variable stores requestUrl related to a particular frameId of a particular tab.
   * These urls are used as arguments to call Network.getCookies on the frameId.
   */
  static frameIdToResourceMap: {
    [tabId: string]: {
      [frameId: string]: Set<string>;
    };
  } = {};

  static globalIsUsingCDP = false;

  /**
   * Required data of the tabs and PSAT panel of the tab.
   */
  static tabs: {
    [tabId: string]: {
      url: string;
      devToolsOpenState: boolean;
      popupOpenState: boolean;
      newUpdatesCA: number;
      newUpdatesPA: number;
      frameIDURLSet: Record<string, string[]>;
      parentChildFrameAssociation: Record<string, string>;
      isCookieAnalysisEnabled: boolean;
      isPAAnalysisEnabled: boolean;
    };
  } = {};

  constructor() {
    // Sync cookie data between popup and Devtool.
    // @todo Only send the data from the active tab and the differences.
    setInterval(() => {
      const data = DataStore.tabs ?? {};

      if (Object.keys(data).length === 0) {
        return;
      }

      Object.keys(data).forEach((key) => {
        this?.sendUpdatedDataToPopupAndDevTools(key);
      });
    }, 1200);
  }

  /**
   * This function adds frame to the appropriate tab.
   * @param {number} tabId The tabId of the event to which the event is pointing to.
   * @param {string} frameId The frameId of the frame to determine which the requestUrl is for.
   * @param {Set<string>} setTargets Set of targets available in the tab.
   * @param {string} requestUrl The request url to be added to the frameResouceMap.
   * @returns {string} An alternate frameId if available.
   */
  addFrameIdAndRequestUrlToResourceMap(
    tabId: string,
    frameId: string,
    setTargets: Set<string>,
    requestUrl: string
  ) {
    if (!DataStore.frameIdToResourceMap[tabId]?.[frameId]) {
      DataStore.frameIdToResourceMap[tabId][frameId] = new Set();
    }
    if (setTargets.has(frameId)) {
      DataStore.frameIdToResourceMap[tabId][frameId].add(requestUrl);
      return frameId;
    } else {
      const ancestorFrameId = this.findFirstAncestorFrameId(
        tabId,
        frameId,
        setTargets
      );

      if (ancestorFrameId) {
        DataStore.frameIdToResourceMap[tabId][frameId].add(requestUrl);
        return ancestorFrameId;
      }
      return frameId;
    }
  }

  /**
   * This function adds frame to the appropriate tab.
   * @param {number} tabId The tabId of the event if available.
   * @param {string} targetId The targetId for which frame has to be added.
   * @param {string} frameId The frameId of the frame that has been added.
   * @param {string} parentFrameId The parent frame id to which the frame has been added to.
   * @param {string} frameUrl This is and optional parameter that is sent to decide if we need to run the command for updating the frame url with async function.
   */
  async addFrameToTabAndUpdateMetadata(
    tabId: string | null,
    targetId: string | null,
    frameId: string,
    parentFrameId: string,
    frameUrl?: string
  ) {
    if (!tabId && !targetId) {
      return;
    }

    if (tabId) {
      this.updateParentChildFrameAssociation(tabId, frameId, parentFrameId);
      if (frameUrl) {
        this.updateFrameIdURLSet(tabId, frameId, frameUrl);
        return;
      } else {
        await this.updateFrameIdURLSet(tabId, frameId);
        return;
      }
    }

    const isFrameIdInPage = await doesFrameExist(frameId);

    await Promise.all(
      Object.keys(DataStore.tabs ?? {}).map(async (key) => {
        const currentTabFrameIdSet = this.getFrameIDSet(key);
        if (
          targetId &&
          currentTabFrameIdSet &&
          currentTabFrameIdSet.has(targetId)
        ) {
          this.updateParentChildFrameAssociation(key, frameId, parentFrameId);

          if (frameUrl) {
            this.updateFrameIdURLSet(
              key,
              isFrameIdInPage ? frameId : '',
              frameUrl
            );
            return key;
          } else {
            await this.updateFrameIdURLSet(key, frameId);
            return key;
          }
        }

        return key;
      })
    );
  }

  /**
   * Creates an entry for a tab
   * @param {number} tabId The tab id.
   */
  addTabData(tabId: string) {
    if (DataStore.tabs[tabId]) {
      return;
    }
    //@ts-ignore Since this is for debugging the data to check the data being collected by the storage.
    globalThis.PSAT = {
      tabs: DataStore.tabs,
      auctionEvents: this.auctionEvents,
      sources: this.sources,
      headersForARA: this.headersForARA,
    };

    this.auctionEvents[tabId.toString()] = {};
    this.headersForARA[tabId.toString()] = {};
    DataStore.tabs[tabId] = {
      url: '',
      devToolsOpenState: false,
      popupOpenState: false,
      newUpdatesCA: 0,
      newUpdatesPA: 0,
      frameIDURLSet: {},
      parentChildFrameAssociation: {},
      isCookieAnalysisEnabled: true,
      isPAAnalysisEnabled: true,
    };

    this.auctionDataForTabId[tabId] = {};

    (async () => {
      if (!DataStore.cookieDB) {
        DataStore.cookieDB = await fetchDictionary();
      }
    })();
  }

  /**
   * Clears the whole storage.
   */
  clear() {
    Object.keys(DataStore.tabs).forEach((key) => {
      delete DataStore.tabs[key];
    });
    DataStore.tabs = {};
  }

  /**
   * This function will deinitialise variables for given tab.
   * @param {string} tabId The tab whose data has to be deinitialised.
   */
  deinitialiseVariablesForTab(tabId: string) {
    delete DataStore.requestIdToCDPURLMapping[tabId];
    delete DataStore.frameIdToResourceMap[tabId];
    delete this.headersForARA[tabId];
  }

  /**
   * This function will find the first ancestor frameId
   * @param {string} tabId The tab where the operation has to be performed.
   * @param {string} frameId The frameId whose ancestor has to be searched.
   * @param {Set<string>} targetSet The current set of targets.
   * @returns {string | null} The first ancestor frameId.
   */
  findFirstAncestorFrameId(
    tabId: string,
    frameId: string,
    targetSet: Set<string>
  ): string | null {
    if (targetSet.has(frameId)) {
      return frameId;
    } else {
      if (DataStore.tabs[Number(tabId)]?.parentChildFrameAssociation[frameId]) {
        return this.findFirstAncestorFrameId(
          tabId,
          DataStore.tabs[Number(tabId)]?.parentChildFrameAssociation[frameId],
          targetSet
        );
      }
      return null;
    }
  }

  /**
   * Gets the tabUrl for the given tab id if tab exists.
   * @param {number} tabId Tab id.
   * @returns {string | null} The url of the tab if exists else null.
   */
  getTabUrl(tabId: string): string | null {
    if (!DataStore.tabs[tabId]) {
      return null;
    }

    return DataStore.tabs[tabId].url;
  }

  /**
   * Gets the frameIDSet for the given tab id if tab exists.
   * @param {number} tabId Tab id.
   * @returns {string | null} The url of the tab if exists else null.
   */
  getFrameIDSet(tabId: string): Set<string> | null {
    if (!DataStore.tabs[tabId]) {
      return null;
    }

    const formedSet = new Set<string>();

    Object.keys(DataStore.tabs[tabId].parentChildFrameAssociation).forEach(
      (key) => {
        formedSet.add(key);
        formedSet.add(DataStore.tabs[tabId].parentChildFrameAssociation[key]);
      }
    );
    return formedSet;
  }

  /**
   * This function will initialise variables for given tab.
   * @param {string} tabId The tab whose data has to be initialised.
   */
  initialiseVariablesForNewTab(tabId: string) {
    DataStore.requestIdToCDPURLMapping[tabId] = {};
    DataStore.frameIdToResourceMap[tabId] = {};
    this.unParsedRequestHeadersForPA[tabId] = {};
    //@ts-ignore
    globalThis.PSATAdditionalData = {
      requestIdToCDPURLMapping: DataStore.requestIdToCDPURLMapping,
      frameIdToResourceMap: DataStore.frameIdToResourceMap,
      auctionDataForTabId: this.auctionDataForTabId,
      unParsedRequestHeadersForPA: this.unParsedRequestHeadersForPA,
    };
  }

  /**
   * Remove the tab data from the store.
   * @param {number} tabId The tab id.
   */
  removeTabData(tabId: string) {
    delete DataStore.tabs[tabId];
    delete this.auctionDataForTabId[tabId];
    delete this.auctionEvents[tabId];
    delete this.headersForARA[tabId.toString()];
  }

  /**
   * Remove the window's all tabs data from the store.
   * @param {number} windowId The window id.
   */
  removeWindowData(windowId: number) {
    chrome.tabs.query({ windowId }, (tabs) => {
      tabs.map((tab) => {
        if (tab.id) {
          this.removeTabData(tab.id.toString());
        }
        return tab;
      });
    });
  }

  /**
   * Sends updated data to the popup and devtools
   * @param {number} tabId The window id.
   * @param {boolean} overrideForInitialSync Optional is only passed when we want to override the newUpdate condition for initial sync.
   */
  async sendUpdatedDataToPopupAndDevTools(
    tabId: string,
    overrideForInitialSync = false
  ) {
    if (!DataStore.tabs[tabId]) {
      return;
    }

    try {
      if (
        DataStore.tabs[tabId].devToolsOpenState ||
        DataStore.tabs[tabId].popupOpenState
      ) {
        await this.processAndSendAuctionData(tabId, overrideForInitialSync);
        await this.processAndSendARAData(tabId, overrideForInitialSync);
      }
    } catch (error) {
      // eslint-disable-next-line no-console
      console.warn(error);
      //Fail silently. Ignoring the console.warn here because the only error this will throw is of "Error: Could not establish connection".
    }
  }

  /**
   * Processes and sends auction message to the extension for the specified tabId
   * @param {number} tabId The url whose url needs to be update.
   * @param {boolean | undefined} overrideForInitialSync Override the condition.
   */
  async processAndSendAuctionData(
    tabId: string,
    overrideForInitialSync: boolean
  ) {
    try {
      if (DataStore.tabs[tabId].newUpdatesPA <= 0 && !overrideForInitialSync) {
        return;
      }

      const { globalEvents, ...rest } = this.auctionEvents[tabId];

      const isMultiSellerAuction = PAStore.isMUltiSellerAuction(rest);
      const groupedAuctionBids: {
        [parentAuctionId: string]: {
          0: singleAuctionEvent[];
          [uniqueAuctionId: string]: singleAuctionEvent[];
        };
      } = {};

      const auctionEventsToBeProcessed = Object.values(rest).flat();

      if (isMultiSellerAuction) {
        auctionEventsToBeProcessed.forEach((event) => {
          const { parentAuctionId = null, uniqueAuctionId = null } = event;

          if (!parentAuctionId) {
            if (uniqueAuctionId) {
              if (!groupedAuctionBids[uniqueAuctionId]) {
                groupedAuctionBids[uniqueAuctionId] = {
                  0: [],
                };
              }
              groupedAuctionBids[uniqueAuctionId]['0'].push(event);
            }
            return;
          }

          if (!groupedAuctionBids[parentAuctionId]) {
            groupedAuctionBids[parentAuctionId] = {
              0: [],
            };
          }

          if (!uniqueAuctionId) {
            return;
          }

          if (!groupedAuctionBids[parentAuctionId][uniqueAuctionId]) {
            groupedAuctionBids[parentAuctionId][uniqueAuctionId] = [];
          }

          groupedAuctionBids[parentAuctionId][uniqueAuctionId].push(event);
        });
      }

      await chrome.runtime.sendMessage({
        type: 'AUCTION_EVENTS',
        payload: {
          refreshTabData: overrideForInitialSync,
          tabId,
          auctionEvents: isMultiSellerAuction ? groupedAuctionBids : rest,
          multiSellerAuction: isMultiSellerAuction,
          globalEvents: globalEvents ?? [],
        },
      });
      DataStore.tabs[tabId].newUpdatesPA = 0;
    } catch (error) {
      // Fail silently
    }
  }

  /**
   * Processes and sends auction message to the extension for the specified tabId
   * @param {number} tabId The url whose url needs to be update.
   * @param {boolean | undefined} overrideForInitialSync Override the condition.
   */
  async processAndSendARAData(tabId: string, overrideForInitialSync: boolean) {
    try {
      if (isEqual(this.oldSources, this.sources) && !overrideForInitialSync) {
        return;
      }

      await chrome.runtime.sendMessage({
        type: 'ARA_EVENTS',
        payload: {
          sourcesRegistration: this.sources.sourceRegistration,
          triggerRegistration: this.sources.triggerRegistration,
          tabId: Number(tabId),
        },
      });

      this.oldSources = structuredClone(this.sources);
    } catch (error) {
      // Fail silently
    }
  }

  /**
   * Update FrameId set for a given url for a given tab.
   * @param {number} tabId The url whose url needs to be update.
   * @param {string | undefined} frameIdToAdd The new frameId to be added.
   * @param {string | undefined} parentFrameId The parent frame id the frameIdToAdd is associated to
   */
  updateParentChildFrameAssociation(
    tabId: string,
    frameIdToAdd: string | undefined,
    parentFrameId: string | undefined
  ) {
    if (!parentFrameId || !frameIdToAdd) {
      return;
    }

    if (!DataStore.tabs[tabId]) {
      return;
    } else {
      DataStore.tabs[tabId].parentChildFrameAssociation[frameIdToAdd] =
        parentFrameId;
    }
  }

  /**
   * Updates FrameIdURLSet set for a given url for a given tab.
   * @param {number} tabId The url whose url needs to be update.
   * @param {string} frameId The new frameId to be added.
   * @param {string} targetUrl TargetUrl to be updated in frameIdSet.
   */
  async updateFrameIdURLSet(tabId: string, frameId: string, targetUrl = '') {
    try {
      let url = isValidURL(targetUrl) ? new URL(targetUrl).origin : '';

      if (!url) {
        const info = (await chrome.debugger.sendCommand(
          { targetId: frameId },
          'Target.getTargetInfo',
          { targetId: frameId }
        )) as { [key: string]: Protocol.Target.TargetInfo };

        if (!info) {
          return;
        }

        url = isValidURL(info.targetInfo.url)
          ? new URL(info.targetInfo.url).origin
          : '';
      }

      if (!url) {
        return;
      }

      if (!DataStore.tabs[tabId].frameIDURLSet[url]) {
        DataStore.tabs[tabId].frameIDURLSet[url] = [];
      }

      DataStore.tabs[tabId].frameIDURLSet[url] = [
        ...new Set([...DataStore.tabs[tabId].frameIDURLSet[url], frameId]),
      ];
    } catch (error) {
      //Fail silently. This is done because we are going to get either 2 errors invalid url or chrome.debugger error.
    }
  }

  /**
   * Update tab url for given tab
   * @param {number} tabId The url whose url needs to be update.
   * @param {string} url The updated URL.
   */
  updateUrl(tabId: string, url: string) {
    if (!DataStore.tabs[tabId]) {
      return;
    } else {
      DataStore.tabs[tabId].url = url;
    }
  }

  /**
   * Update Popup State for given tab
   * @param {number} tabId The tabId whose popup state needs to be update.
   * @param {boolean} state The updated popup state.
   */
  updatePopUpState(tabId: string, state: boolean) {
    if (!DataStore.tabs[tabId]) {
      return;
    }
    DataStore.tabs[tabId].popupOpenState = state;
  }

  /**
   * Update Devtools State for given tab
   * @param {number} tabId The tabId whose devtools state needs to be update.
   * @param {boolean} state The updated devtools state.
   */
  updateDevToolsState(tabId: string, state: boolean) {
    if (!DataStore.tabs[tabId]) {
      return;
    }
    DataStore.tabs[tabId].devToolsOpenState = state;
  }
}

export default new DataStore();<|MERGE_RESOLUTION|>--- conflicted
+++ resolved
@@ -108,27 +108,11 @@
   } = {};
 
   /**
-<<<<<<< HEAD
-   * The cookie data of the tabs.
-   */
-  static tabMode: 'single' | 'unlimited' = 'single';
-
-  /**
-=======
->>>>>>> c2402984
    * CookieDatabase to run analytics match on.
    */
   static cookieDB: CookieDatabase | null = null;
 
   /**
-<<<<<<< HEAD
-   * The cookie data of the tabs.
-   */
-  static tabToRead = '';
-
-  /**
-=======
->>>>>>> c2402984
    * This variable stores the requestId and required information like frameId, URL and ancestorFrameId for a request associated to that tab.
    */
   static requestIdToCDPURLMapping: {
