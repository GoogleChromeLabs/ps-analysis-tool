/*
 * Copyright 2023 Google LLC
 *
 * Licensed under the Apache License, Version 2.0 (the "License");
 * you may not use this file except in compliance with the License.
 * You may obtain a copy of the License at
 *
 *     https://www.apache.org/licenses/LICENSE-2.0
 *
 * Unless required by applicable law or agreed to in writing, software
 * distributed under the License is distributed on an "AS IS" BASIS,
 * WITHOUT WARRANTIES OR CONDITIONS OF ANY KIND, either express or implied.
 * See the License for the specific language governing permissions and
 * limitations under the License.
 */
/**
 * External dependencies.
 */
import {
  getCookieKey,
  type CookieData,
  type BlockedReason,
} from '@ps-analysis-tool/common';
import type { Protocol } from 'devtools-protocol';

/**
 * Internal dependencies.
 */
import updateCookieBadgeText from './utils/updateCookieBadgeText';
import { deriveBlockingStatus } from './utils/deriveBlockingStatus';

class SynchnorousCookieStore {
  /**
   * The cookie data of the tabs.
   */
  tabsData: {
    [tabId: number]: {
      [cookieKey: string]: CookieData;
    };
  } = {};

  /**
   * Required data of the tabs and PSAT panel of the tab.
   */
  tabs: {
    [tabId: number]: {
      url: string;
      devToolsOpenState: boolean;
      popupOpenState: boolean;
      newUpdates: number;
    };
  } = {};

  /**
   * Update cookie store.
   * @param {number} tabId Tab id.
   * @param {Array} cookies Cookies data.
   */
  // eslint-disable-next-line complexity
  update(tabId: number, cookies: CookieData[]) {
    try {
      if (!this.tabsData[tabId] || !this.tabs[tabId]) {
        return;
      }

      for (const cookie of cookies) {
        const cookieKey = getCookieKey(cookie.parsedCookie);

        if (!cookieKey) {
          continue;
        }

        // Merge in previous blocked reasons.
        const blockedReasons: BlockedReason[] = [
          ...new Set<BlockedReason>([
            ...(cookie?.blockedReasons ?? []),
            ...(this.tabsData[tabId]?.[cookieKey]?.blockedReasons ?? []),
          ]),
        ];

        const warningReasons = Array.from(
          new Set<Protocol.Audits.CookieWarningReason>([
            ...(cookie?.warningReasons ?? []),
            ...(this.tabsData[tabId]?.[cookieKey]?.warningReasons ?? []),
          ])
        );

        const frameIdList = Array.from(
          new Set<number>([
            ...((cookie?.frameIdList ?? []) as number[]),
            ...((this.tabsData[tabId]?.[cookieKey]?.frameIdList ??
              []) as number[]),
          ])
        );

        if (this.tabsData[tabId]?.[cookieKey]) {
          this.tabs[tabId].newUpdates++;
          // Merge in previous warning reasons.
          const parsedCookie = {
            ...this.tabsData[tabId][cookieKey].parsedCookie,
            ...cookie.parsedCookie,
            priority:
              cookie.parsedCookie?.priority ??
              this.tabsData[tabId][cookieKey].parsedCookie?.priority ??
              'Medium',
            partitionKey:
              cookie.parsedCookie?.partitionKey ??
              this.tabsData[tabId][cookieKey].parsedCookie?.partitionKey,
          };

          const networkEvents: CookieData['networkEvents'] = {
            requestEvents: [
              ...(this.tabsData[tabId][cookieKey]?.networkEvents
                ?.requestEvents || []),
              ...(cookie.networkEvents?.requestEvents || []),
            ],
            responseEvents: [
              ...(this.tabsData[tabId][cookieKey]?.networkEvents
                ?.responseEvents || []),
              ...(cookie.networkEvents?.responseEvents || []),
            ],
          };

          this.tabsData[tabId][cookieKey] = {
            ...this.tabsData[tabId][cookieKey],
            ...cookie,
            // Insert data receieved from CDP or new data recieved through webRequest API.
            parsedCookie,
            isBlocked: blockedReasons.length > 0,
            blockedReasons,
            networkEvents,
            blockingStatus: deriveBlockingStatus(networkEvents),
            warningReasons,
            url: this.tabsData[tabId][cookieKey].url ?? cookie.url,
            headerType:
              this.tabsData[tabId][cookieKey].headerType === 'javascript'
                ? this.tabsData[tabId][cookieKey].headerType
                : cookie.headerType,
            frameIdList,
          };
        } else {
          this.tabs[tabId].newUpdates++;
          this.tabsData[tabId][cookieKey] = cookie;
        }
      }

      updateCookieBadgeText(this.tabsData[tabId], tabId);
    } catch (error) {
      //Fail silently
      // eslint-disable-next-line no-console
      console.warn(error);
    }
  }

  /**
   * Clears the whole storage.
   */
  clear() {
    Object.keys(this.tabsData).forEach((key) => {
      delete this.tabsData[Number(key)];
    });
    Object.keys(this.tabs).forEach((key) => {
      delete this.tabs[Number(key)];
    });
    this.tabsData = {};
    this.tabs = {};
  }

  /**
   * Gets the tabUrl for the given tab id if tab exists.
   * @param {number} tabId Tab id.
   * @returns {string | null} The url of the tab if exists else null.
   */
  getTabUrl(tabId: number): string | null {
    if (!this.tabs[tabId]) {
      return null;
    }

    return this.tabs[tabId].url;
  }

  /**
   * Update tab url for given tab
   * @param {number} tabId The url whose url needs to be update.
   * @param {string} url The updated URL.
   */
  updateUrl(tabId: number, url: string) {
    if (!this.tabs[tabId]) {
      return;
    } else {
      this.tabs[tabId].url = url;
    }
  }

  /**
   * Update Popup State for given tab
   * @param {number} tabId The tabId whose popup state needs to be update.
   * @param {boolean} state The updated popup state.
   */
  updatePopUpState(tabId: number, state: boolean) {
    if (!this.tabs[tabId]) {
      return;
    }
    this.tabs[tabId].popupOpenState = state;
  }

  /**
   * Update Devtools State for given tab
   * @param {number} tabId The tabId whose devtools state needs to be update.
   * @param {boolean} state The updated devtools state.
   */
  updateDevToolsState(tabId: number, state: boolean) {
    if (!this.tabs[tabId]) {
      return;
    }
    this.tabs[tabId].devToolsOpenState = state;
  }

  /**
   * Adds exclusion and warning reasons for a given cookie.
   * @param {string} cookieName Name of the cookie.
   * @param {string} alternateCookieName Alternate name of the cookie.
   * @param {string[]} exclusionReasons reasons to be added to the blocked reason array.
   * @param {string[]} warningReasons warning reasons to be added to the warning reason array.
   * @param {number} tabId tabId where change has to be made.
   */
  addCookieExclusionWarningReason(
    cookieName: string,
    alternateCookieName: string,
    exclusionReasons: BlockedReason[],
    warningReasons: Protocol.Audits.CookieWarningReason[],
    tabId: number
  ) {
    if (!this.tabsData[tabId]) {
      return;
    }

    // Check if primaryDomain cookie exists
    if (
      this.tabsData[tabId] &&
      this.tabsData[tabId][cookieName] &&
      !this.tabsData[tabId][alternateCookieName]
    ) {
      this.tabsData[tabId][cookieName].blockedReasons = [
        ...new Set([
          ...(this.tabsData[tabId][cookieName].blockedReasons ?? []),
          ...exclusionReasons,
        ]),
      ];

      this.tabsData[tabId][cookieName].warningReasons = [
        ...new Set([
          ...(this.tabsData[tabId][cookieName].warningReasons ?? []),
          ...warningReasons,
        ]),
      ];

      this.tabsData[tabId][cookieName].isBlocked =
        exclusionReasons.length > 0 ? true : false;
      this.tabs[tabId].newUpdates++;
      // Check if secondaryDomain cookie exists
    } else if (
      this.tabsData[tabId] &&
      !this.tabsData[tabId][cookieName] &&
      this.tabsData[tabId][alternateCookieName]
    ) {
      this.tabs[tabId].newUpdates++;
      this.tabsData[tabId][alternateCookieName].blockedReasons = [
        ...new Set([
          ...(this.tabsData[tabId][alternateCookieName].blockedReasons ?? []),
          ...exclusionReasons,
        ]),
      ];

      this.tabsData[tabId][alternateCookieName].warningReasons = [
        ...new Set([
          ...(this.tabsData[tabId][alternateCookieName].warningReasons ?? []),
          ...warningReasons,
        ]),
      ];

      this.tabsData[tabId][alternateCookieName].isBlocked =
        exclusionReasons.length > 0 ? true : false;
    } else {
      this.tabs[tabId].newUpdates++;
      // If none of them exists. This case is possible when the cookies hasnt processed and we already have an issue.
      this.tabsData[tabId] = {
        ...this.tabsData[tabId],
        [alternateCookieName]: {
          ...(this.tabsData[tabId][alternateCookieName] ?? {}),
          blockedReasons: [...exclusionReasons],
          warningReasons: [...warningReasons],
          isBlocked: exclusionReasons.length > 0 ? true : false,
        },
        [cookieName]: {
          ...(this.tabsData[tabId][cookieName] ?? {}),
          blockedReasons: [...exclusionReasons],
          warningReasons: [...warningReasons],
          isBlocked: exclusionReasons.length > 0 ? true : false,
        },
      };
    }
  }

  /**
   * Clear cookie data from cached cookie data for the given tabId
   * @param {number} tabId The active tab id.
   */
  removeCookieData(tabId: number) {
    if (!this.tabs[tabId] || !this.tabsData[tabId]) {
      return;
    }

    delete this.tabsData[tabId];
    this.tabsData[tabId] = {};
    this.tabs[tabId].newUpdates = 0;
    this.sendUpdatedDataToPopupAndDevTools(tabId);
  }

  /**
   * Creates an entry for a tab
   * @param {number} tabId The tab id.
   */
  addTabData(tabId: number) {
    if (this.tabsData[tabId] && this.tabs[tabId]) {
      return;
    }
    //@ts-ignore Since this is for debugging the data to check the data being collected by the storage.
    globalThis.PSAT = {
      tabsData: this.tabsData,
      tabs: this.tabs,
    };

    this.tabsData[tabId] = {};
    this.tabs[tabId] = {
      url: '',
      devToolsOpenState: false,
      popupOpenState: false,
      newUpdates: 0,
    };
  }

  /**
   * Remove the tab data from the store.
   * @param {number} tabId The tab id.
   */
  removeTabData(tabId: number) {
    delete this.tabsData[tabId];
    delete this.tabs[tabId];
  }

  /**
   * Remove the window's all tabs data from the store.
   * @param {number} windowId The window id.
   */
  removeWindowData(windowId: number) {
    chrome.tabs.query({ windowId }, (tabs) => {
      tabs.map((tab) => {
        if (tab.id) {
          this.removeTabData(tab.id);
        }
        return tab;
      });
    });
  }

  /**
   * Sends updated data to the popup and devtools
   * @param {number} tabId The window id.
   * @param {boolean} overrideForInitialSync Optional is only passed when we want to override the newUpdate condition for initial sync.
   */
  async sendUpdatedDataToPopupAndDevTools(
    tabId: number,
    overrideForInitialSync = false
  ) {
    if (!this.tabs[tabId] || !this.tabsData[tabId]) {
      return;
    }
    let sentMessageAnyWhere = false;

    try {
      if (
        this.tabs[tabId].devToolsOpenState &&
        (overrideForInitialSync || this.tabs[tabId].newUpdates > 0)
      ) {
        sentMessageAnyWhere = true;
        await chrome.runtime.sendMessage({
          type: 'ServiceWorker::DevTools::NEW_COOKIE_DATA',
          payload: {
            tabId,
            cookieData: this.tabsData[tabId],
          },
        });
      }

      if (
        this.tabs[tabId].popupOpenState &&
        (overrideForInitialSync || this.tabs[tabId].newUpdates > 0)
      ) {
        sentMessageAnyWhere = true;
        await chrome.runtime.sendMessage({
          type: 'ServiceWorker::Popup::NEW_COOKIE_DATA',
          payload: {
            tabId,
            cookieData: this.tabsData[tabId],
          },
        });
      }

      if (sentMessageAnyWhere) {
        this.tabs[tabId].newUpdates = 0;
      }
    } catch (error) {
<<<<<<< HEAD
      // eslint-disable-next-line no-console
      console.warn(error);
=======
      //Fail silently. Ignoring the console.warn here because the only error this will throw is of "Error: Could not establish connection".
>>>>>>> bdfb3a16
    }
  }
}

export default SynchnorousCookieStore;<|MERGE_RESOLUTION|>--- conflicted
+++ resolved
@@ -411,12 +411,7 @@
         this.tabs[tabId].newUpdates = 0;
       }
     } catch (error) {
-<<<<<<< HEAD
-      // eslint-disable-next-line no-console
-      console.warn(error);
-=======
       //Fail silently. Ignoring the console.warn here because the only error this will throw is of "Error: Could not establish connection".
->>>>>>> bdfb3a16
     }
   }
 }
