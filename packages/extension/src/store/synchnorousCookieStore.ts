/*
 * Copyright 2023 Google LLC
 *
 * Licensed under the Apache License, Version 2.0 (the "License");
 * you may not use this file except in compliance with the License.
 * You may obtain a copy of the License at
 *
 *     https://www.apache.org/licenses/LICENSE-2.0
 *
 * Unless required by applicable law or agreed to in writing, software
 * distributed under the License is distributed on an "AS IS" BASIS,
 * WITHOUT WARRANTIES OR CONDITIONS OF ANY KIND, either express or implied.
 * See the License for the specific language governing permissions and
 * limitations under the License.
 */
/**
 * External dependencies.
 */
import {
  getCookieKey,
  type CookieData,
  type BlockedReason,
  parseResponseReceivedExtraInfo,
  type CookieDatabase,
  parseRequestWillBeSentExtraInfo,
} from '@ps-analysis-tool/common';
import type { Protocol } from 'devtools-protocol';
import { I18n } from '@ps-analysis-tool/i18n';

/**
 * Internal dependencies.
 */
import updateCookieBadgeText from './utils/updateCookieBadgeText';
import { deriveBlockingStatus } from './utils/deriveBlockingStatus';
import { NEW_COOKIE_DATA } from '../constants';
import isValidURL from '../utils/isValidURL';
import { doesFrameExist } from '../utils/doesFrameExist';
import { fetchDictionary } from '../utils/fetchCookieDictionary';

class SynchnorousCookieStore {
  /**
   * The cookie data of the tabs.
   */
  tabsData: {
    [tabId: number]: {
      [cookieKey: string]: CookieData;
    };
  } = {};

  /**
   * The cookie data of the tabs.
   */
  tabMode: 'single' | 'unlimited' = 'single';

  /**
   * CookieDatabase to run analytics match on.
   */
  cookieDB: CookieDatabase | null = null;

  /**
   * The cookie data of the tabs.
   */
  tabToRead = '';

  /**
   * This variable stores the requestId and required information like frameId, URL and ancestorFrameId for a request associated to that tab.
   */
  requestIdToCDPURLMapping: {
    [tabId: string]: {
      [requestId: string]: {
        frameId: string;
        url: string;
        finalFrameId: string;
      };
    };
  } = {};

  /**
   * This variable stores the unParsedRequest headers received from Network.requestWillBeSentExtraInfo.
   * These are the requests whose Network.requestWillBeSent counter part havent yet been fired.
   */
  unParsedRequestHeaders: {
    [tabId: string]: {
      [requestId: string]: Protocol.Network.RequestWillBeSentExtraInfoEvent;
    };
  } = {};

  /**
   * This variable stores the unParsedResonse headers received from Network.responseReceivedExtraInfo.
   * These are the responses whose Network.responseReceived counter part havent yet been fired.
   */
  unParsedResponseHeaders: {
    [tabId: string]: {
      [requestId: string]: Protocol.Network.ResponseReceivedExtraInfoEvent;
    };
  } = {};

  /**
   * This variable stores requestUrl related to a particular frameId of a particular tab.
   * These urls are used as arguments to call Network.getCookies on the frameId.
   */
  frameIdToResourceMap: {
    [tabId: string]: {
      [frameId: string]: Set<string>;
    };
  } = {};

  globalIsUsingCDP = false;

  /**
   * Required data of the tabs and PSAT panel of the tab.
   */
  tabs: {
    [tabId: number]: {
      url: string;
      devToolsOpenState: boolean;
      popupOpenState: boolean;
      newUpdates: number;
      frameIDURLSet: Record<string, string[]>;
      parentChildFrameAssociation: Record<string, string>;
    };
  } = {};

  constructor() {
    // Sync cookie data between popup and Devtool.
    // @todo Only send the data from the active tab and the differences.
    setInterval(() => {
      const data = this?.tabsData ?? {};

      if (Object.keys(data).length === 0) {
        return;
      }

      Object.keys(data).forEach((key) => {
        this?.sendUpdatedDataToPopupAndDevTools(Number(key));
      });
    }, 1200);
  }

  /**
   * This function adds frame to the appropriate tab.
   * @param {number} tabId The tabId of the event to which the event is pointing to.
   * @param {string} frameId The frameId of the frame to determine which the requestUrl is for.
   * @param {Set<string>} setTargets Set of targets available in the tab.
   * @param {string} requestUrl The request url to be added to the frameResouceMap.
   * @returns {string} An alternate frameId if available.
   */
  addFrameIdAndRequestUrlToResourceMap(
    tabId: string,
    frameId: string,
    setTargets: Set<string>,
    requestUrl: string
  ) {
    if (!this.frameIdToResourceMap[tabId][frameId]) {
      this.frameIdToResourceMap[tabId][frameId] = new Set();
    }
    if (setTargets.has(frameId)) {
      this.frameIdToResourceMap[tabId][frameId].add(requestUrl);
      return frameId;
    } else {
      const ancestorFrameId = this.findFirstAncestorFrameId(
        tabId,
        frameId,
        setTargets
      );

      if (ancestorFrameId) {
        this.frameIdToResourceMap[tabId][frameId].add(requestUrl);
        return ancestorFrameId;
      }
      return frameId;
    }
  }

  /**
   * This function parses response headers
   * @param {Protocol.Network.ResponseReceivedExtraInfoEvent} response The response to be parsed.
   * @param {string} requestId This is used to get the related data for parsing the response.
   * @param {string} tabId The tabId this request is associated to.
   * @param {string[]} frameIds This is used to associate the cookies from request to set of frameIds.
   */
  parseResponseHeaders(
    response: Protocol.Network.ResponseReceivedExtraInfoEvent,
    requestId: string,
    tabId: string,
    frameIds: string[]
  ) {
    const {
      headers,
      blockedCookies,
      cookiePartitionKey = '',
      exemptedCookies,
    } = response;

    const cookies: CookieData[] = parseResponseReceivedExtraInfo(
      headers,
      blockedCookies,
      exemptedCookies,
      cookiePartitionKey,
      this.requestIdToCDPURLMapping[tabId][requestId]?.url ?? '',
      this.tabs[Number(tabId)].url ?? '',
      this.cookieDB ?? {},
      frameIds,
      requestId
    );
    this.update(Number(tabId), cookies);

    delete this.unParsedResponseHeaders[tabId][requestId];
  }

  /**
   * This function parses request headers
   * @param {Protocol.Network.RequestWillBeSentExtraInfoEvent} request The response to be parsed.
   * @param {string} requestId This is used to get the related data for parsing the response.
   * @param {string} tabId The tabId this request is associated to.
   * @param {string[]} frameIds This is used to associate the cookies from request to set of frameIds.
   */
  parseRequestHeaders(
    request: Protocol.Network.RequestWillBeSentExtraInfoEvent,
    requestId: string,
    tabId: string,
    frameIds: string[]
  ) {
    const { associatedCookies } = request;

    const cookies: CookieData[] = parseRequestWillBeSentExtraInfo(
      associatedCookies,
      this.cookieDB ?? {},
      this.requestIdToCDPURLMapping[tabId][requestId]?.url ?? '',
      this.tabs[Number(tabId)].url ?? '',
      frameIds,
      requestId
    );

    delete this.unParsedRequestHeaders[tabId][requestId];
    if (cookies.length === 0) {
      return;
    }

    this.update(Number(tabId), cookies);
    delete this.unParsedRequestHeaders[tabId][requestId];
  }

  /**
   * This function adds frame to the appropriate tab.
   * @param {number} tabId The tabId of the event if available.
   * @param {string} targetId The targetId for which frame has to be added.
   * @param {string} frameId The frameId of the frame that has been added.
   * @param {string} parentFrameId The parent frame id to which the frame has been added to.
   * @param {string} frameUrl This is and optional parameter that is sent to decide if we need to run the command for updating the frame url with async function.
   */
  async addFrameToTabAndUpdateMetadata(
    tabId: number | null,
    targetId: string | null,
    frameId: string,
    parentFrameId: string,
    frameUrl?: string
  ) {
    if (!tabId && !targetId) {
      return;
    }

    if (tabId) {
      this.updateParentChildFrameAssociation(tabId, frameId, parentFrameId);
      if (frameUrl) {
        this.updateFrameIdURLSet(tabId, frameId, frameUrl);
        return;
      } else {
        await this.updateFrameIdURLSet(tabId, frameId);
        return;
      }
    }

    const isFrameIdInPage = await doesFrameExist(frameId);

    await Promise.all(
      Object.keys(this?.tabs ?? {}).map(async (key) => {
        const currentTabFrameIdSet = this.getFrameIDSet(Number(key));
        if (
          targetId &&
          currentTabFrameIdSet &&
          currentTabFrameIdSet.has(targetId)
        ) {
          this.updateParentChildFrameAssociation(
            Number(key),
            frameId,
            parentFrameId
          );

          if (frameUrl) {
            this.updateFrameIdURLSet(
              Number(key),
              isFrameIdInPage ? frameId : '',
              frameUrl
            );
            return key;
          } else {
            await this.updateFrameIdURLSet(Number(key), frameId);
            return key;
          }
        }

        return key;
      })
    );
  }

  /**
   * Adds exclusion and warning reasons for a given cookie.
   * @param {string} cookieName Name of the cookie.
   * @param {string[]} exclusionReasons reasons to be added to the blocked reason array.
   * @param {string[]} warningReasons warning reasons to be added to the warning reason array.
   * @param {number} tabId tabId where change has to be made.
   */
  addCookieExclusionWarningReason(
    cookieName: string,
    exclusionReasons: BlockedReason[],
    warningReasons: Protocol.Audits.CookieWarningReason[],
    tabId: number
  ) {
    if (!this.tabsData[tabId]) {
      return;
    }
    if (this.tabsData[tabId] && this.tabsData[tabId][cookieName]) {
      this.tabsData[tabId][cookieName].blockedReasons = [
        ...new Set([
          ...(this.tabsData[tabId][cookieName].blockedReasons ?? []),
          ...exclusionReasons,
        ]),
      ];
      this.tabsData[tabId][cookieName].warningReasons = [
        ...new Set([
          ...(this.tabsData[tabId][cookieName].warningReasons ?? []),
          ...warningReasons,
        ]),
      ];

      this.tabsData[tabId][cookieName].isBlocked =
        exclusionReasons.length > 0 ? true : false;
      this.tabs[tabId].newUpdates++;
    } else {
      this.tabs[tabId].newUpdates++;
      // If none of them exists. This case is possible when the cookies hasnt processed and we already have an issue.
      this.tabsData[tabId] = {
        ...this.tabsData[tabId],
        [cookieName]: {
          ...(this.tabsData[tabId][cookieName] ?? {}),
          blockedReasons: [...exclusionReasons],
          warningReasons: [...warningReasons],
          isBlocked: exclusionReasons.length > 0 ? true : false,
        },
      };
    }
  }

  /**
   * Creates an entry for a tab
   * @param {number} tabId The tab id.
   */
  addTabData(tabId: number) {
    if (this.tabsData[tabId] && this.tabs[tabId]) {
      return;
    }
    //@ts-ignore Since this is for debugging the data to check the data being collected by the storage.
    globalThis.PSAT = {
      tabsData: this.tabsData,
      tabs: this.tabs,
    };

    this.tabsData[tabId] = {};
    this.tabs[tabId] = {
      url: '',
      devToolsOpenState: false,
      popupOpenState: false,
      newUpdates: 0,
      frameIDURLSet: {},
      parentChildFrameAssociation: {},
    };
    (async () => {
      if (!this.cookieDB) {
        this.cookieDB = await fetchDictionary();
      }
    })();
  }

  /**
   * Clears the whole storage.
   */
  clear() {
    Object.keys(this.tabsData).forEach((key) => {
      delete this.tabsData[Number(key)];
    });
    Object.keys(this.tabs).forEach((key) => {
      delete this.tabs[Number(key)];
    });
    this.tabsData = {};
    this.tabs = {};
  }

  /**
   * This function will deinitialise variables for given tab.
   * @param {string} tabId The tab whose data has to be deinitialised.
   */
  deinitialiseVariablesForTab(tabId: string) {
    delete this.unParsedRequestHeaders[tabId];
    delete this.unParsedResponseHeaders[tabId];
    delete this.requestIdToCDPURLMapping[tabId];
    delete this.frameIdToResourceMap[tabId];
  }

  /**
   * This function will find the first ancestor frameId
   * @param {string} tabId The tab where the operation has to be performed.
   * @param {string} frameId The frameId whose ancestor has to be searched.
   * @param {Set<string>} targetSet The current set of targets.
   * @returns {string | null} The first ancestor frameId.
   */
  findFirstAncestorFrameId(
    tabId: string,
    frameId: string,
    targetSet: Set<string>
  ): string | null {
    if (targetSet.has(frameId)) {
      return frameId;
    } else {
      if (this.tabs[Number(tabId)]?.parentChildFrameAssociation[frameId]) {
        return this.findFirstAncestorFrameId(
          tabId,
          this.tabs[Number(tabId)]?.parentChildFrameAssociation[frameId],
          targetSet
        );
      }
      return null;
    }
  }

  /**
   * Gets the tabUrl for the given tab id if tab exists.
   * @param {number} tabId Tab id.
   * @returns {string | null} The url of the tab if exists else null.
   */
  getTabUrl(tabId: number): string | null {
    if (!this.tabs[tabId]) {
      return null;
    }

    return this.tabs[tabId].url;
  }

  /**
   * Gets the frameIDSet for the given tab id if tab exists.
   * @param {number} tabId Tab id.
   * @returns {string | null} The url of the tab if exists else null.
   */
  getFrameIDSet(tabId: number): Set<string> | null {
    if (!this.tabs[tabId]) {
      return null;
    }

    const formedSet = new Set<string>();

    Object.keys(this.tabs[tabId].parentChildFrameAssociation).forEach((key) => {
      formedSet.add(key);
      formedSet.add(this.tabs[tabId].parentChildFrameAssociation[key]);
    });
    return formedSet;
  }

  /**
   * This function will initialise variables for given tab.
   * @param {string} tabId The tab whose data has to be initialised.
   */
  initialiseVariablesForNewTab(tabId: string) {
    this.unParsedRequestHeaders[tabId] = {};
    this.unParsedResponseHeaders[tabId] = {};
    this.requestIdToCDPURLMapping[tabId] = {};
    this.frameIdToResourceMap[tabId] = {};
    //@ts-ignore
    globalThis.PSATAdditionalData = {
      unParsedRequestHeaders: this.unParsedRequestHeaders,
      unParsedResponseHeaders: this.unParsedResponseHeaders,
      requestIdToCDPURLMapping: this.requestIdToCDPURLMapping,
      frameIdToResourceMap: this.frameIdToResourceMap,
    };
  }

  /**
   * Clear cookie data from cached cookie data for the given tabId
   * @param {number} tabId The active tab id.
   */
  removeCookieData(tabId: number) {
    if (!this.tabs[tabId] || !this.tabsData[tabId]) {
      return;
    }

    delete this.tabsData[tabId];
    this.tabsData[tabId] = {};
    this.tabs[tabId].newUpdates = 0;
    this.tabs[tabId].frameIDURLSet = {};
    this.tabs[tabId].parentChildFrameAssociation = {};

    this.sendUpdatedDataToPopupAndDevTools(tabId, true);
  }

  /**
   * Remove the tab data from the store.
   * @param {number} tabId The tab id.
   */
  removeTabData(tabId: number) {
    delete this.tabsData[tabId];
    delete this.tabs[tabId];
  }

  /**
   * Remove the window's all tabs data from the store.
   * @param {number} windowId The window id.
   */
  removeWindowData(windowId: number) {
    chrome.tabs.query({ windowId }, (tabs) => {
      tabs.map((tab) => {
        if (tab.id) {
          this.removeTabData(tab.id);
        }
        return tab;
      });
    });
  }

  /**
   * Sends updated data to the popup and devtools
   * @param {number} tabId The window id.
   * @param {boolean} overrideForInitialSync Optional is only passed when we want to override the newUpdate condition for initial sync.
   */
  async sendUpdatedDataToPopupAndDevTools(
    tabId: number,
    overrideForInitialSync = false
  ) {
    if (!this.tabs[tabId] || !this.tabsData[tabId]) {
      return;
    }
    let sentMessageAnyWhere = false;

    try {
      if (
        this.tabs[tabId].devToolsOpenState ||
        (this.tabs[tabId].popupOpenState &&
          (overrideForInitialSync || this.tabs[tabId].newUpdates > 0))
      ) {
        sentMessageAnyWhere = true;

        await chrome.runtime.sendMessage({
          type: NEW_COOKIE_DATA,
          payload: {
            tabId,
            cookieData: this.tabsData[tabId],
            extraData: {
              extraFrameData: this.tabs[tabId].frameIDURLSet,
            },
          },
        });
      }

      if (sentMessageAnyWhere) {
        this.tabs[tabId].newUpdates = 0;
      }
    } catch (error) {
      // eslint-disable-next-line no-console
      console.warn(error);
      //Fail silently. Ignoring the console.warn here because the only error this will throw is of "Error: Could not establish connection".
    }
  }

  /**
   * Update cookie store.
   * @param {number} tabId Tab id.
   * @param {Array} cookies Cookies data.
   */
  // eslint-disable-next-line complexity
  update(tabId: number, cookies: CookieData[]) {
    try {
      if (!this.tabsData[tabId] || !this.tabs[tabId]) {
        return;
      }

      for (const cookie of cookies) {
        const cookieKey = getCookieKey(cookie.parsedCookie);
        if (!cookieKey) {
          continue;
        }

        // Merge in previous blocked reasons.
        const blockedReasons: BlockedReason[] = [
          ...new Set<BlockedReason>([
            ...(cookie?.blockedReasons ?? []),
            ...(this.tabsData[tabId]?.[cookieKey]?.blockedReasons ?? []),
          ]),
        ];

        const warningReasons = Array.from(
          new Set<Protocol.Audits.CookieWarningReason>([
            ...(cookie?.warningReasons ?? []),
            ...(this.tabsData[tabId]?.[cookieKey]?.warningReasons ?? []),
          ])
        );

        const frameIdList = Array.from(
          new Set<number>([
            ...((cookie?.frameIdList ?? []) as number[]),
            ...((this.tabsData[tabId]?.[cookieKey]?.frameIdList ??
              []) as number[]),
          ])
        );

        if (this.tabsData[tabId]?.[cookieKey]) {
          this.tabs[tabId].newUpdates++;
          // Merge in previous warning reasons.
          const parsedCookie = {
            ...this.tabsData[tabId][cookieKey].parsedCookie,
            ...cookie.parsedCookie,
            priority:
              cookie.parsedCookie?.priority ??
              this.tabsData[tabId][cookieKey].parsedCookie?.priority ??
<<<<<<< HEAD
              I18n.getMessage('medium'),
=======
              'Medium',
>>>>>>> d3ccfc88
            partitionKey:
              cookie.parsedCookie?.partitionKey ??
              this.tabsData[tabId][cookieKey].parsedCookie?.partitionKey,
          };

          const networkEvents: CookieData['networkEvents'] = {
            requestEvents: [
              ...(this.tabsData[tabId][cookieKey]?.networkEvents
                ?.requestEvents || []),
              ...(cookie.networkEvents?.requestEvents || []),
            ],
            responseEvents: [
              ...(this.tabsData[tabId][cookieKey]?.networkEvents
                ?.responseEvents || []),
              ...(cookie.networkEvents?.responseEvents || []),
            ],
          };
          this.tabsData[tabId][cookieKey] = {
            ...this.tabsData[tabId][cookieKey],
            ...cookie,
            parsedCookie,
            isBlocked: blockedReasons.length > 0,
            blockedReasons,
            networkEvents,
            blockingStatus: deriveBlockingStatus(networkEvents),
            warningReasons,
            url: this.tabsData[tabId][cookieKey].url ?? cookie.url,
            headerType:
              this.tabsData[tabId][cookieKey].headerType === 'javascript'
                ? this.tabsData[tabId][cookieKey].headerType
                : cookie.headerType,
            frameIdList,
            exemptionReason:
              cookie?.exemptionReason ||
              this.tabsData[tabId][cookieKey]?.exemptionReason,
          };
        } else {
          this.tabs[tabId].newUpdates++;
          this.tabsData[tabId][cookieKey] = {
            ...cookie,
            blockingStatus: deriveBlockingStatus(cookie.networkEvents),
          };
        }
      }

      updateCookieBadgeText(this.tabsData[tabId], tabId);
    } catch (error) {
      //Fail silently
      // eslint-disable-next-line no-console
      console.warn(error);
    }
  }

  /**
   * Update FrameId set for a given url for a given tab.
   * @param {number} tabId The url whose url needs to be update.
   * @param {string | undefined} frameIdToAdd The new frameId to be added.
   * @param {string | undefined} parentFrameId The parent frame id the frameIdToAdd is associated to
   */
  updateParentChildFrameAssociation(
    tabId: number,
    frameIdToAdd: string | undefined,
    parentFrameId: string | undefined
  ) {
    if (!parentFrameId || !frameIdToAdd) {
      return;
    }

    if (!this.tabs[tabId]) {
      return;
    } else {
      this.tabs[tabId].parentChildFrameAssociation[frameIdToAdd] =
        parentFrameId;
    }
  }

  /**
   * Updates FrameIdURLSet set for a given url for a given tab.
   * @param {number} tabId The url whose url needs to be update.
   * @param {string} frameId The new frameId to be added.
   * @param {string} targetUrl TargetUrl to be updated in frameIdSet.
   */
  async updateFrameIdURLSet(tabId: number, frameId: string, targetUrl = '') {
    try {
      let url = isValidURL(targetUrl) ? new URL(targetUrl).origin : '';

      if (!url) {
        const info = (await chrome.debugger.sendCommand(
          { targetId: frameId },
          'Target.getTargetInfo',
          { targetId: frameId }
        )) as { [key: string]: Protocol.Target.TargetInfo };

        if (!info) {
          return;
        }

        url = isValidURL(info.targetInfo.url)
          ? new URL(info.targetInfo.url).origin
          : '';
      }

      if (!url) {
        return;
      }

      if (!this.tabs[tabId].frameIDURLSet[url]) {
        this.tabs[tabId].frameIDURLSet[url] = [];
      }

      this.tabs[tabId].frameIDURLSet[url] = [
        ...new Set([...this.tabs[tabId].frameIDURLSet[url], frameId]),
      ];
    } catch (error) {
      //Fail silently. This is done because we are going to get either 2 errors invalid url or chrome.debugger error.
    }
  }

  /**
   * Update tab url for given tab
   * @param {number} tabId The url whose url needs to be update.
   * @param {string} url The updated URL.
   */
  updateUrl(tabId: number, url: string) {
    if (!this.tabs[tabId]) {
      return;
    } else {
      this.tabs[tabId].url = url;
    }
  }

  /**
   * Update Popup State for given tab
   * @param {number} tabId The tabId whose popup state needs to be update.
   * @param {boolean} state The updated popup state.
   */
  updatePopUpState(tabId: number, state: boolean) {
    if (!this.tabs[tabId]) {
      return;
    }
    this.tabs[tabId].popupOpenState = state;
  }

  /**
   * Update Devtools State for given tab
   * @param {number} tabId The tabId whose devtools state needs to be update.
   * @param {boolean} state The updated devtools state.
   */
  updateDevToolsState(tabId: number, state: boolean) {
    if (!this.tabs[tabId]) {
      return;
    }
    this.tabs[tabId].devToolsOpenState = state;
  }
}

export default new SynchnorousCookieStore();<|MERGE_RESOLUTION|>--- conflicted
+++ resolved
@@ -25,7 +25,6 @@
   parseRequestWillBeSentExtraInfo,
 } from '@ps-analysis-tool/common';
 import type { Protocol } from 'devtools-protocol';
-import { I18n } from '@ps-analysis-tool/i18n';
 
 /**
  * Internal dependencies.
@@ -620,11 +619,7 @@
             priority:
               cookie.parsedCookie?.priority ??
               this.tabsData[tabId][cookieKey].parsedCookie?.priority ??
-<<<<<<< HEAD
-              I18n.getMessage('medium'),
-=======
               'Medium',
->>>>>>> d3ccfc88
             partitionKey:
               cookie.parsedCookie?.partitionKey ??
               this.tabsData[tabId][cookieKey].parsedCookie?.partitionKey,
