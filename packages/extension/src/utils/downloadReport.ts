/*
 * Copyright 2023 Google LLC
 *
 * Licensed under the Apache License, Version 2.0 (the "License");
 * you may not use this file except in compliance with the License.
 * You may obtain a copy of the License at
 *
 *     https://www.apache.org/licenses/LICENSE-2.0
 *
 * Unless required by applicable law or agreed to in writing, software
 * distributed under the License is distributed on an "AS IS" BASIS,
 * WITHOUT WARRANTIES OR CONDITIONS OF ANY KIND, either express or implied.
 * See the License for the specific language governing permissions and
 * limitations under the License.
 */
/**
 * External dependencies.
 */
import {
  getCurrentDateAndTime,
  type LibraryData,
  type TabCookies,
  type TabFrames,
} from '@google-psat/common';
import { saveAs } from 'file-saver';
import { I18n } from '@google-psat/i18n';
import type { TableFilter } from '@google-psat/design-system';

/**
 * Internal dependencies.
 */
import { generateDashboardObject } from './generateReportObject';
import isValidURL from './isValidURL';

/**
 * Utility function to download report.
 * @param url Top level URL.
 * @param tabCookies Tab cookies.
 * @param tabFrames Tab frames.
 * @param libraryMatches Libary matches
 * @param appliedFilters Applied filters.
 */
export default async function downloadReport(
  url: string,
  tabCookies: TabCookies,
  tabFrames: TabFrames,
  libraryMatches: LibraryData,
  appliedFilters: TableFilter
) {
  const { html, fileName } = await generateDashboard(
    url,
    tabCookies,
    tabFrames,
    libraryMatches,
    appliedFilters
  );

  saveAs(html, fileName);
}

export const generateDashboard = async (
  url: string,
  tabCookies: TabCookies,
  tabFrames: TabFrames,
  libraryMatches: LibraryData,
  appliedFilters: TableFilter
) => {
  const dashboardReport = await (await fetch('./dashboard.html')).text();
  const parser = new DOMParser();
  const reportDom = parser.parseFromString(dashboardReport, 'text/html');

  // Injections
  const script = reportDom.createElement('script');

  const reportData = generateDashboardObject(
    tabCookies,
    tabFrames,
    libraryMatches,
    url
  );

  const locale = I18n.getLocale();
  const translations = await I18n.fetchMessages(locale);

  const timeZone = Intl.DateTimeFormat().resolvedOptions().timeZone;
  const dateTime =
    getCurrentDateAndTime('DD MMMM, YYYY, hh:mm:ssam/pm') + ' ' + timeZone;

  const code = `
  window.PSAT_EXTENSION = true;
  window.PSAT_DATA = ${JSON.stringify({
    json: reportData,
    type: 'url',
    selectedSite: isValidURL(url)
      ? new URL(url).hostname.replace('.', '-')
      : '',
    translations,
<<<<<<< HEAD
    dateTime,
=======
    appliedFilters,
>>>>>>> 4e710029
  })}`;

  script.text = code;
  script.id = 'JSONDATASCRIPT';
  reportDom.head.appendChild(script);

  const injectedHtmlText = `<head>${reportDom.head.innerHTML}<head><body>${reportDom.body.innerHTML}</body>`;
  const html = new Blob([injectedHtmlText]);
  const hostname = new URL(url).hostname;

  return {
    html,
    fileName: `${hostname.replace('.', '-')}-report-${getCurrentDateAndTime(
      'YYYY-MM-DD_HH-MM-SS'
    )}.html`,
  };
};<|MERGE_RESOLUTION|>--- conflicted
+++ resolved
@@ -95,11 +95,8 @@
       ? new URL(url).hostname.replace('.', '-')
       : '',
     translations,
-<<<<<<< HEAD
+    appliedFilters,
     dateTime,
-=======
-    appliedFilters,
->>>>>>> 4e710029
   })}`;
 
   script.text = code;
