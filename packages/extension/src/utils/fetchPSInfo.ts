--- conflicted
+++ resolved
@@ -19,12 +19,8 @@
   'AttributionReporting' = 'attribution-reporting',
   'BounceTracking' = 'bounce-tracking',
   'UserAgentReduction' = 'user-agent-reduction',
-<<<<<<< HEAD
-  'FirstPartySets' = 'first-party-sets',
-=======
   'RelatedWebsiteSets' = 'related-website-sets',
   'Chips' = 'chips',
->>>>>>> fce6af54
 }
 
 export type PSInfoKeyType = (typeof PSInfoKey)[keyof typeof PSInfoKey];
