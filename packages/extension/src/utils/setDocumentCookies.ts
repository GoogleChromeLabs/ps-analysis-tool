--- conflicted
+++ resolved
@@ -95,10 +95,6 @@
         }
       );
 
-<<<<<<< HEAD
-      // TODO: Use syncCookieStore.
-=======
->>>>>>> d051f50e
       await chrome.runtime.sendMessage({
         type: 'DevTools::ServiceWorker::SET_JAVASCRIPT_COOKIE',
         payload: {
