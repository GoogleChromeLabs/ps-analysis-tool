/*
 * Copyright 2023 Google LLC
 *
 * Licensed under the Apache License, Version 2.0 (the "License");
 * you may not use this file except in compliance with the License.
 * You may obtain a copy of the License at
 *
 *     https://www.apache.org/licenses/LICENSE-2.0
 *
 * Unless required by applicable law or agreed to in writing, software
 * distributed under the License is distributed on an "AS IS" BASIS,
 * WITHOUT WARRANTIES OR CONDITIONS OF ANY KIND, either express or implied.
 * See the License for the specific language governing permissions and
 * limitations under the License.
 */
/**
 * External dependencies.
 */
import React from 'react';
import { createRoot } from 'react-dom/client';
import { ErrorBoundary } from 'react-error-boundary';
import {
  ErrorFallback,
  Provider as TablePersistentSettingsProvider,
} from '@ps-analysis-tool/design-system';
import { LibraryDetectionProvider } from '@ps-analysis-tool/library-detection';

/**
 * Internal dependencies.
 */
import App from './app';
<<<<<<< HEAD
import { CookieProvider, SettingsProvider } from './stateProviders';
=======
import { Provider as ExternalStoreProvider } from './stateProviders/syncCookieStore';
import { Provider as SettingsStoreProvider } from './stateProviders/syncSettingsStore';
import { Provider as AllowedListProvider } from './stateProviders/useAllowedList';
>>>>>>> b8e534f7

const isDarkMode = chrome.devtools.panels.themeName === 'dark';
document.body.classList.add(isDarkMode ? 'dark' : 'light');

const root = document.getElementById('root');

if (root) {
  createRoot(root).render(
    <ErrorBoundary fallbackRender={ErrorFallback}>
      <SettingsProvider>
        <CookieProvider>
          <TablePersistentSettingsProvider>
            <LibraryDetectionProvider>
              <AllowedListProvider>
                <App />
              </AllowedListProvider>
            </LibraryDetectionProvider>
          </TablePersistentSettingsProvider>
        </CookieProvider>
      </SettingsProvider>
    </ErrorBoundary>
  );
}<|MERGE_RESOLUTION|>--- conflicted
+++ resolved
@@ -29,13 +29,8 @@
  * Internal dependencies.
  */
 import App from './app';
-<<<<<<< HEAD
 import { CookieProvider, SettingsProvider } from './stateProviders';
-=======
-import { Provider as ExternalStoreProvider } from './stateProviders/syncCookieStore';
-import { Provider as SettingsStoreProvider } from './stateProviders/syncSettingsStore';
 import { Provider as AllowedListProvider } from './stateProviders/useAllowedList';
->>>>>>> b8e534f7
 
 const isDarkMode = chrome.devtools.panels.themeName === 'dark';
 document.body.classList.add(isDarkMode ? 'dark' : 'light');
