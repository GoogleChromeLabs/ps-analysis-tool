--- conflicted
+++ resolved
@@ -35,11 +35,8 @@
   CookieProvider,
   SettingsProvider,
   AllowedListProvider,
-<<<<<<< HEAD
   ProtectedAudienceContextProvider,
-=======
   WebStoriesProvider,
->>>>>>> d3e0c7c1
 } from './stateProviders';
 
 const isDarkMode = chrome.devtools.panels.themeName === 'dark';
@@ -54,27 +51,17 @@
     <ErrorBoundary fallbackRender={ErrorFallback}>
       <SettingsProvider>
         <CookieProvider>
-<<<<<<< HEAD
           <ProtectedAudienceContextProvider>
             <TablePersistentSettingsProvider>
               <LibraryDetectionProvider>
                 <AllowedListProvider>
-                  <App />
+                  <WebStoriesProvider>
+                    <App />
+                  </WebStoriesProvider>
                 </AllowedListProvider>
               </LibraryDetectionProvider>
             </TablePersistentSettingsProvider>
           </ProtectedAudienceContextProvider>
-=======
-          <TablePersistentSettingsProvider>
-            <LibraryDetectionProvider>
-              <AllowedListProvider>
-                <WebStoriesProvider>
-                  <App />
-                </WebStoriesProvider>
-              </AllowedListProvider>
-            </LibraryDetectionProvider>
-          </TablePersistentSettingsProvider>
->>>>>>> d3e0c7c1
         </CookieProvider>
       </SettingsProvider>
     </ErrorBoundary>
