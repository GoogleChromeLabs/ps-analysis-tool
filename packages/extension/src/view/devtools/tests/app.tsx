/*
 * Copyright 2023 Google LLC
 *
 * Licensed under the Apache License, Version 2.0 (the "License");
 * you may not use this file except in compliance with the License.
 * You may obtain a copy of the License at
 *
 *     https://www.apache.org/licenses/LICENSE-2.0
 *
 * Unless required by applicable law or agreed to in writing, software
 * distributed under the License is distributed on an "AS IS" BASIS,
 * WITHOUT WARRANTIES OR CONDITIONS OF ANY KIND, either express or implied.
 * See the License for the specific language governing permissions and
 * limitations under the License.
 */
/**
 * External dependencies.
 */
import React from 'react';
import { render, screen, fireEvent } from '@testing-library/react';
import { act } from 'react-dom/test-utils';
import userEvent from '@testing-library/user-event';
import '@testing-library/jest-dom';
import SinonChrome from 'sinon-chrome';

/**
 * Internal dependencies.
 */
import App from '../app';
// @ts-ignore
// eslint-disable-next-line import/no-unresolved
import PSInfo from 'cookie-analysis-tool/data/PSInfo.json';
import { useCookieStore } from '../stateProviders/syncCookieStore';
import { noop } from '../../../utils/noop';

jest.mock('../stateProviders/syncCookieStore', () => ({
  useCookieStore: jest.fn(),
}));

const mockUseCookieStore = useCookieStore as jest.Mock;

describe('App', () => {
  beforeAll(() => {
    mockUseCookieStore.mockReturnValue({
      isCurrentTabBeingListenedTo: true,
      returningToSingleTab: false,
      changeListeningToThisTab: noop,
      setSelectedFrame: noop,
      allowedNumberOfTabs: 'single',
    });
    globalThis.chrome = {
      ...SinonChrome,
      devtools: {
        // @ts-ignore
        panels: {
          themeName: 'dark',
        },
      },
    };

    globalThis.fetch = function () {
      return Promise.resolve({
        json: () =>
          Promise.resolve({
            ...PSInfo,
          }),
      });
    } as unknown as typeof fetch;
  });

  it('Should show cookies content by default', async () => {
    await act(() => render(<App />));

    expect(screen.getByTestId('cookies-content')).toBeInTheDocument();
  });

  it('should switch to cookie panel when tab is clicked', async () => {
    await act(() => render(<App />));
    // Move to another tab
    fireEvent.click(
      screen.getByTestId('privateAdvertising-tab-heading-wrapper')
    );

    fireEvent.click(screen.getByTestId('cookies-tab-heading-wrapper'));
    expect(await screen.findByTestId('cookies-content')).toBeInTheDocument();
  });

  it('should switch to AntiCovert Tracking Panel when clicked', async () => {
    await act(() => render(<App />));
    // Click on Bounce Tracking tab
    fireEvent.click(
      screen.getByTestId('antiCovertTracking-tab-heading-wrapper')
    );

    expect(
      await screen.findByTestId('antiCovertTracking-tab-heading-wrapper')
    ).toHaveClass('bg-royal-blue');
  });

<<<<<<< HEAD
  it('should switch to First Party Sets Panel when clicked', async () => {
    await act(() => render(<App />));
    // Click on First Party Sets tab
    fireEvent.click(screen.getByText('First Party Sets'));

    expect(await screen.findByTestId('fps-content')).toBeInTheDocument();
  });

  it('should switch to Attribution Panel when clicked', async () => {
=======
  it('should switch to Private Advertising when clicked', async () => {
>>>>>>> fce6af54
    await act(() => render(<App />));
    // Click on Attribution tab
    fireEvent.click(
      screen.getByTestId('privateAdvertising-tab-heading-wrapper')
    );

    expect(
      await screen.findByTestId('privateAdvertising-tab-heading-wrapper')
    ).toHaveClass('bg-royal-blue');
  });

  it('should switch to Site Boundaries Panel when clicked', async () => {
    await act(() => render(<App />));

    // Click on Topics tab
    fireEvent.click(screen.getByTestId('siteBoundaries-tab-heading-wrapper'));

    expect(
      await screen.findByTestId('siteBoundaries-tab-heading-wrapper')
    ).toHaveClass('bg-royal-blue');
  });

  it('Down Keyboard navigation should work.', async () => {
    await act(() => render(<App />));
    act(() => {
      // Focus on the first menu item.
      userEvent.tab();
      // Press arrow down
      userEvent.keyboard('{ArrowDown}');
    });
    expect(
      await screen.findByTestId('siteBoundaries-tab-heading-wrapper')
    ).toHaveClass('bg-royal-blue');
  });

  it('Up Keyboard navigation should work.', async () => {
    await act(() => render(<App />));
    act(() => {
      // Focus on the first menu item.
      userEvent.tab();
      // Press arrow down to go to next menu
      userEvent.keyboard('{ArrowDown}');
    });
    act(() => {
      // Press arrow down to go to previous menu
      userEvent.keyboard('{ArrowUp}');
    });
    expect(screen.getByTestId('cookies-tab-heading-wrapper')).toHaveClass(
      'bg-royal-blue'
    );
  });

  afterAll(() => {
    globalThis.chrome = undefined as unknown as typeof chrome;
    globalThis.fetch = undefined as unknown as typeof fetch;
  });
});<|MERGE_RESOLUTION|>--- conflicted
+++ resolved
@@ -97,19 +97,7 @@
     ).toHaveClass('bg-royal-blue');
   });
 
-<<<<<<< HEAD
-  it('should switch to First Party Sets Panel when clicked', async () => {
-    await act(() => render(<App />));
-    // Click on First Party Sets tab
-    fireEvent.click(screen.getByText('First Party Sets'));
-
-    expect(await screen.findByTestId('fps-content')).toBeInTheDocument();
-  });
-
-  it('should switch to Attribution Panel when clicked', async () => {
-=======
   it('should switch to Private Advertising when clicked', async () => {
->>>>>>> fce6af54
     await act(() => render(<App />));
     // Click on Attribution tab
     fireEvent.click(
