--- conflicted
+++ resolved
@@ -50,16 +50,13 @@
   Settings as SettingsIcon,
   WebStoriesIcon,
   WebStoriesIconWhite,
-<<<<<<< HEAD
   Help,
   LearningIcon,
   DevGuideIcon,
-=======
   TokenIcon,
   FederatedIcon,
   StorageIcon,
   ProtectionIcon,
->>>>>>> 97c6f35f
 } from '@google-psat/design-system';
 import { I18n } from '@google-psat/i18n';
 
@@ -87,15 +84,12 @@
   PrivateAggregation,
   Dashboard,
   WebStories,
-<<<<<<< HEAD
   Learning,
   DevSite,
-=======
   StorageAccess,
   FederatedCredential,
   IPProtection,
   PrivateStateTokens,
->>>>>>> 97c6f35f
 } from './components';
 import HelpCenter from './components/learning/helpCenter';
 
