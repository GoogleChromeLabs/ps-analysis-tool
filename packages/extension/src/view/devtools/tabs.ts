--- conflicted
+++ resolved
@@ -49,12 +49,9 @@
   ProtectionIcon,
   SiteBoundariesIconWhite,
   DemosIcon,
-<<<<<<< HEAD
   BlockIcon,
   BlockIconWhite,
-=======
   IncognitoIcon,
->>>>>>> ffcd24c1
 } from '@google-psat/design-system';
 import { I18n } from '@google-psat/i18n';
 import { addUTMParams } from '@google-psat/common';
