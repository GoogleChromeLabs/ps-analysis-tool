--- conflicted
+++ resolved
@@ -42,13 +42,10 @@
   type SidebarItems,
   SIDEBAR_ITEMS_KEYS,
   GroupsIcon,
-<<<<<<< HEAD
   DashboardIcon,
   DashboardIconWhite,
-=======
   WikiIcon,
   WikiIconWhite,
->>>>>>> 0437cb57
   type CollapsedSidebarItems,
   Settings as SettingsIcon,
 } from '@google-psat/design-system';
@@ -264,7 +261,6 @@
       },
     },
   },
-<<<<<<< HEAD
   [SIDEBAR_ITEMS_KEYS.DASHBOARD]: {
     title: () => 'Dashboard',
     panel: {
@@ -275,7 +271,10 @@
     },
     selectedIcon: {
       Element: DashboardIconWhite,
-=======
+    },
+    dropdownOpen: false,
+    children: {},
+  },
   [SIDEBAR_ITEMS_KEYS.WIKI]: {
     title: () => I18n.getMessage('wiki'),
     panel: {
@@ -286,7 +285,6 @@
     },
     selectedIcon: {
       Element: WikiIconWhite,
->>>>>>> 0437cb57
     },
     dropdownOpen: false,
     children: {},
