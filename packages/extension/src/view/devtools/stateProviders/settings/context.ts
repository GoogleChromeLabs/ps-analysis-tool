/*
 * Copyright 2023 Google LLC
 *
 * Licensed under the Apache License, Version 2.0 (the "License");
 * you may not use this file except in compliance with the License.
 * You may obtain a copy of the License at
 *
 *     https://www.apache.org/licenses/LICENSE-2.0
 *
 * Unless required by applicable law or agreed to in writing, software
 * distributed under the License is distributed on an "AS IS" BASIS,
 * WITHOUT WARRANTIES OR CONDITIONS OF ANY KIND, either express or implied.
 * See the License for the specific language governing permissions and
 * limitations under the License.
 */
/**
 * External dependencies.
 */
import { noop, createContext } from '@google-psat/common';

export interface SettingsStoreContext {
  state: {
    currentTabs: number;
    currentExtensions:
      | {
          extensionName: string;
          extensionId: string;
        }[]
      | null;
    browserInformation: string | null;
    OSInformation: string | null;
    PSATVersion: string | null;
    isObservabilityEnabled: boolean;
    settingsChanged: boolean;
    isObservabilityForSettingsPageDisplay: boolean;
    exceedingLimitations: boolean;
    incognitoAccess: boolean;
    observabilityEnabled: Record<string, boolean>;
    observabilityEnabledForDisplay: Record<string, boolean>;
  };
  actions: {
    setIsObservability: (newValue: boolean) => void;
    handleSettingsChange: () => void;
    setSettingsChanged: React.Dispatch<React.SetStateAction<boolean>>;
    setExceedingLimitations: React.Dispatch<React.SetStateAction<boolean>>;
    setIsObservabilityForSettingsPageDisplay: React.Dispatch<
      React.SetStateAction<boolean>
    >;
    handleObservabilityEnabled: (key: string, value: boolean) => void;
    openIncognitoTab: () => Promise<void>;
<<<<<<< HEAD
    setObservabilityEnabledForDisplay: React.Dispatch<
      React.SetStateAction<Record<string, boolean>>
    >;
=======
    reloadExtension: () => void;
>>>>>>> 308b8975
  };
}

const initialState: SettingsStoreContext = {
  state: {
    incognitoAccess: false,
    currentTabs: 0,
    currentExtensions: null,
    browserInformation: null,
    OSInformation: null,
    PSATVersion: null,
    isObservabilityEnabled: false,
    settingsChanged: false,
    isObservabilityForSettingsPageDisplay: false,
    exceedingLimitations: false,
    observabilityEnabledForDisplay: {
      cookies: false,
      protectedAudience: false,
      attributionReporting: false,
      ipProtection: false,
      scriptBlocking: false,
    },
    observabilityEnabled: {
      cookies: false,
      protectedAudience: false,
      attributionReporting: false,
      ipProtection: false,
      scriptBlocking: false,
    },
  },
  actions: {
    setIsObservability: noop,
    handleSettingsChange: noop,
    setSettingsChanged: noop,
    setExceedingLimitations: noop,
    setIsObservabilityForSettingsPageDisplay: noop,
    openIncognitoTab: () => Promise.resolve(),
<<<<<<< HEAD
    handleObservabilityEnabled: noop,
    setObservabilityEnabledForDisplay: noop,
=======
    reloadExtension: noop,
>>>>>>> 308b8975
  },
};

export default createContext<SettingsStoreContext>(initialState);<|MERGE_RESOLUTION|>--- conflicted
+++ resolved
@@ -48,13 +48,10 @@
     >;
     handleObservabilityEnabled: (key: string, value: boolean) => void;
     openIncognitoTab: () => Promise<void>;
-<<<<<<< HEAD
     setObservabilityEnabledForDisplay: React.Dispatch<
       React.SetStateAction<Record<string, boolean>>
     >;
-=======
     reloadExtension: () => void;
->>>>>>> 308b8975
   };
 }
 
@@ -92,12 +89,9 @@
     setExceedingLimitations: noop,
     setIsObservabilityForSettingsPageDisplay: noop,
     openIncognitoTab: () => Promise.resolve(),
-<<<<<<< HEAD
     handleObservabilityEnabled: noop,
     setObservabilityEnabledForDisplay: noop,
-=======
     reloadExtension: noop,
->>>>>>> 308b8975
   },
 };
 
