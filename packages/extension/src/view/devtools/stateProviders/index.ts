--- conflicted
+++ resolved
@@ -16,8 +16,5 @@
 export * from './cookie';
 export * from './settings';
 export * from './allowedList';
-<<<<<<< HEAD
 export * from './protectedAudience';
-=======
-export * from './webStories';
->>>>>>> d3e0c7c1
+export * from './webStories';