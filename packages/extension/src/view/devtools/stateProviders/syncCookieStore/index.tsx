/*
 * Copyright 2023 Google LLC
 *
 * Licensed under the Apache License, Version 2.0 (the "License");
 * you may not use this file except in compliance with the License.
 * You may obtain a copy of the License at
 *
 *     https://www.apache.org/licenses/LICENSE-2.0
 *
 * Unless required by applicable law or agreed to in writing, software
 * distributed under the License is distributed on an "AS IS" BASIS,
 * WITHOUT WARRANTIES OR CONDITIONS OF ANY KIND, either express or implied.
 * See the License for the specific language governing permissions and
 * limitations under the License.
 */
/**
 * External dependencies.
 */
import { useContextSelector, createContext } from 'use-context-selector';
import React, {
  type PropsWithChildren,
  useEffect,
  useState,
  useCallback,
} from 'react';

/**
 * Internal dependencies.
 */
import type { CookieData } from '../../../../localStore';
import type { TabCookies, TabFrames } from '../../cookies.types';

export interface CookieStoreContext {
  state: {
    tabCookies: TabCookies | null;
    tabUrl: string | null;
    tabFrames: TabFrames | null;
    selectedFrame: string | null;
<<<<<<< HEAD
    isMouseInsideHeader: boolean;
    tabId: number | null;
=======
>>>>>>> 85e68988
  };
  actions: {
    setSelectedFrame: React.Dispatch<React.SetStateAction<string | null>>;
  };
}

const initialState: CookieStoreContext = {
  state: {
    tabCookies: null,
    tabUrl: null,
    tabFrames: null,
    selectedFrame: null,
<<<<<<< HEAD
    isMouseInsideHeader: false,
    tabId: null,
=======
>>>>>>> 85e68988
  },
  actions: {
    setSelectedFrame: () => undefined,
  },
};

export const Context = createContext<CookieStoreContext>(initialState);

export const Provider = ({ children }: PropsWithChildren) => {
  const [tabId, setTabId] = useState<number | null>(null);

  const [tabCookies, setTabCookies] =
    useState<CookieStoreContext['state']['tabCookies']>(null);

  const [selectedFrame, setSelectedFrame] =
    useState<CookieStoreContext['state']['selectedFrame']>(null);

  const [tabUrl, setTabUrl] =
    useState<CookieStoreContext['state']['tabUrl']>(null);
  const [tabFrames, setTabFrames] =
    useState<CookieStoreContext['state']['tabFrames']>(null);

  const getAllFramesForCurrentTab = useCallback(
    async (_tabId: number | null) => {
      if (!_tabId) {
        return;
      }
      const regexForFrameUrl =
        /^(?:https?:\/\/)?(?:[^@\n]+@)?(?:www\.)?([^:/\n?]+)/;
      const currentTabFrames = await chrome.webNavigation.getAllFrames({
        tabId: _tabId,
      });

      setTabFrames((prevState) => {
        const modifiedTabFrames: {
          [key: string]: { frameIds: number[] };
        } = {
          ...prevState,
        };

        currentTabFrames?.forEach(({ url, frameId }) => {
          if (url && url.includes('http')) {
            const parsedUrl = regexForFrameUrl.exec(url);
            if (parsedUrl && parsedUrl[0]) {
              if (modifiedTabFrames[parsedUrl[0]]) {
                modifiedTabFrames[parsedUrl[0]].frameIds.push(frameId);
              } else {
                modifiedTabFrames[parsedUrl[0]] = { frameIds: [frameId] };
              }
            }
          }
        });

        return modifiedTabFrames;
      });
    },
    []
  );

  const intitialSync = useCallback(async () => {
    const _tabId = chrome.devtools.inspectedWindow.tabId;
    await getAllFramesForCurrentTab(_tabId);
    setTabId(_tabId);

    const tabData = (await chrome.storage.local.get([_tabId.toString()]))[
      _tabId.toString()
    ];

    if (tabData && tabData.cookies) {
      const _cookies: NonNullable<CookieStoreContext['state']['tabCookies']> =
        {};

      await Promise.all(
        Object.entries(tabData.cookies as { [key: string]: CookieData }).map(
          async ([key, value]: [string, CookieData]) => {
            const isCookieSet = Boolean(
              await chrome.cookies.get({ name: key, url: value.url })
            );
            _cookies[key] = {
              ...value,
              isCookieSet,
            };
          }
        )
      );

      setTabCookies(_cookies);
    }

    chrome.devtools.inspectedWindow.eval(
      'window.location.href',
      (result, isException) => {
        if (!isException && typeof result === 'string') {
          setTabUrl(result);
        }
      }
    );
  }, [getAllFramesForCurrentTab]);

  const storeChangeListener = useCallback(
    async (changes: { [key: string]: chrome.storage.StorageChange }) => {
      if (
        tabId &&
        Object.keys(changes).includes(tabId.toString()) &&
        changes[tabId.toString()]?.newValue?.cookies
      ) {
        const _cookies: NonNullable<CookieStoreContext['state']['tabCookies']> =
          {};

        await Promise.all(
          Object.entries(
            changes[tabId.toString()].newValue.cookies as {
              [key: string]: CookieData;
            }
          ).map(async ([key, value]) => {
            const isCookieSet = Boolean(
              await chrome.cookies.get({ name: key, url: value.url })
            );
            _cookies[key] = {
              ...value,
              isCookieSet,
            };
          })
        );
        await getAllFramesForCurrentTab(tabId);
        setTabCookies(_cookies);
      }
    },
    [tabId, getAllFramesForCurrentTab]
  );

  const tabUpdateListener = useCallback(
    async (_tabId: number, changeInfo: chrome.tabs.TabChangeInfo) => {
      if (tabId === _tabId && changeInfo.url) {
        setTabUrl(changeInfo.url);
        setSelectedFrame(null);
        setTabFrames(null);
        await getAllFramesForCurrentTab(_tabId);
      }
    },
    [tabId, getAllFramesForCurrentTab]
  );

  useEffect(() => {
    intitialSync();
    chrome.storage.local.onChanged.addListener(storeChangeListener);
    chrome.tabs.onUpdated.addListener(tabUpdateListener);
    return () => {
      chrome.storage.local.onChanged.removeListener(storeChangeListener);
      chrome.tabs.onUpdated.removeListener(tabUpdateListener);
    };
  }, [intitialSync, storeChangeListener, tabUpdateListener]);

  return (
    <Context.Provider
      value={{
        state: {
          tabCookies,
          tabUrl,
          tabFrames,
          selectedFrame,
<<<<<<< HEAD
          isMouseInsideHeader,
          tabId,
=======
>>>>>>> 85e68988
        },
        actions: { setSelectedFrame },
      }}
    >
      {children}
    </Context.Provider>
  );
};

export function useCookieStore(): CookieStoreContext;
export function useCookieStore<T>(
  selector: (state: CookieStoreContext) => T
): T;

/**
 * Cookie store hook.
 * @param selector Selector function to partially select state.
 * @returns selected part of the state
 */
export function useCookieStore<T>(
  selector: (state: CookieStoreContext) => T | CookieStoreContext = (state) =>
    state
) {
  return useContextSelector(Context, selector);
}<|MERGE_RESOLUTION|>--- conflicted
+++ resolved
@@ -36,11 +36,7 @@
     tabUrl: string | null;
     tabFrames: TabFrames | null;
     selectedFrame: string | null;
-<<<<<<< HEAD
-    isMouseInsideHeader: boolean;
     tabId: number | null;
-=======
->>>>>>> 85e68988
   };
   actions: {
     setSelectedFrame: React.Dispatch<React.SetStateAction<string | null>>;
@@ -53,11 +49,7 @@
     tabUrl: null,
     tabFrames: null,
     selectedFrame: null,
-<<<<<<< HEAD
-    isMouseInsideHeader: false,
     tabId: null,
-=======
->>>>>>> 85e68988
   },
   actions: {
     setSelectedFrame: () => undefined,
@@ -219,11 +211,7 @@
           tabUrl,
           tabFrames,
           selectedFrame,
-<<<<<<< HEAD
-          isMouseInsideHeader,
           tabId,
-=======
->>>>>>> 85e68988
         },
         actions: { setSelectedFrame },
       }}
