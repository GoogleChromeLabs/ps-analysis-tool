--- conflicted
+++ resolved
@@ -464,10 +464,7 @@
           setSelectedFrame,
           changeListeningToThisTab,
           getCookiesSetByJavascript,
-<<<<<<< HEAD
           setIsInspecting,
-=======
->>>>>>> 43ed0297
           setContextInvalidated,
         },
       }}
