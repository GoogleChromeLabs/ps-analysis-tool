/*
 * Copyright 2023 Google LLC
 *
 * Licensed under the Apache License, Version 2.0 (the "License");
 * you may not use this file except in compliance with the License.
 * You may obtain a copy of the License at
 *
 *     https://www.apache.org/licenses/LICENSE-2.0
 *
 * Unless required by applicable law or agreed to in writing, software
 * distributed under the License is distributed on an "AS IS" BASIS,
 * WITHOUT WARRANTIES OR CONDITIONS OF ANY KIND, either express or implied.
 * See the License for the specific language governing permissions and
 * limitations under the License.
 */
/**
 * External dependencies.
 */
import { useContextSelector, createContext } from 'use-context-selector';
import React, {
  type PropsWithChildren,
  useEffect,
  useState,
  useCallback,
  useRef,
} from 'react';

/**
 * Internal dependencies.
 */
import { CookieStore, type CookieData } from '../../../../localStore';
import { noop } from '../../../../utils/noop';
import { getCurrentTabId } from '../../../../utils/getCurrentTabId';
import { ALLOWED_NUMBER_OF_TABS } from '../../../../constants';
<<<<<<< HEAD
import type { TabCookies, TabFrames } from '@cookie-analysis-tool/common';
=======
import setDocumentCookies from '../../../../utils/setDocumentCookies';
>>>>>>> 6cc0ddd0

export interface CookieStoreContext {
  state: {
    tabCookies: TabCookies | null;
    tabUrl: string | null;
    loading: boolean;
    tabFrames: TabFrames | null;
    selectedFrame: string | null;
    returningToSingleTab: boolean;
    isCurrentTabBeingListenedTo: boolean;
    allowedNumberOfTabs: string | null;
    contextInvalidated: boolean;
  };
  actions: {
    setSelectedFrame: React.Dispatch<React.SetStateAction<string | null>>;
    changeListeningToThisTab: () => void;
    getCookiesSetByJavascript: () => void;
  };
}

const initialState: CookieStoreContext = {
  state: {
    tabCookies: null,
    tabUrl: null,
    tabFrames: null,
    selectedFrame: null,
    loading: true,
    isCurrentTabBeingListenedTo: false,
    returningToSingleTab: false,
    allowedNumberOfTabs: null,
    contextInvalidated: false,
  },
  actions: {
    setSelectedFrame: noop,
    changeListeningToThisTab: noop,
    getCookiesSetByJavascript: noop,
  },
};

export const Context = createContext<CookieStoreContext>(initialState);

export const Provider = ({ children }: PropsWithChildren) => {
  const [tabId, setTabId] = useState<number | null>(null);
  const [loading, setLoading] = useState<boolean>(true);
  const loadingTimeout = useRef<ReturnType<typeof setTimeout> | null>(null);
  const [isCurrentTabBeingListenedTo, setIsCurrentTabBeingListenedTo] =
    useState<boolean>(false);

  const [contextInvalidated, setContextInvalidated] = useState<boolean>(false);

  const [returningToSingleTab, setReturningToSingleTab] =
    useState<CookieStoreContext['state']['returningToSingleTab']>(false);

  const [allowedNumberOfTabs, setAllowedNumberOfTabs] = useState<string | null>(
    null
  );

  const [tabCookies, setTabCookies] =
    useState<CookieStoreContext['state']['tabCookies']>(null);

  const [selectedFrame, setSelectedFrame] =
    useState<CookieStoreContext['state']['selectedFrame']>(null);

  const [tabUrl, setTabUrl] =
    useState<CookieStoreContext['state']['tabUrl']>(null);
  const [tabFrames, setTabFrames] =
    useState<CookieStoreContext['state']['tabFrames']>(null);

  const getAllFramesForCurrentTab = useCallback(
    async (_tabId: number | null) => {
      if (!_tabId) {
        return;
      }

      const regexForFrameUrl =
        /^(?:https?:\/\/)?(?:[^@\n]+@)?(?:www\.)?([^:/\n?]+)/;

      const currentTabFrames = await chrome.webNavigation.getAllFrames({
        tabId: _tabId,
      });

      setTabFrames((prevState) => {
        const modifiedTabFrames: {
          [key: string]: { frameIds: number[] };
        } = {
          ...prevState,
        };

        currentTabFrames?.forEach(({ url, frameId }) => {
          if (url && url.includes('http')) {
            const parsedUrl = regexForFrameUrl.exec(url);
            if (parsedUrl && parsedUrl[0]) {
              if (modifiedTabFrames[parsedUrl[0]]) {
                modifiedTabFrames[parsedUrl[0]].frameIds.push(frameId);
              } else {
                modifiedTabFrames[parsedUrl[0]] = { frameIds: [frameId] };
              }
            }
          }
        });

        return modifiedTabFrames;
      });
    },
    []
  );

  const intitialSync = useCallback(async () => {
    const _tabId = chrome.devtools.inspectedWindow.tabId;

    await getAllFramesForCurrentTab(_tabId);

    setTabId(_tabId);

    const extensionStorage = await chrome.storage.sync.get();
    const _allowedNumberOfTabs =
      extensionStorage?.allowedNumberOfTabs || 'single';

    if (!extensionStorage?.allowedNumberOfTabs) {
      await chrome.storage.sync.clear();
      await chrome.storage.sync.set({
        allowedNumberOfTabs: 'single',
      });
    }

    setAllowedNumberOfTabs(_allowedNumberOfTabs);

    if (_tabId) {
      if (extensionStorage?.allowedNumberOfTabs === 'single') {
        const getTabBeingListenedTo = await chrome.storage.local.get();
        const availableTabs = await chrome.tabs.query({});
        if (
          availableTabs.length === ALLOWED_NUMBER_OF_TABS &&
          availableTabs.filter(
            (processingTab) =>
              processingTab.id?.toString() === getTabBeingListenedTo?.tabToRead
          )
        ) {
          setReturningToSingleTab(true);
        }

        if (
          getTabBeingListenedTo &&
          _tabId.toString() !== getTabBeingListenedTo?.tabToRead
        ) {
          setIsCurrentTabBeingListenedTo(false);
          setLoading(false);
          setSelectedFrame(null);
          setTabFrames(null);
          return;
        } else {
          setIsCurrentTabBeingListenedTo(true);
        }
      }
    }

    const tabData = (await chrome.storage.local.get([_tabId.toString()]))[
      _tabId.toString()
    ];

    if (tabData && tabData.cookies) {
      const _cookies: NonNullable<CookieStoreContext['state']['tabCookies']> =
        {};

      await Promise.all(
        Object.entries(tabData.cookies as { [key: string]: CookieData }).map(
          async ([key, value]: [string, CookieData]) => {
            const isCookieSet = Boolean(
              await chrome.cookies.get({
                name: value?.parsedCookie?.name,
                url: value.url,
              })
            );
            _cookies[key] = {
              ...value,
              isCookieSet,
            };
          }
        )
      );

      setTabCookies(_cookies);
    }

    await setDocumentCookies(_tabId?.toString());

    chrome.devtools.inspectedWindow.eval(
      'window.location.href',
      (result, isException) => {
        if (!isException && typeof result === 'string') {
          setTabUrl(result);
        }
      }
    );

    setLoading(false);
  }, [getAllFramesForCurrentTab]);

  const storeChangeListener = useCallback(
    async (changes: { [key: string]: chrome.storage.StorageChange }) => {
      if (
        tabId &&
        Object.keys(changes).includes(tabId.toString()) &&
        changes[tabId.toString()]?.newValue?.cookies
      ) {
        const _cookies: NonNullable<CookieStoreContext['state']['tabCookies']> =
          {};

        await Promise.all(
          Object.entries(
            changes[tabId.toString()].newValue.cookies as {
              [key: string]: CookieData;
            }
          ).map(async ([key, value]) => {
            const isCookieSet = Boolean(
              await chrome.cookies.get({
                name: value?.parsedCookie?.name,
                url: value.url,
              })
            );
            _cookies[key] = {
              ...value,
              isCookieSet,
            };
          })
        );

        await getAllFramesForCurrentTab(tabId);
        setTabCookies(_cookies);
      }

      if (tabId) {
        const extensionStorage = await chrome.storage.sync.get();

        if (extensionStorage?.allowedNumberOfTabs === 'single') {
          const getTabBeingListenedTo = await chrome.storage.local.get();
          const availableTabs = await chrome.tabs.query({});

          if (
            availableTabs.length === ALLOWED_NUMBER_OF_TABS &&
            availableTabs.filter(
              (processingTab) =>
                processingTab.id?.toString() ===
                getTabBeingListenedTo?.tabToRead
            )
          ) {
            setReturningToSingleTab(true);
          }

          if (
            getTabBeingListenedTo &&
            tabId.toString() !== getTabBeingListenedTo?.tabToRead
          ) {
            setIsCurrentTabBeingListenedTo(false);
            setTabFrames(null);
            setSelectedFrame(null);
            setLoading(false);
            return;
          } else {
            setIsCurrentTabBeingListenedTo(true);
            chrome.devtools.inspectedWindow.eval(
              'window.location.href',
              (result, isException) => {
                if (!isException && typeof result === 'string') {
                  setTabUrl(result);
                }
              }
            );
          }
        }
      }
      setLoading(false);
    },
    [tabId, getAllFramesForCurrentTab]
  );

  const getCookiesSetByJavascript = useCallback(async () => {
    if (tabId) {
      await setDocumentCookies(tabId.toString());
    }
  }, [tabId]);

  const changeListeningToThisTab = useCallback(async () => {
    try {
      let changedTabId = tabId?.toString();

      if (!tabId) {
        changedTabId = await getCurrentTabId();
      }

      if (!changedTabId) {
        return;
      }

      await CookieStore.addTabData(changedTabId);

      const storedTabData = Object.keys(await chrome.storage.local.get());

      // eslint-disable-next-line guard-for-in
      storedTabData.map(async (tabIdToBeDeleted) => {
        if (
          tabIdToBeDeleted !== changedTabId &&
          tabIdToBeDeleted !== 'tabToRead'
        ) {
          await CookieStore.removeTabData(tabIdToBeDeleted);
          await chrome.action.setBadgeText({
            tabId: parseInt(tabIdToBeDeleted),
            text: '',
          });
        }
        return Promise.resolve();
      });

      chrome.devtools.inspectedWindow.eval(
        'window.location.href',
        (result, isException) => {
          if (!isException && typeof result === 'string') {
            setTabUrl(result);
          }
        }
      );

      await chrome.tabs.reload(Number(changedTabId));

      setIsCurrentTabBeingListenedTo(true);
      setLoading(false);
    } catch (error) {
      if ((error as Error).message === 'Extension context invalidated.') {
        setContextInvalidated(true);
      }
    }
  }, [tabId]);

  const tabUpdateListener = useCallback(
    async (_tabId: number, changeInfo: chrome.tabs.TabChangeInfo) => {
      if (tabId === _tabId && changeInfo.url) {
        setTabUrl(changeInfo.url);
        setSelectedFrame(null);
        setTabFrames(null);
        await getAllFramesForCurrentTab(_tabId);
      }
    },
    [tabId, getAllFramesForCurrentTab]
  );

  const tabRemovedListener = useCallback(async () => {
    const getTabBeingListenedTo = await chrome.storage.local.get();
    const availableTabs = await chrome.tabs.query({});

    if (
      availableTabs.length === ALLOWED_NUMBER_OF_TABS &&
      availableTabs.filter(
        (processingTab) =>
          processingTab.id?.toString() === getTabBeingListenedTo?.tabToRead
      )
    ) {
      setReturningToSingleTab(true);
    }
  }, []);

  const changeSyncStorageListener = useCallback(async () => {
    const extensionStorage = await chrome.storage.sync.get();

    if (extensionStorage?.allowedNumberOfTabs) {
      setAllowedNumberOfTabs(extensionStorage?.allowedNumberOfTabs);
    }
  }, []);

  useEffect(() => {
    intitialSync();
    chrome.storage.local.onChanged.addListener(storeChangeListener);
    chrome.storage.sync.onChanged.addListener(changeSyncStorageListener);
    chrome.tabs.onUpdated.addListener(tabUpdateListener);
    chrome.tabs.onRemoved.addListener(tabRemovedListener);
    return () => {
      chrome.storage.local.onChanged.removeListener(storeChangeListener);
      chrome.tabs.onUpdated.removeListener(tabUpdateListener);
      chrome.tabs.onRemoved.removeListener(tabRemovedListener);
      chrome.storage.sync.onChanged.removeListener(changeSyncStorageListener);
    };
  }, [
    intitialSync,
    storeChangeListener,
    tabUpdateListener,
    tabRemovedListener,
    changeSyncStorageListener,
  ]);

  useEffect(() => {
    loadingTimeout.current = setTimeout(() => {
      setLoading(false);
    }, 6500);

    return () => {
      if (loadingTimeout.current) {
        clearTimeout(loadingTimeout.current);
      }
    };
  }, []);

  return (
    <Context.Provider
      value={{
        state: {
          tabCookies,
          tabUrl,
          tabFrames,
          loading,
          selectedFrame,
          isCurrentTabBeingListenedTo,
          returningToSingleTab,
          allowedNumberOfTabs,
          contextInvalidated,
        },
        actions: {
          setSelectedFrame,
          changeListeningToThisTab,
          getCookiesSetByJavascript,
        },
      }}
    >
      {children}
    </Context.Provider>
  );
};

export function useCookieStore(): CookieStoreContext;
export function useCookieStore<T>(
  selector: (state: CookieStoreContext) => T
): T;

/**
 * Cookie store hook.
 * @param selector Selector function to partially select state.
 * @returns selected part of the state
 */
export function useCookieStore<T>(
  selector: (state: CookieStoreContext) => T | CookieStoreContext = (state) =>
    state
) {
  return useContextSelector(Context, selector);
}<|MERGE_RESOLUTION|>--- conflicted
+++ resolved
@@ -32,11 +32,8 @@
 import { noop } from '../../../../utils/noop';
 import { getCurrentTabId } from '../../../../utils/getCurrentTabId';
 import { ALLOWED_NUMBER_OF_TABS } from '../../../../constants';
-<<<<<<< HEAD
 import type { TabCookies, TabFrames } from '@cookie-analysis-tool/common';
-=======
 import setDocumentCookies from '../../../../utils/setDocumentCookies';
->>>>>>> 6cc0ddd0
 
 export interface CookieStoreContext {
   state: {
