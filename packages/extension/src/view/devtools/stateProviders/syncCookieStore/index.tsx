--- conflicted
+++ resolved
@@ -218,13 +218,8 @@
   return (
     <Context.Provider
       value={{
-<<<<<<< HEAD
-        state: { tabCookies, tabUrl },
-        actions: {},
-=======
         state: { tabCookies, tabUrl, tabFrames, selectedFrame },
         actions: { setSelectedFrame },
->>>>>>> 183badab
       }}
     >
       {children}
