/*
 * Copyright 2023 Google LLC
 *
 * Licensed under the Apache License, Version 2.0 (the "License");
 * you may not use this file except in compliance with the License.
 * You may obtain a copy of the License at
 *
 *     https://www.apache.org/licenses/LICENSE-2.0
 *
 * Unless required by applicable law or agreed to in writing, software
 * distributed under the License is distributed on an "AS IS" BASIS,
 * WITHOUT WARRANTIES OR CONDITIONS OF ANY KIND, either express or implied.
 * See the License for the specific language governing permissions and
 * limitations under the License.
 */
/**
 * External dependencies.
 */
import { useContextSelector, createContext } from 'use-context-selector';
import React, {
  type PropsWithChildren,
  useEffect,
  useState,
  useCallback,
  useRef,
} from 'react';

/**
 * Internal dependencies.
 */
import { CookieStore, type CookieData } from '../../../../localStore';
import type { TabCookies, TabFrames } from '../../cookies.types';
import { noop } from '../../../../utils/noop';
import { getCurrentTabId } from '../../../../utils/getCurrentTabId';
<<<<<<< HEAD
import {
  ALLOWED_NUMBER_OF_TABS,
  REGEX_FOR_FRAMEURL,
} from '../../../../constants';
=======
import { ALLOWED_NUMBER_OF_TABS } from '../../../../constants';
import setDocumentCookies from '../../../../utils/setDocumentCookies';
>>>>>>> 6cc0ddd0

export interface CookieStoreContext {
  state: {
    tabCookies: TabCookies | null;
    tabUrl: string | null;
    loading: boolean;
    tabFrames: TabFrames | null;
    selectedFrame: string | null;
    inspectedFrame: string | null;
    returningToSingleTab: boolean;
    isCurrentTabBeingListenedTo: boolean;
    allowedNumberOfTabs: string | null;
<<<<<<< HEAD
    isInspecting: boolean;
=======
    contextInvalidated: boolean;
>>>>>>> 6cc0ddd0
  };
  actions: {
    setSelectedFrame: React.Dispatch<React.SetStateAction<string | null>>;
    setInspectedFrame: React.Dispatch<React.SetStateAction<string | null>>;
    setIsInspecting: React.Dispatch<React.SetStateAction<boolean>>;
    changeListeningToThisTab: () => void;
    getCookiesSetByJavascript: () => void;
  };
}

const initialState: CookieStoreContext = {
  state: {
    tabCookies: null,
    tabUrl: null,
    tabFrames: null,
    selectedFrame: null,
    inspectedFrame: null,
    loading: true,
    isCurrentTabBeingListenedTo: false,
    returningToSingleTab: false,
    allowedNumberOfTabs: null,
<<<<<<< HEAD
    isInspecting: false,
=======
    contextInvalidated: false,
>>>>>>> 6cc0ddd0
  },
  actions: {
    setSelectedFrame: noop,
    setInspectedFrame: noop,
    changeListeningToThisTab: noop,
<<<<<<< HEAD
    setIsInspecting: noop,
=======
    getCookiesSetByJavascript: noop,
>>>>>>> 6cc0ddd0
  },
};

export const Context = createContext<CookieStoreContext>(initialState);

export const Provider = ({ children }: PropsWithChildren) => {
  const [tabId, setTabId] = useState<number | null>(null);
  const [loading, setLoading] = useState<boolean>(true);
  const loadingTimeout = useRef<ReturnType<typeof setTimeout> | null>(null);
  const [isCurrentTabBeingListenedTo, setIsCurrentTabBeingListenedTo] =
    useState<boolean>(false);

  const [contextInvalidated, setContextInvalidated] = useState<boolean>(false);

  const [returningToSingleTab, setReturningToSingleTab] =
    useState<CookieStoreContext['state']['returningToSingleTab']>(false);

  const [allowedNumberOfTabs, setAllowedNumberOfTabs] = useState<string | null>(
    null
  );

  const [tabCookies, setTabCookies] =
    useState<CookieStoreContext['state']['tabCookies']>(null);

  const [isInspecting, setIsInspecting] =
    useState<CookieStoreContext['state']['isInspecting']>(false);

  const [inspectedFrame, setInspectedFrame] =
    useState<CookieStoreContext['state']['inspectedFrame']>(null);
  const [selectedFrame, setSelectedFrame] =
    useState<CookieStoreContext['state']['selectedFrame']>(null);

  const [tabUrl, setTabUrl] =
    useState<CookieStoreContext['state']['tabUrl']>(null);
  const [tabFrames, setTabFrames] =
    useState<CookieStoreContext['state']['tabFrames']>(null);

  const getAllFramesForCurrentTab = useCallback(
    async (_tabId: number | null) => {
      if (!_tabId) {
        return;
      }

      const currentTabFrames = await chrome.webNavigation.getAllFrames({
        tabId: _tabId,
      });

      setTabFrames((prevState) => {
        const modifiedTabFrames: {
          [key: string]: { frameIds: number[] };
        } = {
          ...prevState,
        };

        currentTabFrames?.forEach(({ url, frameId }) => {
          if (url && url.includes('http')) {
            const parsedUrl = REGEX_FOR_FRAMEURL.exec(url);

            if (parsedUrl && parsedUrl[0]) {
              if (modifiedTabFrames[parsedUrl[0]]) {
                modifiedTabFrames[parsedUrl[0]].frameIds.push(frameId);
              } else {
                modifiedTabFrames[parsedUrl[0]] = { frameIds: [frameId] };
              }
            }
          }
        });

        return modifiedTabFrames;
      });
    },
    []
  );

  const intitialSync = useCallback(async () => {
    const _tabId = chrome.devtools.inspectedWindow.tabId;

    await getAllFramesForCurrentTab(_tabId);

    setTabId(_tabId);

    const extensionStorage = await chrome.storage.sync.get();
    const _allowedNumberOfTabs =
      extensionStorage?.allowedNumberOfTabs || 'single';

    if (!extensionStorage?.allowedNumberOfTabs) {
      await chrome.storage.sync.clear();
      await chrome.storage.sync.set({
        allowedNumberOfTabs: 'single',
      });
    }

    setAllowedNumberOfTabs(_allowedNumberOfTabs);

    if (_tabId) {
      if (extensionStorage?.allowedNumberOfTabs === 'single') {
        const getTabBeingListenedTo = await chrome.storage.local.get();
        const availableTabs = await chrome.tabs.query({});
        if (
          availableTabs.length === ALLOWED_NUMBER_OF_TABS &&
          availableTabs.filter(
            (processingTab) =>
              processingTab.id?.toString() === getTabBeingListenedTo?.tabToRead
          )
        ) {
          setReturningToSingleTab(true);
        }

        if (
          getTabBeingListenedTo &&
          _tabId.toString() !== getTabBeingListenedTo?.tabToRead
        ) {
          setIsCurrentTabBeingListenedTo(false);
          setLoading(false);
          setSelectedFrame(null);
          setTabFrames(null);
          return;
        } else {
          setIsCurrentTabBeingListenedTo(true);
        }
      }
    }

    const tabData = (await chrome.storage.local.get([_tabId.toString()]))[
      _tabId.toString()
    ];

    if (tabData && tabData.cookies) {
      const _cookies: NonNullable<CookieStoreContext['state']['tabCookies']> =
        {};

      await Promise.all(
        Object.entries(tabData.cookies as { [key: string]: CookieData }).map(
          async ([key, value]: [string, CookieData]) => {
            const isCookieSet = Boolean(
              await chrome.cookies.get({
                name: value?.parsedCookie?.name,
                url: value.url,
              })
            );
            _cookies[key] = {
              ...value,
              isCookieSet,
            };
          }
        )
      );

      setTabCookies(_cookies);
    }

    await setDocumentCookies(_tabId?.toString());

    chrome.devtools.inspectedWindow.eval(
      'window.location.href',
      (result, isException) => {
        if (!isException && typeof result === 'string') {
          setTabUrl(result);
        }
      }
    );

    setLoading(false);
  }, [getAllFramesForCurrentTab]);

  const storeChangeListener = useCallback(
    async (changes: { [key: string]: chrome.storage.StorageChange }) => {
      if (
        tabId &&
        Object.keys(changes).includes(tabId.toString()) &&
        changes[tabId.toString()]?.newValue?.cookies
      ) {
        const _cookies: NonNullable<CookieStoreContext['state']['tabCookies']> =
          {};

        await Promise.all(
          Object.entries(
            changes[tabId.toString()].newValue.cookies as {
              [key: string]: CookieData;
            }
          ).map(async ([key, value]) => {
            const isCookieSet = Boolean(
              await chrome.cookies.get({
                name: value?.parsedCookie?.name,
                url: value.url,
              })
            );
            _cookies[key] = {
              ...value,
              isCookieSet,
            };
          })
        );

        await getAllFramesForCurrentTab(tabId);
        setTabCookies(_cookies);
      }

      if (tabId) {
        const extensionStorage = await chrome.storage.sync.get();

        if (extensionStorage?.allowedNumberOfTabs === 'single') {
          const getTabBeingListenedTo = await chrome.storage.local.get();
          const availableTabs = await chrome.tabs.query({});

          if (
            availableTabs.length === ALLOWED_NUMBER_OF_TABS &&
            availableTabs.filter(
              (processingTab) =>
                processingTab.id?.toString() ===
                getTabBeingListenedTo?.tabToRead
            )
          ) {
            setReturningToSingleTab(true);
          }

          if (
            getTabBeingListenedTo &&
            tabId.toString() !== getTabBeingListenedTo?.tabToRead
          ) {
            setIsCurrentTabBeingListenedTo(false);
            setTabFrames(null);
            setSelectedFrame(null);
            setLoading(false);
            return;
          } else {
            setIsCurrentTabBeingListenedTo(true);
            chrome.devtools.inspectedWindow.eval(
              'window.location.href',
              (result, isException) => {
                if (!isException && typeof result === 'string') {
                  setTabUrl(result);
                }
              }
            );
          }
        }
      }
      setLoading(false);
    },
    [tabId, getAllFramesForCurrentTab]
  );

  const getCookiesSetByJavascript = useCallback(async () => {
    if (tabId) {
      await setDocumentCookies(tabId.toString());
    }
  }, [tabId]);

  const changeListeningToThisTab = useCallback(async () => {
    try {
      let changedTabId = tabId?.toString();

      if (!tabId) {
        changedTabId = await getCurrentTabId();
      }

      if (!changedTabId) {
        return;
      }

      await CookieStore.addTabData(changedTabId);

      const storedTabData = Object.keys(await chrome.storage.local.get());

      // eslint-disable-next-line guard-for-in
      storedTabData.map(async (tabIdToBeDeleted) => {
        if (
          tabIdToBeDeleted !== changedTabId &&
          tabIdToBeDeleted !== 'tabToRead'
        ) {
          await CookieStore.removeTabData(tabIdToBeDeleted);
          await chrome.action.setBadgeText({
            tabId: parseInt(tabIdToBeDeleted),
            text: '',
          });
        }
        return Promise.resolve();
      });

      chrome.devtools.inspectedWindow.eval(
        'window.location.href',
        (result, isException) => {
          if (!isException && typeof result === 'string') {
            setTabUrl(result);
          }
        }
      );

      await chrome.tabs.reload(Number(changedTabId));

      setIsCurrentTabBeingListenedTo(true);
      setLoading(false);
    } catch (error) {
      if ((error as Error).message === 'Extension context invalidated.') {
        setContextInvalidated(true);
      }
    }
  }, [tabId]);

  const tabUpdateListener = useCallback(
    async (_tabId: number, changeInfo: chrome.tabs.TabChangeInfo) => {
      if (tabId === _tabId && changeInfo.url) {
        setTabUrl(changeInfo.url);
        setSelectedFrame(null);
        setTabFrames(null);
        await getAllFramesForCurrentTab(_tabId);
      }
    },
    [tabId, getAllFramesForCurrentTab]
  );

  const tabRemovedListener = useCallback(async () => {
    const getTabBeingListenedTo = await chrome.storage.local.get();
    const availableTabs = await chrome.tabs.query({});

    if (
      availableTabs.length === ALLOWED_NUMBER_OF_TABS &&
      availableTabs.filter(
        (processingTab) =>
          processingTab.id?.toString() === getTabBeingListenedTo?.tabToRead
      )
    ) {
      setReturningToSingleTab(true);
    }
  }, []);

  const changeSyncStorageListener = useCallback(async () => {
    const extensionStorage = await chrome.storage.sync.get();

    if (extensionStorage?.allowedNumberOfTabs) {
      setAllowedNumberOfTabs(extensionStorage?.allowedNumberOfTabs);
    }
  }, []);

  useEffect(() => {
    intitialSync();
    chrome.storage.local.onChanged.addListener(storeChangeListener);
    chrome.storage.sync.onChanged.addListener(changeSyncStorageListener);
    chrome.tabs.onUpdated.addListener(tabUpdateListener);
    chrome.tabs.onRemoved.addListener(tabRemovedListener);
    return () => {
      chrome.storage.local.onChanged.removeListener(storeChangeListener);
      chrome.tabs.onUpdated.removeListener(tabUpdateListener);
      chrome.tabs.onRemoved.removeListener(tabRemovedListener);
      chrome.storage.sync.onChanged.removeListener(changeSyncStorageListener);
    };
  }, [
    intitialSync,
    storeChangeListener,
    tabUpdateListener,
    tabRemovedListener,
    changeSyncStorageListener,
  ]);

  useEffect(() => {
    loadingTimeout.current = setTimeout(() => {
      setLoading(false);
    }, 6500);

    return () => {
      if (loadingTimeout.current) {
        clearTimeout(loadingTimeout.current);
      }
    };
  }, []);

  return (
    <Context.Provider
      value={{
        state: {
          tabCookies,
          tabUrl,
          tabFrames,
          loading,
          selectedFrame,
          inspectedFrame,
          isCurrentTabBeingListenedTo,
          returningToSingleTab,
          allowedNumberOfTabs,
<<<<<<< HEAD
          isInspecting,
=======
          contextInvalidated,
>>>>>>> 6cc0ddd0
        },
        actions: {
          setSelectedFrame,
          setInspectedFrame,
          changeListeningToThisTab,
<<<<<<< HEAD
          setIsInspecting,
=======
          getCookiesSetByJavascript,
>>>>>>> 6cc0ddd0
        },
      }}
    >
      {children}
    </Context.Provider>
  );
};

export function useCookieStore(): CookieStoreContext;
export function useCookieStore<T>(
  selector: (state: CookieStoreContext) => T
): T;

/**
 * Cookie store hook.
 * @param selector Selector function to partially select state.
 * @returns selected part of the state
 */
export function useCookieStore<T>(
  selector: (state: CookieStoreContext) => T | CookieStoreContext = (state) =>
    state
) {
  return useContextSelector(Context, selector);
}<|MERGE_RESOLUTION|>--- conflicted
+++ resolved
@@ -32,15 +32,11 @@
 import type { TabCookies, TabFrames } from '../../cookies.types';
 import { noop } from '../../../../utils/noop';
 import { getCurrentTabId } from '../../../../utils/getCurrentTabId';
-<<<<<<< HEAD
+import setDocumentCookies from '../../../../utils/setDocumentCookies';
 import {
   ALLOWED_NUMBER_OF_TABS,
   REGEX_FOR_FRAMEURL,
 } from '../../../../constants';
-=======
-import { ALLOWED_NUMBER_OF_TABS } from '../../../../constants';
-import setDocumentCookies from '../../../../utils/setDocumentCookies';
->>>>>>> 6cc0ddd0
 
 export interface CookieStoreContext {
   state: {
@@ -53,11 +49,8 @@
     returningToSingleTab: boolean;
     isCurrentTabBeingListenedTo: boolean;
     allowedNumberOfTabs: string | null;
-<<<<<<< HEAD
     isInspecting: boolean;
-=======
     contextInvalidated: boolean;
->>>>>>> 6cc0ddd0
   };
   actions: {
     setSelectedFrame: React.Dispatch<React.SetStateAction<string | null>>;
@@ -79,21 +72,15 @@
     isCurrentTabBeingListenedTo: false,
     returningToSingleTab: false,
     allowedNumberOfTabs: null,
-<<<<<<< HEAD
     isInspecting: false,
-=======
     contextInvalidated: false,
->>>>>>> 6cc0ddd0
   },
   actions: {
     setSelectedFrame: noop,
     setInspectedFrame: noop,
     changeListeningToThisTab: noop,
-<<<<<<< HEAD
     setIsInspecting: noop,
-=======
     getCookiesSetByJavascript: noop,
->>>>>>> 6cc0ddd0
   },
 };
 
@@ -474,21 +461,15 @@
           isCurrentTabBeingListenedTo,
           returningToSingleTab,
           allowedNumberOfTabs,
-<<<<<<< HEAD
+          contextInvalidated,
           isInspecting,
-=======
-          contextInvalidated,
->>>>>>> 6cc0ddd0
         },
         actions: {
           setSelectedFrame,
           setInspectedFrame,
           changeListeningToThisTab,
-<<<<<<< HEAD
+          getCookiesSetByJavascript,
           setIsInspecting,
-=======
-          getCookiesSetByJavascript,
->>>>>>> 6cc0ddd0
         },
       }}
     >
