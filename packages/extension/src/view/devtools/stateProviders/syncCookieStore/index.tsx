/*
 * Copyright 2023 Google LLC
 *
 * Licensed under the Apache License, Version 2.0 (the "License");
 * you may not use this file except in compliance with the License.
 * You may obtain a copy of the License at
 *
 *     https://www.apache.org/licenses/LICENSE-2.0
 *
 * Unless required by applicable law or agreed to in writing, software
 * distributed under the License is distributed on an "AS IS" BASIS,
 * WITHOUT WARRANTIES OR CONDITIONS OF ANY KIND, either express or implied.
 * See the License for the specific language governing permissions and
 * limitations under the License.
 */
/**
 * External dependencies.
 */
import { createContext } from 'use-context-selector';
import React, {
  type PropsWithChildren,
  useEffect,
  useState,
  useCallback,
  useRef,
  useMemo,
} from 'react';
import { noop } from '@ps-analysis-tool/design-system';
import {
  type TabCookies,
  type TabFrames,
  UNKNOWN_FRAME_KEY,
} from '@ps-analysis-tool/common';

/**
 * Internal dependencies.
 */
import useContextSelector from '../../../../utils/useContextSelector';
import { ALLOWED_NUMBER_OF_TABS } from '../../../../constants';
import setDocumentCookies from '../../../../utils/setDocumentCookies';
import isOnRWS from '../../../../contentScript/utils/isOnRWS';
import { useSettingsStore } from '../syncSettingsStore';

export interface CookieStoreContext {
  state: {
    tabCookies: TabCookies | null;
    tabUrl: string | null;
    loading: boolean;
    tabFrames: TabFrames | null;
    selectedFrame: string | null;
    returningToSingleTab: boolean;
    isCurrentTabBeingListenedTo: boolean;
    isInspecting: boolean;
    contextInvalidated: boolean;
    canStartInspecting: boolean;
    tabToRead: string | null;
<<<<<<< HEAD
=======
    frameHasCookies: Record<string, boolean>;
>>>>>>> d051f50e
  };
  actions: {
    setSelectedFrame: (key: string | null) => void;
    setIsInspecting: React.Dispatch<React.SetStateAction<boolean>>;
    changeListeningToThisTab: () => void;
    getCookiesSetByJavascript: () => void;
    setContextInvalidated: React.Dispatch<React.SetStateAction<boolean>>;
    setCanStartInspecting: React.Dispatch<React.SetStateAction<boolean>>;
  };
}

const initialState: CookieStoreContext = {
  state: {
    tabCookies: null,
    tabUrl: null,
    tabFrames: null,
    selectedFrame: null,
    loading: true,
    isCurrentTabBeingListenedTo: false,
    returningToSingleTab: false,
    isInspecting: false,
    contextInvalidated: false,
    canStartInspecting: false,
    tabToRead: null,
<<<<<<< HEAD
=======
    frameHasCookies: {},
>>>>>>> d051f50e
  },
  actions: {
    setSelectedFrame: noop,
    changeListeningToThisTab: noop,
    setIsInspecting: noop,
    getCookiesSetByJavascript: noop,
    setContextInvalidated: noop,
    setCanStartInspecting: noop,
  },
};

export const Context = createContext<CookieStoreContext>(initialState);

export const Provider = ({ children }: PropsWithChildren) => {
  // TODO: Refactor: create smaller providers and reduce state from here.
  const [tabId, setTabId] = useState<number | null>(null);
  const [loading, setLoading] = useState<boolean>(true);
  const loadingTimeout = useRef<ReturnType<typeof setTimeout> | null>(null);
  const [tabToRead, setTabToRead] = useState<string | null>(null);
  const [contextInvalidated, setContextInvalidated] = useState<boolean>(false);

  const [returningToSingleTab, setReturningToSingleTab] =
    useState<CookieStoreContext['state']['returningToSingleTab']>(false);

  const [canStartInspecting, setCanStartInspecting] = useState<boolean>(false);

  const [tabCookies, setTabCookies] =
    useState<CookieStoreContext['state']['tabCookies']>(null);

  const [isInspecting, setIsInspecting] =
    useState<CookieStoreContext['state']['isInspecting']>(false);

  const [selectedFrame, setSelectedFrame] =
    useState<CookieStoreContext['state']['selectedFrame']>(null);

  const [tabUrl, setTabUrl] =
    useState<CookieStoreContext['state']['tabUrl']>(null);
  const [tabFrames, setTabFrames] =
    useState<CookieStoreContext['state']['tabFrames']>(null);

  // This was converted to useRef because setting state was creating a race condition in rerendering the provider.
  const isCurrentTabBeingListenedToRef = useRef(false);

  const { allowedNumberOfTabs } = useSettingsStore(({ state }) => ({
    allowedNumberOfTabs: state.allowedNumberOfTabs,
  }));

  /**
   * Set tab frames state for frame ids and frame URLs from using chrome.webNavigation.getAllFrames
   *
   * TODO: Refactor: move it to a utility function.
   */
  const getAllFramesForCurrentTab = useCallback(
    async (_tabId: number | null) => {
      if (!_tabId) {
        return;
      }

      const regexForFrameUrl =
        /^(?:https?:\/\/)?(?:[^@\n]+@)?(?:www\.)?([^:/\n?]+)/;

      const currentTabFrames = await chrome.webNavigation.getAllFrames({
        tabId: _tabId,
      });
      const modifiedTabFrames: TabFrames = {};

      currentTabFrames?.forEach(({ url, frameId, frameType }) => {
        if (url && url.includes('http')) {
          const parsedUrl = regexForFrameUrl.exec(url);
          if (parsedUrl && parsedUrl[0]) {
            if (modifiedTabFrames[parsedUrl[0]]) {
              modifiedTabFrames[parsedUrl[0]].frameIds.push(frameId);
            } else {
              modifiedTabFrames[parsedUrl[0]] = {
                frameIds: [frameId],
                frameType,
              };
            }
          }
        }
      });
      await Promise.all(
        Object.keys(modifiedTabFrames).map(async (tabFrame) => {
          modifiedTabFrames[tabFrame].isOnRWS = await isOnRWS(tabFrame);
          return tabFrame;
        })
      );
      modifiedTabFrames[UNKNOWN_FRAME_KEY] = { frameIds: [] };
      setTabFrames(modifiedTabFrames);
    },
    []
  );

  /**
   * Stores object with frame URLs as keys and boolean values indicating if the frame contains cookies.
   *
   * TODO: Can be moved to a utility function.
   */
  const frameHasCookies = useMemo(() => {
    if (!tabCookies) {
      return {};
    }

    const tabFramesIdsWithURL = Object.entries(tabFrames || {}).reduce<
      Record<string, string>
    >((acc, [url, frame]) => {
      frame.frameIds?.forEach((id) => {
        acc[id] = url;
      });

      return acc;
    }, {});

    const _frameHasCookies = Object.values(tabCookies).reduce<
      Record<string, boolean>
    >((acc, cookie) => {
      let hasFrame = false;

      cookie.frameIdList?.forEach((frameId) => {
        const url = tabFramesIdsWithURL[frameId];

        if (url) {
          acc[url] = true;
          hasFrame = true;
        }
      });

      if (!hasFrame && cookie.frameIdList?.length) {
        acc[UNKNOWN_FRAME_KEY] = true;
      }

      return acc;
    }, {});

    return _frameHasCookies;
  }, [tabCookies, tabFrames]);

  /**
   * Sets current frames for sidebar, detected if the current tab is to be analysed,
   * parses data currently in store, set current tab URL.
   *
   * TODO: Refactor: Break in smaller parts.
   */
  const intitialSync = useCallback(async () => {
    const _tabId = chrome.devtools.inspectedWindow.tabId;

    setTabId(_tabId);

    if (isCurrentTabBeingListenedToRef.current) {
      await getAllFramesForCurrentTab(_tabId);
    }

    await setDocumentCookies(_tabId?.toString());

    chrome.devtools.inspectedWindow.eval(
      'window.location.href',
      (result, isException) => {
        if (!isException && typeof result === 'string') {
          setTabUrl(result);
        }
      }
    );

    setLoading(false);
  }, [getAllFramesForCurrentTab]);

  const getCookiesSetByJavascript = useCallback(async () => {
    if (tabId) {
      await setDocumentCookies(tabId.toString());
    }
  }, [tabId]);

  const changeListeningToThisTab = useCallback(() => {
    if (!tabId) {
      return;
    }
    chrome.runtime.sendMessage({
      type: 'DevTools::ServiceWorker::SET_TAB_TO_READ',
      payload: {
        tabId,
      },
    });
    setTabToRead(tabId.toString());
  }, [tabId]);

  useEffect(() => {
    if (
      !isCurrentTabBeingListenedToRef.current &&
      allowedNumberOfTabs === 'single' &&
      tabFrames &&
      Object.keys(tabFrames).length > 0
    ) {
      setTabFrames(null);
    }
  }, [allowedNumberOfTabs, tabFrames]);

  useEffect(() => {
    const listener = async (message: {
      type: string;
      payload: {
        tabId?: number;
<<<<<<< HEAD
        cookieData?: string;
=======
        cookieData?: TabCookies;
>>>>>>> d051f50e
        tabToRead?: string;
        tabMode?: string;
      };
    }) => {
      if (message.type === 'ServiceWorker::SET_TAB_TO_READ') {
        chrome.devtools.inspectedWindow.eval(
          'window.location.href',
          (result, isException) => {
            if (!isException && typeof result === 'string') {
              setTabUrl(result);
            }
          }
        );
        isCurrentTabBeingListenedToRef.current =
          tabId?.toString() === message?.payload?.tabId;
        setTabFrames(null);
        setLoading(false);
        setCanStartInspecting(false);
      }

      if (message.type === 'ServiceWorker::DevTools::INITIAL_SYNC') {
        if (message?.payload?.tabMode === 'unlimited') {
          isCurrentTabBeingListenedToRef.current = true;
          setTabToRead(null);
        } else {
          if (tabId?.toString() !== message?.payload?.tabToRead) {
            setTabFrames(null);
          }
          isCurrentTabBeingListenedToRef.current =
            tabId?.toString() === message?.payload?.tabToRead;
          setTabToRead(message?.payload?.tabToRead || null);
        }
      }

      if (message.type === 'ServiceWorker::DevTools::NEW_COOKIE_DATA') {
<<<<<<< HEAD
        const data = JSON.parse(message?.payload?.cookieData ?? '{}');
=======
        const data = message?.payload?.cookieData ?? {};
>>>>>>> d051f50e
        if (
          message?.payload?.tabId &&
          tabId?.toString() === message?.payload?.tabId.toString()
        ) {
          if (isCurrentTabBeingListenedToRef.current) {
            await getAllFramesForCurrentTab(tabId);
            setTabToRead(tabId.toString());
            setTabCookies(Object.keys(data).length > 0 ? data : null);
          } else {
            setTabFrames(null);
          }
        }
      }
    };

    chrome.runtime.onMessage.addListener(listener);

    return () => {
      chrome.runtime.onMessage.removeListener(listener);
    };
  }, [getAllFramesForCurrentTab, tabId]);

  const tabUpdateListener = useCallback(
    async (_tabId: number, changeInfo: chrome.tabs.TabChangeInfo) => {
      if (tabId === _tabId && changeInfo.url) {
        setIsInspecting(false);
        try {
          const nextURL = new URL(changeInfo.url);
          const nextDomain = nextURL?.hostname;
          const currentURL = new URL(tabUrl ?? '');
          const currentDomain = currentURL?.hostname;

          if (selectedFrame && nextDomain === currentDomain) {
            setSelectedFrame(nextURL.origin);
          } else {
            setSelectedFrame(null);
          }

          setTabUrl(changeInfo.url);
        } catch (error) {
          setSelectedFrame(null);
        } finally {
          setTabFrames(null);
          await getAllFramesForCurrentTab(_tabId);
        }
      }
    },
    [tabId, tabUrl, getAllFramesForCurrentTab, selectedFrame]
  );

  const tabRemovedListener = useCallback(async () => {
    const availableTabs = await chrome.tabs.query({});

    if (
      availableTabs.length === ALLOWED_NUMBER_OF_TABS &&
      availableTabs.filter(
        (processingTab) => processingTab.id?.toString() === tabToRead
      )
    ) {
      setReturningToSingleTab(true);
    }
  }, [tabToRead]);

  useEffect(() => {
    intitialSync();
  }, [intitialSync]);

  useEffect(() => {
    chrome.tabs.onUpdated.addListener(tabUpdateListener);
    chrome.tabs.onRemoved.addListener(tabRemovedListener);
    return () => {
      chrome.tabs.onUpdated.removeListener(tabUpdateListener);
      chrome.tabs.onRemoved.removeListener(tabRemovedListener);
    };
  }, [tabUpdateListener, tabRemovedListener]);

  useEffect(() => {
    loadingTimeout.current = setTimeout(() => {
      setLoading(false);
    }, 6500);

    return () => {
      if (loadingTimeout.current) {
        clearTimeout(loadingTimeout.current);
      }
    };
  }, []);

  useEffect(() => {
    chrome.runtime.sendMessage({
      type: 'DevTools::ServiceWorker::DEVTOOLS_STATE_OPEN',
      payload: {
        tabId: tabId,
      },
    });

    return () => {
      chrome.runtime.sendMessage({
        type: 'DevTools::ServiceWorker::DEVTOOLS_STATE_CLOSE',
        payload: {
          tabId: tabId,
        },
      });
    };
  }, [tabId]);

  return (
    <Context.Provider
      value={{
        state: {
          tabCookies,
          tabUrl,
          tabFrames,
          loading,
          selectedFrame,
          isCurrentTabBeingListenedTo: isCurrentTabBeingListenedToRef.current,
          returningToSingleTab,
          contextInvalidated,
          isInspecting,
          canStartInspecting,
          tabToRead,
<<<<<<< HEAD
=======
          frameHasCookies,
>>>>>>> d051f50e
        },
        actions: {
          setSelectedFrame,
          changeListeningToThisTab,
          getCookiesSetByJavascript,
          setIsInspecting,
          setContextInvalidated,
          setCanStartInspecting,
        },
      }}
    >
      {children}
    </Context.Provider>
  );
};

export function useCookieStore(): CookieStoreContext;
export function useCookieStore<T>(
  selector: (state: CookieStoreContext) => T
): T;

/**
 * Cookie store hook.
 * @param selector Selector function to partially select state.
 * @returns selected part of the state
 */
export function useCookieStore<T>(
  selector: (state: CookieStoreContext) => T | CookieStoreContext = (state) =>
    state
) {
  return useContextSelector(Context, selector);
}<|MERGE_RESOLUTION|>--- conflicted
+++ resolved
@@ -54,10 +54,7 @@
     contextInvalidated: boolean;
     canStartInspecting: boolean;
     tabToRead: string | null;
-<<<<<<< HEAD
-=======
     frameHasCookies: Record<string, boolean>;
->>>>>>> d051f50e
   };
   actions: {
     setSelectedFrame: (key: string | null) => void;
@@ -82,10 +79,7 @@
     contextInvalidated: false,
     canStartInspecting: false,
     tabToRead: null,
-<<<<<<< HEAD
-=======
     frameHasCookies: {},
->>>>>>> d051f50e
   },
   actions: {
     setSelectedFrame: noop,
@@ -287,11 +281,7 @@
       type: string;
       payload: {
         tabId?: number;
-<<<<<<< HEAD
-        cookieData?: string;
-=======
         cookieData?: TabCookies;
->>>>>>> d051f50e
         tabToRead?: string;
         tabMode?: string;
       };
@@ -327,11 +317,7 @@
       }
 
       if (message.type === 'ServiceWorker::DevTools::NEW_COOKIE_DATA') {
-<<<<<<< HEAD
-        const data = JSON.parse(message?.payload?.cookieData ?? '{}');
-=======
         const data = message?.payload?.cookieData ?? {};
->>>>>>> d051f50e
         if (
           message?.payload?.tabId &&
           tabId?.toString() === message?.payload?.tabId.toString()
@@ -453,10 +439,7 @@
           isInspecting,
           canStartInspecting,
           tabToRead,
-<<<<<<< HEAD
-=======
           frameHasCookies,
->>>>>>> d051f50e
         },
         actions: {
           setSelectedFrame,
