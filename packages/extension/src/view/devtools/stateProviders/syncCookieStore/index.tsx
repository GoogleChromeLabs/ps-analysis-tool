/*
 * Copyright 2023 Google LLC
 *
 * Licensed under the Apache License, Version 2.0 (the "License");
 * you may not use this file except in compliance with the License.
 * You may obtain a copy of the License at
 *
 *     https://www.apache.org/licenses/LICENSE-2.0
 *
 * Unless required by applicable law or agreed to in writing, software
 * distributed under the License is distributed on an "AS IS" BASIS,
 * WITHOUT WARRANTIES OR CONDITIONS OF ANY KIND, either express or implied.
 * See the License for the specific language governing permissions and
 * limitations under the License.
 */
/**
 * External dependencies.
 */
import React, {
  type PropsWithChildren,
  useEffect,
  useState,
  useCallback,
  useRef,
  useMemo,
} from 'react';
import { noop } from '@ps-analysis-tool/design-system';
import {
  type TabCookies,
  type TabFrames,
  useContextSelector,
  createContext,
  ORPHANED_COOKIE_KEY,
  UNMAPPED_COOKIE_KEY,
} from '@ps-analysis-tool/common';

/**
 * Internal dependencies.
 */
import { ALLOWED_NUMBER_OF_TABS } from '../../../../constants';
import setDocumentCookies from '../../../../utils/setDocumentCookies';
import { useSettingsStore } from '../syncSettingsStore';

export interface CookieStoreContext {
  state: {
    tabCookies: TabCookies | null;
    tabUrl: string | null;
    loading: boolean;
    tabFrames: TabFrames | null;
    selectedFrame: string | null;
    returningToSingleTab: boolean;
    isCurrentTabBeingListenedTo: boolean;
    isInspecting: boolean;
    contextInvalidated: boolean;
    canStartInspecting: boolean;
    tabToRead: string | null;
    frameHasCookies: Record<string, boolean>;
  };
  actions: {
    setSelectedFrame: (key: string | null) => void;
    setIsInspecting: React.Dispatch<React.SetStateAction<boolean>>;
    changeListeningToThisTab: () => void;
    getCookiesSetByJavascript: () => void;
    setContextInvalidated: React.Dispatch<React.SetStateAction<boolean>>;
    setCanStartInspecting: React.Dispatch<React.SetStateAction<boolean>>;
  };
}

const initialState: CookieStoreContext = {
  state: {
    tabCookies: null,
    tabUrl: null,
    tabFrames: null,
    selectedFrame: null,
    loading: true,
    isCurrentTabBeingListenedTo: false,
    returningToSingleTab: false,
    isInspecting: false,
    contextInvalidated: false,
    canStartInspecting: false,
    tabToRead: null,
    frameHasCookies: {},
  },
  actions: {
    setSelectedFrame: noop,
    changeListeningToThisTab: noop,
    setIsInspecting: noop,
    getCookiesSetByJavascript: noop,
    setContextInvalidated: noop,
    setCanStartInspecting: noop,
  },
};

export const Context = createContext<CookieStoreContext>(initialState);

export const Provider = ({ children }: PropsWithChildren) => {
  // TODO: Refactor: create smaller providers and reduce state from here.
  const [tabId, setTabId] = useState<number | null>(null);
  const [loading, setLoading] = useState<boolean>(true);
  const loadingTimeout = useRef<ReturnType<typeof setTimeout> | null>(null);
  const [tabToRead, setTabToRead] = useState<string | null>(null);
  const [contextInvalidated, setContextInvalidated] = useState<boolean>(false);

  const [returningToSingleTab, setReturningToSingleTab] =
    useState<CookieStoreContext['state']['returningToSingleTab']>(false);

  const [canStartInspecting, setCanStartInspecting] = useState<boolean>(false);

  const [tabCookies, setTabCookies] =
    useState<CookieStoreContext['state']['tabCookies']>(null);

  const [isInspecting, setIsInspecting] =
    useState<CookieStoreContext['state']['isInspecting']>(false);

  const [selectedFrame, setSelectedFrame] =
    useState<CookieStoreContext['state']['selectedFrame']>(null);

  const [tabUrl, setTabUrl] =
    useState<CookieStoreContext['state']['tabUrl']>(null);
  const [tabFrames, setTabFrames] =
    useState<CookieStoreContext['state']['tabFrames']>(null);

  // This was converted to useRef because setting state was creating a race condition in rerendering the provider.
  const isCurrentTabBeingListenedToRef = useRef(false);

  const { allowedNumberOfTabs, setSettingsChanged } = useSettingsStore(
    ({ state, actions }) => ({
      allowedNumberOfTabs: state.allowedNumberOfTabs,
      setSettingsChanged: actions.setSettingsChanged,
    })
  );

  /**
   * Set tab frames state for frame ids and frame URLs from using chrome.webNavigation.getAllFrames
   *
   * TODO: Refactor: move it to a utility function.
   */
  const getAllFramesForCurrentTab = useCallback(
    async (_tabId: number | null) => {
      if (!_tabId) {
        return;
      }

      const regexForFrameUrl =
        /^(?:https?:\/\/)?(?:[^@\n]+@)?(?:www\.)?([^:/\n?]+)/;

      const currentTabFrames = await chrome.webNavigation.getAllFrames({
        tabId: _tabId,
      });

      const currentTargets = await chrome.debugger.getTargets();

      setTabFrames((prevState) => {
        const modifiedTabFrames: TabFrames = {};

        currentTabFrames?.forEach(({ url, frameType }) => {
          if (url && url.includes('http')) {
            const parsedUrl = regexForFrameUrl.exec(url);
            if (!parsedUrl || !parsedUrl[0]) {
              return;
            }

            const frameIdsFromCDP = currentTargets.map(
              ({ url: targetUrl, type, id }) => {
                if (
                  targetUrl.includes(parsedUrl[0]) &&
                  (type === 'page' || type === 'other')
                ) {
                  return id;
                }
                return '';
              }
            );

            if (frameIdsFromCDP.length) {
              if (modifiedTabFrames[parsedUrl[0]]) {
                modifiedTabFrames[parsedUrl[0]].frameIds = Array.from(
                  new Set([
                    ...(modifiedTabFrames[parsedUrl[0]].frameIds ?? []),
                    ...(prevState?.[parsedUrl[0]]?.frameIds ?? []),
                    ...(frameIdsFromCDP ?? []),
                  ])
                );
              } else {
                modifiedTabFrames[parsedUrl[0]] = {
                  frameIds: Array.from(
                    new Set([
                      ...(frameIdsFromCDP ?? []),
                      ...(prevState?.[parsedUrl[0]]?.frameIds ?? []),
                    ])
                  ),
                  frameType,
                };
              }
            }
          }
        });

        modifiedTabFrames[UNKNOWN_FRAME_KEY] = { frameIds: [] };

        return modifiedTabFrames;
      });
<<<<<<< HEAD
=======
      await Promise.all(
        Object.keys(modifiedTabFrames).map(async (tabFrame) => {
          modifiedTabFrames[tabFrame].isOnRWS = await isOnRWS(tabFrame);
          return tabFrame;
        })
      );
      modifiedTabFrames[ORPHANED_COOKIE_KEY] = { frameIds: [] };
      modifiedTabFrames[UNMAPPED_COOKIE_KEY] = { frameIds: [] };
      setTabFrames(modifiedTabFrames);
>>>>>>> 8ad44f09
    },
    []
  );

  /**
   * Stores object with frame URLs as keys and boolean values indicating if the frame contains cookies.
   */
  const frameHasCookies = useMemo(() => {
    if (!tabCookies) {
      return {};
    }

    const tabFramesIdsWithURL = Object.entries(tabFrames || {}).reduce<
      Record<string, string>
    >((acc, [url, frame]) => {
      frame.frameIds?.forEach((id) => {
        acc[id] = url;
      });

      return acc;
    }, {});

    const _frameHasCookies = Object.values(tabCookies).reduce<
      Record<string, boolean>
    >((acc, cookie) => {
      let hasFrame = false;

      cookie.frameIdList?.forEach((frameId) => {
        const url = tabFramesIdsWithURL[frameId];

        if (url) {
          acc[url] = true;
          hasFrame = true;
        }
      });

      if (!hasFrame && cookie.frameIdList && cookie.frameIdList?.length > 0) {
        acc[ORPHANED_COOKIE_KEY] = true;
      }

      if (!hasFrame && cookie.frameIdList && cookie.frameIdList?.length === 0) {
        acc[UNMAPPED_COOKIE_KEY] = true;
      }

      return acc;
    }, {});

    return _frameHasCookies;
  }, [tabCookies, tabFrames]);

  /**
   * Sets current frames for sidebar, detected if the current tab is to be analysed,
   * parses data currently in store, set current tab URL.
   *
   * TODO: Refactor: Break in smaller parts.
   */
  const intitialSync = useCallback(async () => {
    const _tabId = chrome.devtools.inspectedWindow.tabId;

    setTabId(_tabId);

    if (isCurrentTabBeingListenedToRef.current) {
      await getAllFramesForCurrentTab(_tabId);
    }

    await setDocumentCookies(_tabId?.toString());

    chrome.devtools.inspectedWindow.eval(
      'window.location.href',
      (result, isException) => {
        if (!isException && typeof result === 'string') {
          setTabUrl(result);
        }
      }
    );

    setLoading(false);
  }, [getAllFramesForCurrentTab]);

  const getCookiesSetByJavascript = useCallback(async () => {
    if (tabId) {
      await setDocumentCookies(tabId.toString());
    }
  }, [tabId]);

  const changeListeningToThisTab = useCallback(() => {
    if (!tabId) {
      return;
    }
    chrome.runtime.sendMessage({
      type: 'DevTools::ServiceWorker::SET_TAB_TO_READ',
      payload: {
        tabId,
      },
    });
    setTabToRead(tabId.toString());
  }, [tabId]);

  useEffect(() => {
    if (
      !isCurrentTabBeingListenedToRef.current &&
      allowedNumberOfTabs === 'single' &&
      tabFrames &&
      Object.keys(tabFrames).length > 0
    ) {
      setTabFrames(null);
    }
  }, [allowedNumberOfTabs, tabFrames]);

  useEffect(() => {
    const listener = async (message: {
      type: string;
      payload: {
        tabId?: number;
        cookieData?: TabCookies;
        tabToRead?: string;
        tabMode?: string;
      };
    }) => {
      if (message.type === 'ServiceWorker::SET_TAB_TO_READ') {
        chrome.devtools.inspectedWindow.eval(
          'window.location.href',
          (result, isException) => {
            if (!isException && typeof result === 'string') {
              setTabUrl(result);
            }
          }
        );
        isCurrentTabBeingListenedToRef.current =
          tabId?.toString() === message?.payload?.tabId;
        setTabToRead(message?.payload?.tabId?.toString() || null);
        setTabFrames(null);
        setLoading(false);
        setCanStartInspecting(false);
      }

      if (message.type === 'ServiceWorker::DevTools::INITIAL_SYNC') {
        if (message?.payload?.tabMode === 'unlimited') {
          isCurrentTabBeingListenedToRef.current = true;
          setTabToRead(null);
        } else {
          if (tabId?.toString() !== message?.payload?.tabToRead) {
            setTabFrames(null);
          }
          isCurrentTabBeingListenedToRef.current =
            tabId?.toString() === message?.payload?.tabToRead;
          setTabToRead(message?.payload?.tabToRead || null);
        }
      }

      if (message.type === 'ServiceWorker::DevTools::NEW_COOKIE_DATA') {
        const data = message?.payload?.cookieData ?? {};
        if (
          message?.payload?.tabId &&
          tabId?.toString() === message?.payload?.tabId.toString()
        ) {
          if (isCurrentTabBeingListenedToRef.current) {
            await getAllFramesForCurrentTab(tabId);
            setTabToRead(tabId.toString());
            setTabCookies(Object.keys(data).length > 0 ? data : null);
          } else {
            setTabFrames(null);
          }
        }
      }

      if (message.type === 'ServiceWorker::DevTools::TABS_RELOADED') {
        setSettingsChanged(false);
      }
    };

    chrome.runtime.onMessage.addListener(listener);

    return () => {
      chrome.runtime.onMessage.removeListener(listener);
    };
  }, [getAllFramesForCurrentTab, tabId, setSettingsChanged]);

  const tabUpdateListener = useCallback(
    async (_tabId: number, changeInfo: chrome.tabs.TabChangeInfo) => {
      if (tabId === _tabId && changeInfo.url) {
        setIsInspecting(false);
        try {
          const nextURL = new URL(changeInfo.url);
          const nextDomain = nextURL?.hostname;
          const currentURL = new URL(tabUrl ?? '');
          const currentDomain = currentURL?.hostname;

          if (selectedFrame && nextDomain === currentDomain) {
            setSelectedFrame(nextURL.origin);
          } else {
            setSelectedFrame(null);
          }

          setTabUrl(changeInfo.url);
        } catch (error) {
          setSelectedFrame(null);
        } finally {
          setTabFrames(null);
          await getAllFramesForCurrentTab(_tabId);
        }
      }
    },
    [tabId, tabUrl, getAllFramesForCurrentTab, selectedFrame]
  );

  const tabRemovedListener = useCallback(async () => {
    try {
      const availableTabs = await chrome.tabs.query({});

      if (
        availableTabs.length === ALLOWED_NUMBER_OF_TABS &&
        availableTabs.filter(
          (processingTab) => processingTab.id?.toString() === tabToRead
        )
      ) {
        setReturningToSingleTab(true);
      }
    } catch (error) {
      // eslint-disable-next-line no-console
      console.warn(error);
    }
  }, [tabToRead]);

  useEffect(() => {
    intitialSync();
  }, [intitialSync]);

  useEffect(() => {
    chrome.tabs.onUpdated.addListener(tabUpdateListener);
    chrome.tabs.onRemoved.addListener(tabRemovedListener);
    return () => {
      chrome.tabs.onUpdated.removeListener(tabUpdateListener);
      chrome.tabs.onRemoved.removeListener(tabRemovedListener);
    };
  }, [tabUpdateListener, tabRemovedListener]);

  useEffect(() => {
    loadingTimeout.current = setTimeout(() => {
      setLoading(false);
    }, 6500);

    return () => {
      if (loadingTimeout.current) {
        clearTimeout(loadingTimeout.current);
      }
    };
  }, []);

  useEffect(() => {
    chrome.runtime.sendMessage({
      type: 'DevTools::ServiceWorker::DEVTOOLS_STATE_OPEN',
      payload: {
        tabId: tabId,
      },
    });

    return () => {
      chrome.runtime.sendMessage({
        type: 'DevTools::ServiceWorker::DEVTOOLS_STATE_CLOSE',
        payload: {
          tabId: tabId,
        },
      });
    };
  }, [tabId]);

  return (
    <Context.Provider
      value={{
        state: {
          tabCookies,
          tabUrl,
          tabFrames,
          loading,
          selectedFrame,
          isCurrentTabBeingListenedTo: isCurrentTabBeingListenedToRef.current,
          returningToSingleTab,
          contextInvalidated,
          isInspecting,
          canStartInspecting,
          tabToRead,
          frameHasCookies,
        },
        actions: {
          setSelectedFrame,
          changeListeningToThisTab,
          getCookiesSetByJavascript,
          setIsInspecting,
          setContextInvalidated,
          setCanStartInspecting,
        },
      }}
    >
      {children}
    </Context.Provider>
  );
};

export function useCookieStore(): CookieStoreContext;
export function useCookieStore<T>(
  selector: (state: CookieStoreContext) => T
): T;

/**
 * Cookie store hook.
 * @param selector Selector function to partially select state.
 * @returns selected part of the state
 */
export function useCookieStore<T>(
  selector: (state: CookieStoreContext) => T | CookieStoreContext = (state) =>
    state
) {
  return useContextSelector(Context, selector);
}<|MERGE_RESOLUTION|>--- conflicted
+++ resolved
@@ -196,22 +196,11 @@
           }
         });
 
-        modifiedTabFrames[UNKNOWN_FRAME_KEY] = { frameIds: [] };
+        modifiedTabFrames[ORPHANED_COOKIE_KEY] = { frameIds: [] };
+        modifiedTabFrames[UNMAPPED_COOKIE_KEY] = { frameIds: [] };
 
         return modifiedTabFrames;
       });
-<<<<<<< HEAD
-=======
-      await Promise.all(
-        Object.keys(modifiedTabFrames).map(async (tabFrame) => {
-          modifiedTabFrames[tabFrame].isOnRWS = await isOnRWS(tabFrame);
-          return tabFrame;
-        })
-      );
-      modifiedTabFrames[ORPHANED_COOKIE_KEY] = { frameIds: [] };
-      modifiedTabFrames[UNMAPPED_COOKIE_KEY] = { frameIds: [] };
-      setTabFrames(modifiedTabFrames);
->>>>>>> 8ad44f09
     },
     []
   );
