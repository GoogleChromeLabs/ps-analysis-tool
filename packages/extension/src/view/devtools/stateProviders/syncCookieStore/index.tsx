--- conflicted
+++ resolved
@@ -38,7 +38,6 @@
 import { ALLOWED_NUMBER_OF_TABS } from '../../../../constants';
 import setDocumentCookies from '../../../../utils/setDocumentCookies';
 import isOnRWS from '../../../../contentScript/utils/isOnRWS';
-import { useSettingsStore } from '../syncSettingsStore';
 
 export interface CookieStoreContext {
   state: {
@@ -102,10 +101,6 @@
 
   const [returningToSingleTab, setReturningToSingleTab] =
     useState<CookieStoreContext['state']['returningToSingleTab']>(false);
-
-  const { allowedNumberOfTabs } = useSettingsStore(({ state }) => ({
-    allowedNumberOfTabs: state.allowedNumberOfTabs,
-  }));
 
   const [canStartInspecting, setCanStartInspecting] = useState<boolean>(false);
 
@@ -180,14 +175,11 @@
 
     setTabId(_tabId);
 
-<<<<<<< HEAD
     if (isCurrentTabBeingListenedTo) {
       await getAllFramesForCurrentTab(_tabId);
     }
 
     const extensionStorage = await chrome.storage.sync.get();
-    const _allowedNumberOfTabs =
-      extensionStorage?.allowedNumberOfTabs || 'single';
 
     if (!extensionStorage?.allowedNumberOfTabs) {
       await chrome.storage.sync.clear();
@@ -197,39 +189,6 @@
       });
     }
 
-    setAllowedNumberOfTabs(_allowedNumberOfTabs);
-
-=======
-    if (_tabId) {
-      if (allowedNumberOfTabs === 'single') {
-        const getTabBeingListenedTo = await chrome.storage.local.get();
-        const availableTabs = await chrome.tabs.query({});
-        if (
-          availableTabs.length === ALLOWED_NUMBER_OF_TABS &&
-          availableTabs.filter(
-            (processingTab) =>
-              processingTab.id?.toString() === getTabBeingListenedTo?.tabToRead
-          )
-        ) {
-          setReturningToSingleTab(true);
-        }
-
-        if (
-          getTabBeingListenedTo &&
-          _tabId.toString() !== getTabBeingListenedTo?.tabToRead
-        ) {
-          setIsCurrentTabBeingListenedTo(false);
-          setLoading(false);
-          setSelectedFrame(null);
-          setTabFrames(null);
-          setCanStartInspecting(false);
-          return;
-        } else {
-          setIsCurrentTabBeingListenedTo(true);
-        }
-      }
-    }
->>>>>>> d610c3aa
     await setDocumentCookies(_tabId?.toString());
 
     chrome.devtools.inspectedWindow.eval(
@@ -242,84 +201,7 @@
     );
 
     setLoading(false);
-<<<<<<< HEAD
   }, [getAllFramesForCurrentTab, isCurrentTabBeingListenedTo]);
-=======
-  }, [allowedNumberOfTabs, getAllFramesForCurrentTab]);
-
-  const storeChangeListener = useCallback(
-    async (changes: { [key: string]: chrome.storage.StorageChange }) => {
-      if (
-        tabId &&
-        Object.keys(changes).includes(tabId.toString()) &&
-        changes[tabId.toString()]?.newValue?.cookies
-      ) {
-        const _cookies: NonNullable<CookieStoreContext['state']['tabCookies']> =
-          {};
-
-        Object.entries(
-          changes[tabId.toString()].newValue.cookies as {
-            [key: string]: CookieData;
-          }
-        ).map(([key, value]) => {
-          const isCookieBlocked = value?.isBlocked ?? false;
-          _cookies[key] = {
-            ...value,
-            isBlocked: isCookieBlocked,
-          };
-          return [key, value];
-        });
-
-        await getAllFramesForCurrentTab(tabId);
-        setTabCookies(_cookies);
-      }
-
-      if (tabId) {
-        const extensionStorage = await chrome.storage.sync.get();
-
-        if (extensionStorage?.allowedNumberOfTabs === 'single') {
-          const getTabBeingListenedTo = await chrome.storage.local.get();
-          const availableTabs = await chrome.tabs.query({});
-
-          if (
-            availableTabs.length === ALLOWED_NUMBER_OF_TABS &&
-            availableTabs.filter(
-              (processingTab) =>
-                processingTab.id?.toString() ===
-                getTabBeingListenedTo?.tabToRead
-            )
-          ) {
-            setReturningToSingleTab(true);
-          }
-
-          if (
-            getTabBeingListenedTo &&
-            tabId.toString() !== getTabBeingListenedTo?.tabToRead
-          ) {
-            setIsCurrentTabBeingListenedTo(false);
-            setTabFrames(null);
-            setSelectedFrame(null);
-            setLoading(false);
-            setCanStartInspecting(false);
-            return;
-          } else {
-            setIsCurrentTabBeingListenedTo(true);
-            chrome.devtools.inspectedWindow.eval(
-              'window.location.href',
-              (result, isException) => {
-                if (!isException && typeof result === 'string') {
-                  setTabUrl(result);
-                }
-              }
-            );
-          }
-        }
-      }
-      setLoading(false);
-    },
-    [tabId, getAllFramesForCurrentTab]
-  );
->>>>>>> d610c3aa
 
   const getCookiesSetByJavascript = useCallback(async () => {
     if (tabId) {
@@ -416,41 +298,30 @@
   );
 
   const tabRemovedListener = useCallback(async () => {
-    const getTabBeingListenedTo = await chrome.storage.local.get();
     const availableTabs = await chrome.tabs.query({});
 
     if (
       availableTabs.length === ALLOWED_NUMBER_OF_TABS &&
       availableTabs.filter(
-        (processingTab) =>
-          processingTab.id?.toString() === getTabBeingListenedTo?.tabToRead
+        (processingTab) => processingTab.id?.toString() === tabToRead
       )
     ) {
       setReturningToSingleTab(true);
     }
-  }, []);
+  }, [tabToRead]);
 
   useEffect(() => {
     intitialSync();
   }, [intitialSync]);
 
   useEffect(() => {
-<<<<<<< HEAD
-    chrome.storage.sync.onChanged.addListener(changeSyncStorageListener);
-=======
-    chrome.storage.local.onChanged.addListener(storeChangeListener);
->>>>>>> d610c3aa
     chrome.tabs.onUpdated.addListener(tabUpdateListener);
     chrome.tabs.onRemoved.addListener(tabRemovedListener);
     return () => {
       chrome.tabs.onUpdated.removeListener(tabUpdateListener);
       chrome.tabs.onRemoved.removeListener(tabRemovedListener);
     };
-<<<<<<< HEAD
-  }, [tabUpdateListener, tabRemovedListener, changeSyncStorageListener]);
-=======
-  }, [storeChangeListener, tabUpdateListener, tabRemovedListener]);
->>>>>>> d610c3aa
+  }, [tabUpdateListener, tabRemovedListener]);
 
   useEffect(() => {
     loadingTimeout.current = setTimeout(() => {
