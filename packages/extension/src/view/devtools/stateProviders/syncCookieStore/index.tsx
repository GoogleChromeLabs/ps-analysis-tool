--- conflicted
+++ resolved
@@ -36,11 +36,6 @@
  * Internal dependencies.
  */
 import { ALLOWED_NUMBER_OF_TABS } from '../../../../constants';
-<<<<<<< HEAD
-import setDocumentCookies from '../../../../utils/setDocumentCookies';
-=======
-import isOnRWS from '../../../../contentScript/utils/isOnRWS';
->>>>>>> b8e534f7
 import { useSettingsStore } from '../syncSettingsStore';
 
 export interface CookieStoreContext {
@@ -198,21 +193,8 @@
           }
         });
 
-        modifiedTabFrames[ORPHANED_COOKIE_KEY] = { frameIds: [] };
-        modifiedTabFrames[UNMAPPED_COOKIE_KEY] = { frameIds: [] };
-
         return modifiedTabFrames;
       });
-<<<<<<< HEAD
-=======
-      await Promise.all(
-        Object.keys(modifiedTabFrames).map(async (tabFrame) => {
-          modifiedTabFrames[tabFrame].isOnRWS = await isOnRWS(tabFrame);
-          return tabFrame;
-        })
-      );
-      setTabFrames(modifiedTabFrames);
->>>>>>> b8e534f7
     },
     []
   );
