/*
 * Copyright 2023 Google LLC
 *
 * Licensed under the Apache License, Version 2.0 (the "License");
 * you may not use this file except in compliance with the License.
 * You may obtain a copy of the License at
 *
 *     https://www.apache.org/licenses/LICENSE-2.0
 *
 * Unless required by applicable law or agreed to in writing, software
 * distributed under the License is distributed on an "AS IS" BASIS,
 * WITHOUT WARRANTIES OR CONDITIONS OF ANY KIND, either express or implied.
 * See the License for the specific language governing permissions and
 * limitations under the License.
 */
/**
 * External dependencies.
 */
import React, {
  type PropsWithChildren,
  useEffect,
  useState,
  useCallback,
  useRef,
  useMemo,
} from 'react';
import { noop } from '@ps-analysis-tool/design-system';
import {
  type TabCookies,
  type TabFrames,
  UNKNOWN_FRAME_KEY,
  useContextSelector,
<<<<<<< HEAD
=======
  createContext,
>>>>>>> 2eb67159
} from '@ps-analysis-tool/common';

/**
 * Internal dependencies.
 */
import { ALLOWED_NUMBER_OF_TABS } from '../../../../constants';
import setDocumentCookies from '../../../../utils/setDocumentCookies';
import isOnRWS from '../../../../contentScript/utils/isOnRWS';
import { useSettingsStore } from '../syncSettingsStore';

export interface CookieStoreContext {
  state: {
    tabCookies: TabCookies | null;
    tabUrl: string | null;
    loading: boolean;
    tabFrames: TabFrames | null;
    selectedFrame: string | null;
    returningToSingleTab: boolean;
    isCurrentTabBeingListenedTo: boolean;
    isInspecting: boolean;
    contextInvalidated: boolean;
    canStartInspecting: boolean;
    tabToRead: string | null;
    frameHasCookies: Record<string, boolean>;
  };
  actions: {
    setSelectedFrame: (key: string | null) => void;
    setIsInspecting: React.Dispatch<React.SetStateAction<boolean>>;
    changeListeningToThisTab: () => void;
    getCookiesSetByJavascript: () => void;
    setContextInvalidated: React.Dispatch<React.SetStateAction<boolean>>;
    setCanStartInspecting: React.Dispatch<React.SetStateAction<boolean>>;
  };
}

const initialState: CookieStoreContext = {
  state: {
    tabCookies: null,
    tabUrl: null,
    tabFrames: null,
    selectedFrame: null,
    loading: true,
    isCurrentTabBeingListenedTo: false,
    returningToSingleTab: false,
    isInspecting: false,
    contextInvalidated: false,
    canStartInspecting: false,
    tabToRead: null,
    frameHasCookies: {},
  },
  actions: {
    setSelectedFrame: noop,
    changeListeningToThisTab: noop,
    setIsInspecting: noop,
    getCookiesSetByJavascript: noop,
    setContextInvalidated: noop,
    setCanStartInspecting: noop,
  },
};

export const Context = createContext<CookieStoreContext>(initialState);

export const Provider = ({ children }: PropsWithChildren) => {
  // TODO: Refactor: create smaller providers and reduce state from here.
  const [tabId, setTabId] = useState<number | null>(null);
  const [loading, setLoading] = useState<boolean>(true);
  const loadingTimeout = useRef<ReturnType<typeof setTimeout> | null>(null);
  const [tabToRead, setTabToRead] = useState<string | null>(null);
  const [contextInvalidated, setContextInvalidated] = useState<boolean>(false);

  const [returningToSingleTab, setReturningToSingleTab] =
    useState<CookieStoreContext['state']['returningToSingleTab']>(false);

  const [canStartInspecting, setCanStartInspecting] = useState<boolean>(false);

  const [tabCookies, setTabCookies] =
    useState<CookieStoreContext['state']['tabCookies']>(null);

  const [isInspecting, setIsInspecting] =
    useState<CookieStoreContext['state']['isInspecting']>(false);

  const [selectedFrame, setSelectedFrame] =
    useState<CookieStoreContext['state']['selectedFrame']>(null);

  const [tabUrl, setTabUrl] =
    useState<CookieStoreContext['state']['tabUrl']>(null);
  const [tabFrames, setTabFrames] =
    useState<CookieStoreContext['state']['tabFrames']>(null);

  // This was converted to useRef because setting state was creating a race condition in rerendering the provider.
  const isCurrentTabBeingListenedToRef = useRef(false);

  const { allowedNumberOfTabs, setSettingsChanged } = useSettingsStore(
    ({ state, actions }) => ({
      allowedNumberOfTabs: state.allowedNumberOfTabs,
      setSettingsChanged: actions.setSettingsChanged,
    })
  );

  /**
   * Set tab frames state for frame ids and frame URLs from using chrome.webNavigation.getAllFrames
   *
   * TODO: Refactor: move it to a utility function.
   */
  const getAllFramesForCurrentTab = useCallback(
    async (_tabId: number | null) => {
      if (!_tabId) {
        return;
      }

      const regexForFrameUrl =
        /^(?:https?:\/\/)?(?:[^@\n]+@)?(?:www\.)?([^:/\n?]+)/;

      const currentTabFrames = await chrome.webNavigation.getAllFrames({
        tabId: _tabId,
      });
      const modifiedTabFrames: TabFrames = {};

      currentTabFrames?.forEach(({ url, frameId, frameType }) => {
        if (url && url.includes('http')) {
          const parsedUrl = regexForFrameUrl.exec(url);
          if (parsedUrl && parsedUrl[0]) {
            if (modifiedTabFrames[parsedUrl[0]]) {
              modifiedTabFrames[parsedUrl[0]].frameIds.push(frameId);
            } else {
              modifiedTabFrames[parsedUrl[0]] = {
                frameIds: [frameId],
                frameType,
              };
            }
          }
        }
      });
      await Promise.all(
        Object.keys(modifiedTabFrames).map(async (tabFrame) => {
          modifiedTabFrames[tabFrame].isOnRWS = await isOnRWS(tabFrame);
          return tabFrame;
        })
      );
      modifiedTabFrames[UNKNOWN_FRAME_KEY] = { frameIds: [] };
      setTabFrames(modifiedTabFrames);
    },
    []
  );

  /**
   * Stores object with frame URLs as keys and boolean values indicating if the frame contains cookies.
   *
   * TODO: Can be moved to a utility function.
   */
  const frameHasCookies = useMemo(() => {
    if (!tabCookies) {
      return {};
    }

    const tabFramesIdsWithURL = Object.entries(tabFrames || {}).reduce<
      Record<string, string>
    >((acc, [url, frame]) => {
      frame.frameIds?.forEach((id) => {
        acc[id] = url;
      });

      return acc;
    }, {});

    const _frameHasCookies = Object.values(tabCookies).reduce<
      Record<string, boolean>
    >((acc, cookie) => {
      let hasFrame = false;

      cookie.frameIdList?.forEach((frameId) => {
        const url = tabFramesIdsWithURL[frameId];

        if (url) {
          acc[url] = true;
          hasFrame = true;
        }
      });

      if (!hasFrame && cookie.frameIdList?.length) {
        acc[UNKNOWN_FRAME_KEY] = true;
      }

      return acc;
    }, {});

    return _frameHasCookies;
  }, [tabCookies, tabFrames]);

  /**
   * Sets current frames for sidebar, detected if the current tab is to be analysed,
   * parses data currently in store, set current tab URL.
   *
   * TODO: Refactor: Break in smaller parts.
   */
  const intitialSync = useCallback(async () => {
    const _tabId = chrome.devtools.inspectedWindow.tabId;

    setTabId(_tabId);

    if (isCurrentTabBeingListenedToRef.current) {
      await getAllFramesForCurrentTab(_tabId);
    }

    await setDocumentCookies(_tabId?.toString());

    chrome.devtools.inspectedWindow.eval(
      'window.location.href',
      (result, isException) => {
        if (!isException && typeof result === 'string') {
          setTabUrl(result);
        }
      }
    );

    setLoading(false);
  }, [getAllFramesForCurrentTab]);

  const getCookiesSetByJavascript = useCallback(async () => {
    if (tabId) {
      await setDocumentCookies(tabId.toString());
    }
  }, [tabId]);

  const changeListeningToThisTab = useCallback(() => {
    if (!tabId) {
      return;
    }
    chrome.runtime.sendMessage({
      type: 'DevTools::ServiceWorker::SET_TAB_TO_READ',
      payload: {
        tabId,
      },
    });
    setTabToRead(tabId.toString());
  }, [tabId]);

  useEffect(() => {
    if (
      !isCurrentTabBeingListenedToRef.current &&
      allowedNumberOfTabs === 'single' &&
      tabFrames &&
      Object.keys(tabFrames).length > 0
    ) {
      setTabFrames(null);
    }
  }, [allowedNumberOfTabs, tabFrames]);

  useEffect(() => {
    const listener = async (message: {
      type: string;
      payload: {
        tabId?: number;
        cookieData?: TabCookies;
        tabToRead?: string;
        tabMode?: string;
      };
    }) => {
      if (message.type === 'ServiceWorker::SET_TAB_TO_READ') {
        chrome.devtools.inspectedWindow.eval(
          'window.location.href',
          (result, isException) => {
            if (!isException && typeof result === 'string') {
              setTabUrl(result);
            }
          }
        );
        isCurrentTabBeingListenedToRef.current =
          tabId?.toString() === message?.payload?.tabId;
        setTabToRead(message?.payload?.tabId?.toString() || null);
        setTabFrames(null);
        setLoading(false);
        setCanStartInspecting(false);
      }

      if (message.type === 'ServiceWorker::DevTools::INITIAL_SYNC') {
        if (message?.payload?.tabMode === 'unlimited') {
          isCurrentTabBeingListenedToRef.current = true;
          setTabToRead(null);
        } else {
          if (tabId?.toString() !== message?.payload?.tabToRead) {
            setTabFrames(null);
          }
          isCurrentTabBeingListenedToRef.current =
            tabId?.toString() === message?.payload?.tabToRead;
          setTabToRead(message?.payload?.tabToRead || null);
        }
      }

      if (message.type === 'ServiceWorker::DevTools::NEW_COOKIE_DATA') {
        const data = message?.payload?.cookieData ?? {};
        if (
          message?.payload?.tabId &&
          tabId?.toString() === message?.payload?.tabId.toString()
        ) {
          if (isCurrentTabBeingListenedToRef.current) {
            await getAllFramesForCurrentTab(tabId);
            setTabToRead(tabId.toString());
            setTabCookies(Object.keys(data).length > 0 ? data : null);
          } else {
            setTabFrames(null);
          }
        }
      }

      if (message.type === 'ServiceWorker::DevTools::TABS_RELOADED') {
        setSettingsChanged(false);
      }
    };

    chrome.runtime.onMessage.addListener(listener);

    return () => {
      chrome.runtime.onMessage.removeListener(listener);
    };
  }, [getAllFramesForCurrentTab, tabId, setSettingsChanged]);

  const tabUpdateListener = useCallback(
    async (_tabId: number, changeInfo: chrome.tabs.TabChangeInfo) => {
      if (tabId === _tabId && changeInfo.url) {
        setIsInspecting(false);
        try {
          const nextURL = new URL(changeInfo.url);
          const nextDomain = nextURL?.hostname;
          const currentURL = new URL(tabUrl ?? '');
          const currentDomain = currentURL?.hostname;

          if (selectedFrame && nextDomain === currentDomain) {
            setSelectedFrame(nextURL.origin);
          } else {
            setSelectedFrame(null);
          }

          setTabUrl(changeInfo.url);
        } catch (error) {
          setSelectedFrame(null);
        } finally {
          setTabFrames(null);
          await getAllFramesForCurrentTab(_tabId);
        }
      }
    },
    [tabId, tabUrl, getAllFramesForCurrentTab, selectedFrame]
  );

  const tabRemovedListener = useCallback(async () => {
    try {
      const availableTabs = await chrome.tabs.query({});

      if (
        availableTabs.length === ALLOWED_NUMBER_OF_TABS &&
        availableTabs.filter(
          (processingTab) => processingTab.id?.toString() === tabToRead
        )
      ) {
        setReturningToSingleTab(true);
      }
    } catch (error) {
      // eslint-disable-next-line no-console
      console.warn(error);
    }
  }, [tabToRead]);

  useEffect(() => {
    intitialSync();
  }, [intitialSync]);

  useEffect(() => {
    chrome.tabs.onUpdated.addListener(tabUpdateListener);
    chrome.tabs.onRemoved.addListener(tabRemovedListener);
    return () => {
      chrome.tabs.onUpdated.removeListener(tabUpdateListener);
      chrome.tabs.onRemoved.removeListener(tabRemovedListener);
    };
  }, [tabUpdateListener, tabRemovedListener]);

  useEffect(() => {
    loadingTimeout.current = setTimeout(() => {
      setLoading(false);
    }, 6500);

    return () => {
      if (loadingTimeout.current) {
        clearTimeout(loadingTimeout.current);
      }
    };
  }, []);

  useEffect(() => {
    chrome.runtime.sendMessage({
      type: 'DevTools::ServiceWorker::DEVTOOLS_STATE_OPEN',
      payload: {
        tabId: tabId,
      },
    });

    return () => {
      chrome.runtime.sendMessage({
        type: 'DevTools::ServiceWorker::DEVTOOLS_STATE_CLOSE',
        payload: {
          tabId: tabId,
        },
      });
    };
  }, [tabId]);

  return (
    <Context.Provider
      value={{
        state: {
          tabCookies,
          tabUrl,
          tabFrames,
          loading,
          selectedFrame,
          isCurrentTabBeingListenedTo: isCurrentTabBeingListenedToRef.current,
          returningToSingleTab,
          contextInvalidated,
          isInspecting,
          canStartInspecting,
          tabToRead,
          frameHasCookies,
        },
        actions: {
          setSelectedFrame,
          changeListeningToThisTab,
          getCookiesSetByJavascript,
          setIsInspecting,
          setContextInvalidated,
          setCanStartInspecting,
        },
      }}
    >
      {children}
    </Context.Provider>
  );
};

export function useCookieStore(): CookieStoreContext;
export function useCookieStore<T>(
  selector: (state: CookieStoreContext) => T
): T;

/**
 * Cookie store hook.
 * @param selector Selector function to partially select state.
 * @returns selected part of the state
 */
export function useCookieStore<T>(
  selector: (state: CookieStoreContext) => T | CookieStoreContext = (state) =>
    state
) {
  return useContextSelector(Context, selector);
}<|MERGE_RESOLUTION|>--- conflicted
+++ resolved
@@ -30,10 +30,7 @@
   type TabFrames,
   UNKNOWN_FRAME_KEY,
   useContextSelector,
-<<<<<<< HEAD
-=======
   createContext,
->>>>>>> 2eb67159
 } from '@ps-analysis-tool/common';
 
 /**
