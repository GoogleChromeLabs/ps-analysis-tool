/*
 * Copyright 2023 Google LLC
 *
 * Licensed under the Apache License, Version 2.0 (the "License");
 * you may not use this file except in compliance with the License.
 * You may obtain a copy of the License at
 *
 *     https://www.apache.org/licenses/LICENSE-2.0
 *
 * Unless required by applicable law or agreed to in writing, software
 * distributed under the License is distributed on an "AS IS" BASIS,
 * WITHOUT WARRANTIES OR CONDITIONS OF ANY KIND, either express or implied.
 * See the License for the specific language governing permissions and
 * limitations under the License.
 */
/**
 * External dependencies.
 */
import { createContext } from 'use-context-selector';
import React, {
  type PropsWithChildren,
  useEffect,
  useState,
  useCallback,
  useRef,
  useMemo,
} from 'react';
import { noop } from '@ps-analysis-tool/design-system';
import {
  type TabCookies,
  type TabFrames,
  UNKNOWN_FRAME_KEY,
} from '@ps-analysis-tool/common';

/**
 * Internal dependencies.
 */
import useContextSelector from '../../../../utils/useContextSelector';
import {
  ALLOWED_NUMBER_OF_TABS,
  DEVTOOLS_CLOSE,
  DEVTOOLS_OPEN,
  INITIAL_SYNC,
  NEW_COOKIE_DATA,
  SET_TAB_TO_READ,
} from '../../../../constants';
import setDocumentCookies from '../../../../utils/setDocumentCookies';
import { useSettingsStore } from '../syncSettingsStore';
import { getTab } from '../../../../utils/getTab';
import getFramesForCurrentTab from '../../../../utils/getFramesForCurrentTab';

export interface CookieStoreContext {
  state: {
    tabCookies: TabCookies | null;
    tabUrl: string | null;
    loading: boolean;
    tabFrames: TabFrames | null;
    selectedFrame: string | null;
    returningToSingleTab: boolean;
    isCurrentTabBeingListenedTo: boolean;
    isInspecting: boolean;
    contextInvalidated: boolean;
    canStartInspecting: boolean;
    tabToRead: string | null;
    frameHasCookies: Record<string, boolean>;
  };
  actions: {
    setSelectedFrame: (key: string | null) => void;
    setIsInspecting: React.Dispatch<React.SetStateAction<boolean>>;
    changeListeningToThisTab: () => void;
    getCookiesSetByJavascript: () => void;
    setContextInvalidated: React.Dispatch<React.SetStateAction<boolean>>;
    setCanStartInspecting: React.Dispatch<React.SetStateAction<boolean>>;
  };
}

const initialState: CookieStoreContext = {
  state: {
    tabCookies: null,
    tabUrl: null,
    tabFrames: null,
    selectedFrame: null,
    loading: true,
    isCurrentTabBeingListenedTo: false,
    returningToSingleTab: false,
    isInspecting: false,
    contextInvalidated: false,
    canStartInspecting: false,
    tabToRead: null,
    frameHasCookies: {},
  },
  actions: {
    setSelectedFrame: noop,
    changeListeningToThisTab: noop,
    setIsInspecting: noop,
    getCookiesSetByJavascript: noop,
    setContextInvalidated: noop,
    setCanStartInspecting: noop,
  },
};

export const Context = createContext<CookieStoreContext>(initialState);

export const Provider = ({ children }: PropsWithChildren) => {
  const [loading, setLoading] = useState<boolean>(true);
  const loadingTimeout = useRef<ReturnType<typeof setTimeout> | null>(null);
  const [tabToRead, setTabToRead] = useState<string | null>(null);
  const [contextInvalidated, setContextInvalidated] = useState<boolean>(false);

  const [returningToSingleTab, setReturningToSingleTab] =
    useState<CookieStoreContext['state']['returningToSingleTab']>(false);

  const [canStartInspecting, setCanStartInspecting] = useState<boolean>(false);

  const [tabCookies, setTabCookies] =
    useState<CookieStoreContext['state']['tabCookies']>(null);

  const [isInspecting, setIsInspecting] =
    useState<CookieStoreContext['state']['isInspecting']>(false);

  const [selectedFrame, setSelectedFrame] =
    useState<CookieStoreContext['state']['selectedFrame']>(null);

  const [tabUrl, setTabUrl] =
    useState<CookieStoreContext['state']['tabUrl']>(null);
  const [tabFrames, setTabFrames] =
    useState<CookieStoreContext['state']['tabFrames']>(null);

  // This was converted to useRef because setting state was creating a race condition in rerendering the provider.
  const isCurrentTabBeingListenedToRef = useRef(false);

  const { allowedNumberOfTabs, setSettingsChanged } = useSettingsStore(
    ({ state, actions }) => ({
      allowedNumberOfTabs: state.allowedNumberOfTabs,
      setSettingsChanged: actions.setSettingsChanged,
    })
  );

  /**
   * Set tab frames state for frame ids and frame URLs from using chrome.webNavigation.getAllFrames
   */
  const getAllFramesForCurrentTab = useCallback(async () => {
    const _tabFrames = await getFramesForCurrentTab();
    setTabFrames(_tabFrames);
  }, []);

  /**
   * Stores object with frame URLs as keys and boolean values indicating if the frame contains cookies.
   *
   * TODO: Can be moved to a utility function.
   */
  const frameHasCookies = useMemo(() => {
    if (!tabCookies) {
      return {};
    }

    const tabFramesIdsWithURL = Object.entries(tabFrames || {}).reduce<
      Record<string, string>
    >((acc, [url, frame]) => {
      frame.frameIds?.forEach((id) => {
        acc[id] = url;
      });

      return acc;
    }, {});

    const _frameHasCookies = Object.values(tabCookies).reduce<
      Record<string, boolean>
    >((acc, cookie) => {
      let hasFrame = false;

      cookie.frameIdList?.forEach((frameId) => {
        const url = tabFramesIdsWithURL[frameId];

        if (url) {
          acc[url] = true;
          hasFrame = true;
        }
      });

      if (!hasFrame && cookie.frameIdList?.length) {
        acc[UNKNOWN_FRAME_KEY] = true;
      }

      return acc;
    }, {});

    return _frameHasCookies;
  }, [tabCookies, tabFrames]);

  /**
   * Sets current frames for sidebar, detected if the current tab is to be analysed,
   * parses data currently in store, set current tab URL.
   */
  const intitialSync = useCallback(async () => {
    const tabId = chrome.devtools.inspectedWindow.tabId;

    if (isCurrentTabBeingListenedToRef.current) {
      await getAllFramesForCurrentTab();
    }

    await setDocumentCookies(tabId?.toString());
    const tab = await getTab(tabId);

    if (tab?.url) {
      setTabUrl(tab?.url);
    } else {
      chrome.devtools.inspectedWindow.eval(
        'window.location.href',
        (result, isException) => {
          if (!isException && typeof result === 'string') {
            setTabUrl(result);
          }
        }
      );
    }

    setLoading(false);
  }, [getAllFramesForCurrentTab]);

  const getCookiesSetByJavascript = useCallback(async () => {
    const tabId = chrome.devtools.inspectedWindow.tabId;
    if (tabId) {
      await setDocumentCookies(tabId.toString());
    }
  }, []);

  const changeListeningToThisTab = useCallback(() => {
    const tabId = chrome.devtools.inspectedWindow.tabId;
    if (!tabId) {
      return;
    }
    chrome.runtime.sendMessage({
      type: SET_TAB_TO_READ,
      payload: {
        tabId,
      },
    });
    setTabToRead(tabId.toString());
  }, []);

  useEffect(() => {
    if (
      !isCurrentTabBeingListenedToRef.current &&
      allowedNumberOfTabs === 'single' &&
      tabFrames &&
      Object.keys(tabFrames).length > 0
    ) {
      setTabFrames(null);
    }
  }, [allowedNumberOfTabs, tabFrames]);

  const messagePassingListener = useCallback(
    async (message: {
      type: string;
      payload: {
        tabId?: number;
        cookieData?: TabCookies;
        tabToRead?: string;
        tabMode?: string;
      };
    }) => {
      if (!message.type) {
        return;
      }
      const tabId = chrome.devtools.inspectedWindow.tabId;
      const incomingMessageType = message.type;

      if (SET_TAB_TO_READ === incomingMessageType) {
        const tab = await getTab(tabId?.toString() || '');
        setTabUrl(tab?.url ?? '');

        isCurrentTabBeingListenedToRef.current =
<<<<<<< HEAD
          tabId === message?.payload?.tabId;

=======
          tabId?.toString() === message?.payload?.tabId;
        setTabToRead(message?.payload?.tabId?.toString() || null);
>>>>>>> bc7ce7d6
        setTabFrames(null);
        setLoading(false);
        setCanStartInspecting(false);
      }

      if (INITIAL_SYNC === incomingMessageType && message?.payload?.tabMode) {
        if (message.payload.tabMode === 'unlimited') {
          isCurrentTabBeingListenedToRef.current = true;
          setTabToRead(null);
        } else {
          if (tabId.toString() !== message?.payload?.tabToRead) {
            setTabFrames(null);
          }

          isCurrentTabBeingListenedToRef.current =
            tabId.toString() === message?.payload?.tabToRead;
          setTabToRead(message?.payload?.tabToRead || null);
        }
      }

      if (
        NEW_COOKIE_DATA === incomingMessageType &&
        message?.payload?.tabId &&
        message?.payload?.cookieData
      ) {
        const data = message.payload.cookieData;

        if (tabId.toString() === message.payload.tabId.toString()) {
          if (isCurrentTabBeingListenedToRef.current) {
            await getAllFramesForCurrentTab();
            setTabToRead(tabId.toString());
            setTabCookies(Object.keys(data).length > 0 ? data : null);
          } else {
            setTabFrames(null);
          }
        }
      }
<<<<<<< HEAD
    },
    [getAllFramesForCurrentTab]
  );
=======

      if (message.type === 'ServiceWorker::DevTools::TABS_RELOADED') {
        setSettingsChanged(false);
      }
    };
>>>>>>> bc7ce7d6

  useEffect(() => {
    chrome.runtime.onMessage.addListener(messagePassingListener);

    return () => {
      chrome.runtime.onMessage.removeListener(messagePassingListener);
    };
<<<<<<< HEAD
  }, [messagePassingListener]);
=======
  }, [getAllFramesForCurrentTab, tabId, setSettingsChanged]);
>>>>>>> bc7ce7d6

  const tabUpdateListener = useCallback(
    async (_tabId: number, changeInfo: chrome.tabs.TabChangeInfo) => {
      const tabId = chrome.devtools.inspectedWindow.tabId;
      if (tabId === _tabId && changeInfo.url) {
        setIsInspecting(false);
        try {
          const nextURL = new URL(changeInfo.url);
          const nextDomain = nextURL?.hostname;
          const currentURL = new URL(tabUrl ?? '');
          const currentDomain = currentURL?.hostname;

          if (selectedFrame && nextDomain === currentDomain) {
            setSelectedFrame(nextURL.origin);
          } else {
            setSelectedFrame(null);
          }

          setTabUrl(changeInfo.url);
        } catch (error) {
          setSelectedFrame(null);
        } finally {
          setTabFrames(null);
          await getAllFramesForCurrentTab();
        }
      }
    },
    [tabUrl, getAllFramesForCurrentTab, selectedFrame]
  );

  const tabRemovedListener = useCallback(async () => {
    try {
      const availableTabs = await chrome.tabs.query({});

      if (
        availableTabs.length === ALLOWED_NUMBER_OF_TABS &&
        availableTabs.filter(
          (processingTab) => processingTab.id?.toString() === tabToRead
        )
      ) {
        setReturningToSingleTab(true);
      }
    } catch (error) {
      // eslint-disable-next-line no-console
      console.warn(error);
    }
  }, [tabToRead]);

  useEffect(() => {
    intitialSync();
  }, [intitialSync]);

  useEffect(() => {
    chrome.tabs.onUpdated.addListener(tabUpdateListener);
    chrome.tabs.onRemoved.addListener(tabRemovedListener);
    return () => {
      chrome.tabs.onUpdated.removeListener(tabUpdateListener);
      chrome.tabs.onRemoved.removeListener(tabRemovedListener);
    };
  }, [tabUpdateListener, tabRemovedListener]);

  useEffect(() => {
    loadingTimeout.current = setTimeout(() => {
      setLoading(false);
    }, 6500);

    return () => {
      if (loadingTimeout.current) {
        clearTimeout(loadingTimeout.current);
      }
    };
  }, []);

  useEffect(() => {
    chrome.runtime.sendMessage({
      type: DEVTOOLS_OPEN,
      payload: {
        tabId: chrome.devtools.inspectedWindow.tabId,
      },
    });

    return () => {
      chrome.runtime.sendMessage({
        type: DEVTOOLS_CLOSE,
        payload: {
          tabId: chrome.devtools.inspectedWindow.tabId,
        },
      });
    };
  }, []);

  return (
    <Context.Provider
      value={{
        state: {
          tabCookies,
          tabUrl,
          tabFrames,
          loading,
          selectedFrame,
          isCurrentTabBeingListenedTo: isCurrentTabBeingListenedToRef.current,
          returningToSingleTab,
          contextInvalidated,
          isInspecting,
          canStartInspecting,
          tabToRead,
          frameHasCookies,
        },
        actions: {
          setSelectedFrame,
          changeListeningToThisTab,
          getCookiesSetByJavascript,
          setIsInspecting,
          setContextInvalidated,
          setCanStartInspecting,
        },
      }}
    >
      {children}
    </Context.Provider>
  );
};

export function useCookieStore(): CookieStoreContext;
export function useCookieStore<T>(
  selector: (state: CookieStoreContext) => T
): T;

/**
 * Cookie store hook.
 * @param selector Selector function to partially select state.
 * @returns selected part of the state
 */
export function useCookieStore<T>(
  selector: (state: CookieStoreContext) => T | CookieStoreContext = (state) =>
    state
) {
  return useContextSelector(Context, selector);
}<|MERGE_RESOLUTION|>--- conflicted
+++ resolved
@@ -263,6 +263,7 @@
       if (!message.type) {
         return;
       }
+
       const tabId = chrome.devtools.inspectedWindow.tabId;
       const incomingMessageType = message.type;
 
@@ -271,13 +272,9 @@
         setTabUrl(tab?.url ?? '');
 
         isCurrentTabBeingListenedToRef.current =
-<<<<<<< HEAD
           tabId === message?.payload?.tabId;
 
-=======
-          tabId?.toString() === message?.payload?.tabId;
         setTabToRead(message?.payload?.tabId?.toString() || null);
->>>>>>> bc7ce7d6
         setTabFrames(null);
         setLoading(false);
         setCanStartInspecting(false);
@@ -315,17 +312,13 @@
           }
         }
       }
-<<<<<<< HEAD
-    },
-    [getAllFramesForCurrentTab]
-  );
-=======
 
       if (message.type === 'ServiceWorker::DevTools::TABS_RELOADED') {
         setSettingsChanged(false);
       }
-    };
->>>>>>> bc7ce7d6
+    },
+    [getAllFramesForCurrentTab, setSettingsChanged]
+  );
 
   useEffect(() => {
     chrome.runtime.onMessage.addListener(messagePassingListener);
@@ -333,11 +326,7 @@
     return () => {
       chrome.runtime.onMessage.removeListener(messagePassingListener);
     };
-<<<<<<< HEAD
   }, [messagePassingListener]);
-=======
-  }, [getAllFramesForCurrentTab, tabId, setSettingsChanged]);
->>>>>>> bc7ce7d6
 
   const tabUpdateListener = useCallback(
     async (_tabId: number, changeInfo: chrome.tabs.TabChangeInfo) => {
