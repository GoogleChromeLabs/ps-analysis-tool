--- conflicted
+++ resolved
@@ -36,11 +36,7 @@
     tabUrl: string | null;
     tabFrames: TabFrames | null;
     selectedFrame: string | null;
-<<<<<<< HEAD
-    isMouseInsideHeader: boolean;
-    iseCurrentTabBeingListenedTo: boolean;
-=======
->>>>>>> 5a1bb6b8
+    isCurrentTabBeingListenedTo: boolean;
   };
   actions: {
     setSelectedFrame: React.Dispatch<React.SetStateAction<string | null>>;
@@ -53,11 +49,7 @@
     tabUrl: null,
     tabFrames: null,
     selectedFrame: null,
-<<<<<<< HEAD
-    isMouseInsideHeader: false,
-    iseCurrentTabBeingListenedTo: false,
-=======
->>>>>>> 5a1bb6b8
+    isCurrentTabBeingListenedTo: false,
   },
   actions: {
     setSelectedFrame: () => undefined,
@@ -68,7 +60,7 @@
 
 export const Provider = ({ children }: PropsWithChildren) => {
   const [tabId, setTabId] = useState<number | null>(null);
-  const [iseCurrentTabBeingListenedTo, setIsCurrentTabBeingListenedTo] =
+  const [isCurrentTabBeingListenedTo, setIsCurrentTabBeingListenedTo] =
     useState<boolean>(false);
 
   const [tabCookies, setTabCookies] =
@@ -245,11 +237,7 @@
           tabUrl,
           tabFrames,
           selectedFrame,
-<<<<<<< HEAD
-          isMouseInsideHeader,
-          iseCurrentTabBeingListenedTo,
-=======
->>>>>>> 5a1bb6b8
+          isCurrentTabBeingListenedTo,
         },
         actions: { setSelectedFrame },
       }}
