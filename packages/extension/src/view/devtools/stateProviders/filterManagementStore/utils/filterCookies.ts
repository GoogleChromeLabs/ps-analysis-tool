--- conflicted
+++ resolved
@@ -18,13 +18,8 @@
  */
 import type { SelectedFilters } from '../types';
 import type { CookieTableData } from '../../../cookies.types';
-<<<<<<< HEAD
 import filterCookiesWithRetentionPeriod from './filterCookiesWithRetentionPeriod';
 import filterCookiesWithoutRetentionPeriod from './filterCookiesWithoutRetentionPeriod';
-=======
-import { FILTER_MAPPING, CUSTOM_FILTER_MAPPING } from '../constants';
-import getFilterValue from './getFilterValue';
->>>>>>> 6ea31e8d
 
 const filterCookies = (
   cookies: {
@@ -68,121 +63,23 @@
       searchTerm
     );
   }
-  const filteredCookies: {
-    [key: string]: CookieTableData;
-  } = {};
-  Object.entries(cookies).forEach(([cookieName, cookieData]) => {
-    const matchTerm = () => {
-      const lowerCaseTerm = searchTerm.toLowerCase();
-      return (
-        cookieName.toLowerCase().includes(lowerCaseTerm) ||
-        cookieData.parsedCookie.domain?.toLowerCase()?.includes(lowerCaseTerm)
-      );
-    };
-<<<<<<< HEAD
-    if (matchTerm()) {
-      filteredCookies[cookieName] = cookieData;
-=======
-
-    if (Object.keys(selectedFilters).length) {
-      Object.entries(selectedFilters).forEach(([keys, selectedFilter]) => {
-        const customFilterKeys = Object.values(CUSTOM_FILTER_MAPPING).map(
-          (mapping) => mapping.keys
+  // This is when there are no filters but only search term.
+  if (searchTerm) {
+    const filteredCookies: {
+      [key: string]: CookieTableData;
+    } = {};
+    Object.entries(cookies).forEach(([cookieName, cookieData]) => {
+      const matchTerm = () => {
+        const lowerCaseTerm = searchTerm.toLowerCase();
+        return (
+          cookieName.toLowerCase().includes(lowerCaseTerm) ||
+          cookieData.parsedCookie.domain?.toLowerCase()?.includes(lowerCaseTerm)
         );
-
-        if (customFilterKeys.includes(keys)) {
-          selectedFilter.forEach((filterName) => {
-            if (canShow) {
-              return;
-            }
-
-            if (keys === CUSTOM_FILTER_MAPPING.retentionPeriod.keys) {
-              switch (filterName) {
-                case 'Session':
-                  canShow = cookieData.parsedCookie.expires === 0;
-                  break;
-                case 'less than a day':
-                  if (typeof cookieData.parsedCookie.expires === 'string') {
-                    const diff =
-                      Date.parse(cookieData.parsedCookie.expires) - Date.now();
-                    canShow = diff < 86400000;
-                  }
-                  break;
-                case 'a day to a week':
-                  if (typeof cookieData.parsedCookie.expires === 'string') {
-                    const diff =
-                      Date.parse(cookieData.parsedCookie.expires) - Date.now();
-                    canShow = diff >= 86400000 && diff < 604800000;
-                  }
-                  break;
-                case 'a week to a month':
-                  if (typeof cookieData.parsedCookie.expires === 'string') {
-                    const diff =
-                      Date.parse(cookieData.parsedCookie.expires) - Date.now();
-                    canShow = diff >= 604800000 && diff < 2629743833;
-                  }
-                  break;
-                case 'more than a month':
-                  if (typeof cookieData.parsedCookie.expires === 'string') {
-                    const diff =
-                      Date.parse(cookieData.parsedCookie.expires) - Date.now();
-                    canShow = diff >= 2629743833;
-                  }
-                  break;
-                default:
-              }
-            } else if (keys === CUSTOM_FILTER_MAPPING.scope.keys) {
-              switch (filterName) {
-                case 'Third Party':
-                  {
-                    canShow = !cookieData.isFirstParty;
-                  }
-                  break;
-                case 'First Party':
-                  {
-                    canShow = Boolean(cookieData.isFirstParty);
-                  }
-                  break;
-                default:
-              }
-            }
-          });
-        } else {
-          let value = getFilterValue(keys, cookieData);
-
-          const filterMap = FILTER_MAPPING.find(
-            (config) => config.keys === keys
-          );
-
-          if ('boolean' === filterMap?.type) {
-            value = value ? 'True' : 'False';
-          }
-
-          if (!value && filterMap?.default) {
-            value = filterMap.default;
-          }
-
-          canShow = selectedFilter?.has(value);
-        }
-      });
-
-      if (canShow) {
-        if (searchTerm) {
-          if (matchTerm()) {
-            filteredCookies[cookieName] = cookieData;
-          }
-        } else {
-          filteredCookies[cookieName] = cookieData;
-        }
-      }
-    } else {
+      };
       if (matchTerm()) {
         filteredCookies[cookieName] = cookieData;
       }
->>>>>>> 6ea31e8d
-    }
-  });
-  if (searchTerm) {
+    });
     return filteredCookies;
   }
   return cookies;
