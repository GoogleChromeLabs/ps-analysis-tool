/*
 * Copyright 2023 Google LLC
 *
 * Licensed under the Apache License, Version 2.0 (the "License");
 * you may not use this file except in compliance with the License.
 * You may obtain a copy of the License at
 *
 *     https://www.apache.org/licenses/LICENSE-2.0
 *
 * Unless required by applicable law or agreed to in writing, software
 * distributed under the License is distributed on an "AS IS" BASIS,
 * WITHOUT WARRANTIES OR CONDITIONS OF ANY KIND, either express or implied.
 * See the License for the specific language governing permissions and
 * limitations under the License.
 */
/**
 * External dependencies.
 */
import React, {
  type PropsWithChildren,
  useEffect,
  useState,
  useCallback,
  useRef,
  useMemo,
} from 'react';
import { type TabCookies } from '@ps-analysis-tool/common';

/**
 * Internal dependencies.
 */
import {
  ALLOWED_NUMBER_OF_TABS,
  DEVTOOLS_CLOSE,
  DEVTOOLS_OPEN,
  GET_JS_COOKIES,
  INITIAL_SYNC,
  NEW_COOKIE_DATA,
  SERVICE_WORKER_RELOAD_MESSAGE,
  SET_TAB_TO_READ,
} from '../../../../constants';
import { useSettings } from '../settings';
import { getTab } from '../../../../utils/getTab';
import getFramesForCurrentTab from '../../../../utils/getFramesForCurrentTab';
import Context, { type CookieStoreContext } from './context';

const Provider = ({ children }: PropsWithChildren) => {
  const [loading, setLoading] = useState<boolean>(true);
  const loadingTimeout = useRef<ReturnType<typeof setTimeout> | null>(null);
  const [tabToRead, setTabToRead] = useState<string | null>(null);
  const [contextInvalidated, setContextInvalidated] = useState<boolean>(false);

  const [returningToSingleTab, setReturningToSingleTab] =
    useState<CookieStoreContext['state']['returningToSingleTab']>(false);

  const [canStartInspecting, setCanStartInspecting] = useState<boolean>(false);

  const [tabCookies, setTabCookies] =
    useState<CookieStoreContext['state']['tabCookies']>(null);

  const [isInspecting, setIsInspecting] =
    useState<CookieStoreContext['state']['isInspecting']>(false);

  const [selectedFrame, setSelectedFrame] =
    useState<CookieStoreContext['state']['selectedFrame']>(null);

  const [tabUrl, setTabUrl] =
    useState<CookieStoreContext['state']['tabUrl']>(null);
  const [tabFrames, setTabFrames] =
    useState<CookieStoreContext['state']['tabFrames']>(null);

  // This was converted to useRef because setting state was creating a race condition in rerendering the provider.
  const isCurrentTabBeingListenedToRef = useRef(false);

  const { allowedNumberOfTabs, setSettingsChanged } = useSettings(
    ({ state, actions }) => ({
      allowedNumberOfTabs: state.allowedNumberOfTabs,
      setSettingsChanged: actions.setSettingsChanged,
    })
  );

  /**
   * Set tab frames state for frame ids and frame URLs from using chrome.webNavigation.getAllFrames
   */
  const getAllFramesForCurrentTab = useCallback(
    async (extraFrameData?: Record<string, string[]>) => {
      const currentTabFrames = await chrome.webNavigation.getAllFrames({
        tabId: chrome.devtools.inspectedWindow.tabId,
      });

      const currentTargets = await chrome.debugger.getTargets();

      setTabFrames((prevState) =>
        getFramesForCurrentTab(
          prevState,
          currentTabFrames,
          currentTargets,
          extraFrameData ?? {}
        )
      );
    },
    []
  );

  useEffect(() => {
    if (!tabFrames) {
      return;
    }

    chrome.runtime.sendMessage({
      type: 'SERVICE_WORKER_DEVTOOLS_GET_FRAME_IDS',
      payload: {
        tabId: chrome.devtools.inspectedWindow.tabId,
      },
    });
  }, [tabFrames]);

  /**
   * Stores object with frame URLs as keys and boolean values indicating if the frame contains cookies.
   */
  const frameHasCookies = useMemo(() => {
    if (!tabCookies) {
      return {};
    }

    const tabFramesIdsWithURL = Object.entries(tabFrames || {}).reduce<
      Record<string, string>
    >((acc, [url, frame]) => {
      frame.frameIds?.forEach((id) => {
        acc[id] = url;
      });

      return acc;
    }, {});

    const _frameHasCookies = Object.values(tabCookies).reduce<
      Record<string, boolean>
    >((acc, cookie) => {
      cookie.frameIdList?.forEach((frameId) => {
        const url = tabFramesIdsWithURL[frameId];

        if (url) {
          acc[url] = true;
        }
      });

      return acc;
    }, {});

    return _frameHasCookies;
  }, [tabCookies, tabFrames]);

  /**
   * Sets current frames for sidebar, detected if the current tab is to be analysed,
   * parses data currently in store, set current tab URL.
   */
  const intitialSync = useCallback(async () => {
    const tabId = chrome.devtools.inspectedWindow.tabId;

    if (isCurrentTabBeingListenedToRef.current) {
      await getAllFramesForCurrentTab();
    }

    const tab = await getTab(tabId);

    if (chrome.devtools.inspectedWindow.tabId && canStartInspecting) {
      await chrome.tabs.sendMessage(chrome.devtools.inspectedWindow.tabId, {
        payload: {
          type: GET_JS_COOKIES,
          tabId: chrome.devtools.inspectedWindow.tabId,
        },
      });
    }

    if (tab?.url) {
      setTabUrl(tab?.url);
    } else {
      chrome.devtools.inspectedWindow.eval(
        'window.location.href',
        (result, isException) => {
          if (!isException && typeof result === 'string') {
            setTabUrl(result);
          }
        }
      );
    }

    setLoading(false);
  }, [getAllFramesForCurrentTab, canStartInspecting]);

  const getCookiesSetByJavascript = useCallback(async () => {
    if (chrome.devtools.inspectedWindow.tabId) {
      await chrome.tabs.sendMessage(chrome.devtools.inspectedWindow.tabId, {
        payload: {
          type: GET_JS_COOKIES,
          tabId: chrome.devtools.inspectedWindow.tabId,
        },
      });
    }
  }, []);

  const changeListeningToThisTab = useCallback(() => {
    const tabId = chrome.devtools.inspectedWindow.tabId;
    if (!tabId) {
      return;
    }
    chrome.runtime.sendMessage({
      type: SET_TAB_TO_READ,
      payload: {
        tabId,
      },
    });
    setTabToRead(tabId.toString());
  }, []);

  useEffect(() => {
    if (
      !isCurrentTabBeingListenedToRef.current &&
      allowedNumberOfTabs === 'single' &&
      tabFrames &&
      Object.keys(tabFrames).length > 0
    ) {
      setTabFrames(null);
    }
  }, [allowedNumberOfTabs, tabFrames]);

  useEffect(() => {
    chrome.runtime.sendMessage({
      type: 'GET_REST_DATA_FROM_URL',
      payload: {
        tabId: chrome.devtools.inspectedWindow.tabId,
        selectedFrame,
      },
    });
  }, [selectedFrame]);

  const messagePassingListener = useCallback(
    async (message: {
      type: string;
      payload: {
        tabId?: number;
        cookieData?: TabCookies;
        tabToRead?: string;
        tabMode?: string;
<<<<<<< HEAD
        extraData?: {
          extraFrameData?: Record<string, string[]>;
        };
=======
        psatOpenedAfterPageLoad?: boolean;
>>>>>>> 2d7374fb
      };
    }) => {
      if (!message.type) {
        return;
      }
      const tabId = chrome.devtools.inspectedWindow.tabId;
      const incomingMessageType = message.type;

      if (SET_TAB_TO_READ === incomingMessageType) {
        const tab = await getTab(tabId?.toString() || '');
        setTabUrl(tab?.url ?? '');
        isCurrentTabBeingListenedToRef.current =
          tabId === message?.payload?.tabId;
        setTabToRead(message?.payload?.tabId?.toString() || null);
        setTabFrames(null);
        setLoading(false);
        setCanStartInspecting(false);
      }

      if (INITIAL_SYNC === incomingMessageType && message?.payload?.tabMode) {
        if (message.payload.tabMode === 'unlimited') {
          isCurrentTabBeingListenedToRef.current = true;
          if (
            Object.keys(message.payload).includes('psatOpenedAfterPageLoad') &&
            message.payload.psatOpenedAfterPageLoad
          ) {
            setContextInvalidated(true);
            localStorage.setItem('psatOpenedAfterPageLoad', 'true');
          }
          setTabToRead(null);
        } else {
          if (tabId.toString() !== message?.payload?.tabToRead) {
            setTabFrames(null);
          }

          isCurrentTabBeingListenedToRef.current =
            tabId.toString() === message?.payload?.tabToRead;
          setTabToRead(message?.payload?.tabToRead || null);
        }
      }

      if (
        NEW_COOKIE_DATA === incomingMessageType &&
        message?.payload?.tabId &&
        message?.payload?.cookieData
      ) {
        const data = message.payload.cookieData;
        const frameData = message.payload.extraData?.extraFrameData ?? {};

        if (tabId.toString() === message.payload.tabId.toString()) {
          if (isCurrentTabBeingListenedToRef.current) {
            setTabToRead(tabId.toString());
            setTabCookies(Object.keys(data).length > 0 ? data : null);
            await getAllFramesForCurrentTab(frameData);
          } else {
            setTabFrames(null);
          }
        }
      }

      if (message.type === SERVICE_WORKER_RELOAD_MESSAGE) {
        setSettingsChanged(false);
      }
    },
    [getAllFramesForCurrentTab, setSettingsChanged]
  );

  useEffect(() => {
    chrome.runtime.onMessage.addListener(messagePassingListener);

    return () => {
      chrome.runtime.onMessage.removeListener(messagePassingListener);
    };
  }, [messagePassingListener]);

  const tabUpdateListener = useCallback(
    async (_tabId: number, changeInfo: chrome.tabs.TabChangeInfo) => {
      const tabId = chrome.devtools.inspectedWindow.tabId;
      if (tabId === _tabId && changeInfo.url) {
        setIsInspecting(false);
        try {
          const nextURL = new URL(changeInfo.url);
          const nextDomain = nextURL?.hostname;
          const currentURL = new URL(tabUrl ?? '');
          const currentDomain = currentURL?.hostname;

          if (selectedFrame && nextDomain === currentDomain) {
            setSelectedFrame(nextURL.origin);
          } else {
            setSelectedFrame(null);
          }

          setTabUrl(changeInfo.url);
        } catch (error) {
          setSelectedFrame(null);
        } finally {
          setTabFrames(null);
          await getAllFramesForCurrentTab();
        }
      }
    },
    [tabUrl, getAllFramesForCurrentTab, selectedFrame]
  );

  const tabRemovedListener = useCallback(async () => {
    try {
      const availableTabs = await chrome.tabs.query({});

      if (
        availableTabs.length === ALLOWED_NUMBER_OF_TABS &&
        availableTabs.filter(
          (processingTab) => processingTab.id?.toString() === tabToRead
        )
      ) {
        setReturningToSingleTab(true);
      }
    } catch (error) {
      // eslint-disable-next-line no-console
      console.warn(error);
    }
  }, [tabToRead]);

  useEffect(() => {
    intitialSync();
  }, [intitialSync]);

  useEffect(() => {
    chrome.tabs.onUpdated.addListener(tabUpdateListener);
    chrome.tabs.onRemoved.addListener(tabRemovedListener);
    return () => {
      chrome.tabs.onUpdated.removeListener(tabUpdateListener);
      chrome.tabs.onRemoved.removeListener(tabRemovedListener);
    };
  }, [tabUpdateListener, tabRemovedListener]);

  useEffect(() => {
    loadingTimeout.current = setTimeout(() => {
      setLoading(false);
    }, 6500);

    return () => {
      if (loadingTimeout.current) {
        clearTimeout(loadingTimeout.current);
      }
    };
  }, []);

  useEffect(() => {
    const doNotReReload =
      localStorage.getItem('contextInvalidated') &&
      !localStorage.getItem('psatOpenedAfterPageLoad');
    chrome.runtime.sendMessage({
      type: DEVTOOLS_OPEN,
      payload: {
        tabId: chrome.devtools.inspectedWindow.tabId,
        doNotReReload,
      },
    });

    return () => {
      chrome.runtime.sendMessage({
        type: DEVTOOLS_CLOSE,
        payload: {
          tabId: chrome.devtools.inspectedWindow.tabId,
        },
      });
    };
  }, []);

  return (
    <Context.Provider
      value={{
        state: {
          tabCookies,
          tabUrl,
          tabFrames,
          loading,
          selectedFrame,
          isCurrentTabBeingListenedTo: isCurrentTabBeingListenedToRef.current,
          returningToSingleTab,
          contextInvalidated,
          isInspecting,
          canStartInspecting,
          tabToRead,
          frameHasCookies,
        },
        actions: {
          setSelectedFrame,
          changeListeningToThisTab,
          getCookiesSetByJavascript,
          setIsInspecting,
          setContextInvalidated,
          setCanStartInspecting,
        },
      }}
    >
      {children}
    </Context.Provider>
  );
};

export default Provider;<|MERGE_RESOLUTION|>--- conflicted
+++ resolved
@@ -235,6 +235,7 @@
   }, [selectedFrame]);
 
   const messagePassingListener = useCallback(
+    // eslint-disable-next-line complexity
     async (message: {
       type: string;
       payload: {
@@ -242,13 +243,10 @@
         cookieData?: TabCookies;
         tabToRead?: string;
         tabMode?: string;
-<<<<<<< HEAD
         extraData?: {
           extraFrameData?: Record<string, string[]>;
         };
-=======
         psatOpenedAfterPageLoad?: boolean;
->>>>>>> 2d7374fb
       };
     }) => {
       if (!message.type) {
