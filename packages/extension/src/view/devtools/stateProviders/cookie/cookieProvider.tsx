--- conflicted
+++ resolved
@@ -253,38 +253,6 @@
         localStorage.setItem('contextInvalidated', 'true');
       }
 
-<<<<<<< HEAD
-      if (SET_TAB_TO_READ === incomingMessageType) {
-        const tab = await getTab(tabId?.toString() || '');
-        setTabUrl(tab?.url ?? '');
-        isCurrentTabBeingListenedToRef.current =
-          tabId.toString() === message?.payload?.tabId;
-        setTabToRead(message?.payload?.tabId?.toString() || null);
-        setTabFrames(null);
-        setLoading(false);
-        setCanStartInspecting(false);
-      }
-
-      if (INITIAL_SYNC === incomingMessageType && message?.payload?.tabMode) {
-        if (message.payload.tabMode === 'unlimited') {
-          isCurrentTabBeingListenedToRef.current = true;
-          if (
-            Object.keys(message.payload).includes('psatOpenedAfterPageLoad') &&
-            message.payload.psatOpenedAfterPageLoad
-          ) {
-            setContextInvalidated(true);
-            localStorage.setItem('psatOpenedAfterPageLoad', 'true');
-          }
-          setTabToRead(null);
-        } else {
-          if (tabId.toString() !== message?.payload?.tabToRead) {
-            setTabFrames(null);
-          }
-
-          isCurrentTabBeingListenedToRef.current =
-            tabId.toString() === message?.payload?.tabToRead;
-          setTabToRead(message?.payload?.tabToRead || null);
-=======
       if (INITIAL_SYNC === incomingMessageType) {
         if (
           Object.keys(message.payload).includes('psatOpenedAfterPageLoad') &&
@@ -292,7 +260,6 @@
         ) {
           setContextInvalidated(true);
           localStorage.setItem('psatOpenedAfterPageLoad', 'true');
->>>>>>> c2402984
         }
       }
 
@@ -304,23 +271,11 @@
         const data = message.payload.cookieData;
         const frameData = message.payload.extraData?.extraFrameData ?? {};
 
-<<<<<<< HEAD
-        if (tabId.toString() === message.payload.tabId) {
-          if (isCurrentTabBeingListenedToRef.current) {
-            setTabToRead(tabId.toString());
-            setTabCookies((prevState) => {
-              if (Object.keys(data).length > 0) {
-                if (isEqual(prevState ?? {}, data)) {
-                  return prevState;
-                }
-                return data;
-=======
         if (tabId.toString() === message.payload.tabId.toString()) {
           setTabCookies((prevState) => {
             if (Object.keys(data).length > 0) {
               if (isEqual(prevState ?? {}, data)) {
                 return prevState;
->>>>>>> c2402984
               }
               return data;
             }
