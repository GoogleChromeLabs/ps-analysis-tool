--- conflicted
+++ resolved
@@ -21,14 +21,8 @@
   noop,
   type PrebidDebugModuleConfig,
   type PrebidDebugModuleConfigRule,
-  type PrebidConfig,
-  type PrebidWarningTypes,
+  type PrebidEvents,
 } from '@google-psat/common';
-<<<<<<< HEAD
-/**
- * Internal dependencies.
- */
-import type { PrebidEvents } from '../../../../store';
 
 export type PBJSNamespacesType = {
   [frameId: string]: {
@@ -39,8 +33,6 @@
     host: string;
   };
 };
-=======
->>>>>>> b6e146c4
 
 export interface PrebidContextType {
   state: {
