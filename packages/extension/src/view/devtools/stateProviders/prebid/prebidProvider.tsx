--- conflicted
+++ resolved
@@ -34,15 +34,10 @@
 /**
  * Internal dependencies.
  */
-<<<<<<< HEAD
 import Context, {
   type PBJSNamespacesType,
   type PrebidContextType,
 } from './context';
-import type { PrebidEvents } from '../../../../store';
-=======
-import Context, { type PrebidContextType } from './context';
->>>>>>> b6e146c4
 import { PREBID_EVENTS, STORE_RULES_TOGGLE } from '../../../../constants';
 import firstDifferent from '../../../../utils/firstDifferent';
 import { replaceRuleTargets, matchRuleTargets } from './constants';
@@ -333,57 +328,6 @@
             }
             return isEqual(prev, newState) ? prev : newState;
           });
-<<<<<<< HEAD
-=======
-
-          setErrorEvents((prev) => {
-            return isEqual(prev, message.payload.prebidEvents.errorEvents)
-              ? prev
-              : message.payload.prebidEvents.errorEvents;
-          });
-
-          setInstalledModules((prev) => {
-            return isEqual(prev, message.payload.prebidEvents.installedModules)
-              ? prev
-              : message.payload.prebidEvents.installedModules;
-          });
-
-          setPBJSNamespace((prev) => {
-            return isEqual(prev, message.payload.prebidEvents.pbjsNamespace)
-              ? prev
-              : message.payload.prebidEvents.pbjsNamespace;
-          });
-
-          setPrebidAdUnits((prev) => {
-            return isEqual(prev, message.payload.prebidEvents.adUnits)
-              ? prev
-              : message.payload.prebidEvents.adUnits;
-          });
-
-          setPrebidAuctionEvents((prev) => {
-            return isEqual(prev, message.payload.prebidEvents.auctionEvents)
-              ? prev
-              : message.payload.prebidEvents.auctionEvents;
-          });
-
-          setPrebidNoBids((prev) => {
-            return isEqual(prev, message.payload.prebidEvents.noBids)
-              ? prev
-              : message.payload.prebidEvents.noBids;
-          });
-
-          setPrebidReceivedBids((prev) => {
-            return isEqual(prev, message.payload.prebidEvents.receivedBids)
-              ? prev
-              : message.payload.prebidEvents.receivedBids;
-          });
-
-          setPrebidVersionInfo((prev) => {
-            return isEqual(prev, message.payload.prebidEvents.versionInfo)
-              ? prev
-              : message.payload.prebidEvents.versionInfo;
-          });
->>>>>>> b6e146c4
         }
       }
     },
@@ -397,22 +341,18 @@
       tabId,
     }: chrome.webNavigation.WebNavigationFramedCallbackDetails) => {
       if (
-<<<<<<< HEAD
-        frameType !== 'outermost_frame' ||
-        _frameId !== 0 ||
-        tabId !== chrome.devtools.inspectedWindow.tabId
-=======
         !(
           chrome.devtools.inspectedWindow.tabId === tabId &&
           frameType === 'outermost_frame' &&
-          frameId === 0
+          _frameId === 0
         )
->>>>>>> b6e146c4
       ) {
         return;
       }
       initialStateFetched.current = false;
       setFrameId(0);
+      setNamespace('');
+      setPbjsNamespaces({});
       setPrebidData({});
     },
     []
