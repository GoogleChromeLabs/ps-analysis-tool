/*
 * Copyright 2023 Google LLC
 *
 * Licensed under the Apache License, Version 2.0 (the "License");
 * you may not use this file except in compliance with the License.
 * You may obtain a copy of the License at
 *
 *     https://www.apache.org/licenses/LICENSE-2.0
 *
 * Unless required by applicable law or agreed to in writing, software
 * distributed under the License is distributed on an "AS IS" BASIS,
 * WITHOUT WARRANTIES OR CONDITIONS OF ANY KIND, either express or implied.
 * See the License for the specific language governing permissions and
 * limitations under the License.
 */
/**
 * External dependencies.
 */
import React from 'react';
import {
  createContext,
  type InterestGroups,
  type ReceivedBids,
  type NoBidsType,
  type AdsAndBiddersType,
  noop,
  type singleAuctionEvent,
} from '@google-psat/common';
import type { PrebidEvents } from '../../../../store';

export type AuctionEventsType = {
  [adunit: string]: {
    [time: string]: {
      [sellerURL: string]: {
        [auctionHostURL: string]: singleAuctionEvent[];
      };
    };
  };
};

export interface ProtectedAudienceContextType {
  state: {
    auctionEvents: AuctionEventsType | null;
    interestGroupDetails: InterestGroups[];
    isMultiSellerAuction: boolean;
    receivedBids: ReceivedBids[];
    noBids: NoBidsType;
    adsAndBidders: AdsAndBiddersType;
    selectedAdUnit: string | null;
    sortOrder: 'asc' | 'desc';
<<<<<<< HEAD
    prebidResponse: PrebidEvents;
=======
    prebidResponse: object | null;
>>>>>>> 9a4f2139
  };
  actions: {
    setSelectedAdUnit: React.Dispatch<React.SetStateAction<string | null>>;
    setSortOrder: React.Dispatch<React.SetStateAction<'asc' | 'desc'>>;
  };
}

const initialState: ProtectedAudienceContextType = {
  state: {
    auctionEvents: null,
    interestGroupDetails: [],
    isMultiSellerAuction: false,
    receivedBids: [],
    noBids: {},
    adsAndBidders: {},
    selectedAdUnit: null,
    sortOrder: 'asc',
<<<<<<< HEAD
    prebidResponse: {
      adUnits: {},
      noBids: {},
      versionInfo: '',
      installedModules: [],
      config: {},
      receivedBids: [],
      errorEvents: [],
      auctionEvents: {},
    },
=======
    prebidResponse: null,
>>>>>>> 9a4f2139
  },
  actions: {
    setSelectedAdUnit: noop,
    setSortOrder: noop,
  },
};

export default createContext<ProtectedAudienceContextType>(initialState);<|MERGE_RESOLUTION|>--- conflicted
+++ resolved
@@ -48,11 +48,7 @@
     adsAndBidders: AdsAndBiddersType;
     selectedAdUnit: string | null;
     sortOrder: 'asc' | 'desc';
-<<<<<<< HEAD
     prebidResponse: PrebidEvents;
-=======
-    prebidResponse: object | null;
->>>>>>> 9a4f2139
   };
   actions: {
     setSelectedAdUnit: React.Dispatch<React.SetStateAction<string | null>>;
@@ -70,20 +66,17 @@
     adsAndBidders: {},
     selectedAdUnit: null,
     sortOrder: 'asc',
-<<<<<<< HEAD
     prebidResponse: {
       adUnits: {},
       noBids: {},
       versionInfo: '',
       installedModules: [],
+      pbjsNamespace: '',
       config: {},
       receivedBids: [],
       errorEvents: [],
       auctionEvents: {},
     },
-=======
-    prebidResponse: null,
->>>>>>> 9a4f2139
   },
   actions: {
     setSelectedAdUnit: noop,
