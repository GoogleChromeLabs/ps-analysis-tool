--- conflicted
+++ resolved
@@ -57,13 +57,7 @@
     receivedBids: [],
     errorEvents: [],
     auctionEvents: {},
-<<<<<<< HEAD
     pbjsNamespace: '',
-=======
-    versionInfo: '',
-    installedModules: [],
-    config: {},
->>>>>>> 96e1bea9
   });
 
   const [isMultiSellerAuction, setIsMultiSellerAuction] =
@@ -272,68 +266,9 @@
         message.payload.prebidEvents
       ) {
         if (tabId.toString() === message.payload.tabId.toString()) {
-<<<<<<< HEAD
-          setPrebidResponse((prevState) => {
-            if (!message.payload?.prebidEvents) {
-              return prevState;
-            }
-
-            const {
-              adUnits,
-              receivedBids: prebidReceivedBids,
-              noBids: prebidNoBids,
-              auctionEvents: prebidAuctionEvents,
-              errorEvents,
-              versionInfo,
-              installedModules,
-              config,
-              pbjsNamespace,
-            } = message.payload.prebidEvents;
-
-            const newState: Partial<PrebidEvents> = {};
-
-            if (!isEqual(adUnits, prevState.adUnits)) {
-              newState.adUnits = adUnits;
-            }
-
-            if (!isEqual(prebidReceivedBids, prevState.receivedBids)) {
-              newState.receivedBids = prebidReceivedBids;
-            }
-
-            if (!isEqual(prebidNoBids, prevState.noBids)) {
-              newState.noBids = prebidNoBids;
-            }
-
-            if (!isEqual(prebidAuctionEvents, prevState.auctionEvents)) {
-              newState.auctionEvents = prebidAuctionEvents;
-            }
-
-            if (!isEqual(errorEvents, prevState.errorEvents)) {
-              newState.errorEvents = errorEvents;
-            }
-
-            if (!isEqual(config, prevState.config)) {
-              newState.config = config;
-            }
-            if (!isEqual(installedModules, prevState.installedModules)) {
-              newState.installedModules = installedModules;
-            }
-            if (!isEqual(versionInfo, prevState.versionInfo)) {
-              newState.versionInfo = versionInfo;
-            }
-            if (!isEqual(pbjsNamespace, prevState.pbjsNamespace)) {
-              newState.pbjsNamespace = pbjsNamespace;
-            }
-
-            return Object.keys(newState).length > 0
-              ? {
-                  ...prevState,
-                  ...newState,
-                }
-              : prevState;
-=======
           setPrebidResponse((prev) => {
-            const data = message.payload?.prebidData;
+            const data = message.payload?.prebidEvents ?? null;
+
             if (!data) {
               return prev;
             }
@@ -344,9 +279,10 @@
               'noBids',
               'auctionEvents',
               'errorEvents',
+              'config',
+              'installedModules',
               'versionInfo',
-              'installedModules',
-              'config',
+              'pbjsNamespace',
             ];
 
             const updates = Object.fromEntries(
@@ -359,7 +295,6 @@
             );
 
             return Object.keys(updates).length ? { ...prev, ...updates } : prev;
->>>>>>> 96e1bea9
           });
         }
       }
