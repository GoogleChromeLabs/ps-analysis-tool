--- conflicted
+++ resolved
@@ -85,12 +85,7 @@
         accessorKey: 'parsedCookie.name',
         cell: (info: InfoType) => info,
         enableHiding: false,
-<<<<<<< HEAD
-        widthWeightagePercentage: 13,
         enableBodyCellPrefixIcon: showBlockedCookies && isUsingCDP,
-=======
-        enableBodyCellPrefixIcon: isUsingCDP,
->>>>>>> 5d5fa852
         bodyCellPrefixIcon: {
           Element: NamePrefixIconSelector,
         },
