--- conflicted
+++ resolved
@@ -37,27 +37,23 @@
   {
     name: 'Stories',
     icon: WebStoriesIcon,
-<<<<<<< HEAD
-    sidebarKey: SIDEBAR_ITEMS_KEYS.EXPLORABLE_EXPLANATIONS,
+    sidebarKey: SIDEBAR_ITEMS_KEYS.STORIES,
     description:
       'Explore interactive web stories that simplify key concepts of the Privacy Sandbox API and its impact on the web.',
-=======
-    sidebarKey: SIDEBAR_ITEMS_KEYS.STORIES,
->>>>>>> fddfaa22
   },
   {
     name: 'Help Center',
     icon: Help,
     sidebarKey: SIDEBAR_ITEMS_KEYS.HELP_CENTER,
     description:
-      'Find answers to common questions, troubleshooting guides, and official support at the Privacy Sandbox Help Center',
+      'Find answers to common questions, troubleshooting guides, and official support at the Privacy Sandbox Help Center.',
   },
   {
     name: 'Dev Site',
     icon: DevGuideIcon,
     sidebarKey: SIDEBAR_ITEMS_KEYS.DEV_SITE,
     description:
-      'Access technical documentation, API references, and implementation guides on the Privacy Sandbox Developer Site',
+      'Access technical documentation, API references, and implementation guides on the Privacy Sandbox Developer Site.',
   },
 ];
 
