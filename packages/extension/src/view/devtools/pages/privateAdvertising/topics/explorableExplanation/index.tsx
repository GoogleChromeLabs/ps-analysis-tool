--- conflicted
+++ resolved
@@ -64,24 +64,6 @@
     [setPAActiveTab, setPAStorage]
   );
 
-<<<<<<< HEAD
-  const tabItems = useMemo<TabItems>(() => {
-    const items: TabItems = ['Epoch 1', 'Epoch 2', 'Epoch 3', 'Epoch 4'].map(
-      (item) => ({
-        title: item,
-        content: {
-          Element: TopicsTable,
-          props: {
-            data: topicsTableData,
-            highlightAdTech,
-            setHighlightAdTech: (value: string) =>
-              topicsDispatch({
-                type: 'setHighlightAdTech',
-                payload: { highlightAdTech: value },
-              }),
-            topicsNavigator,
-          },
-=======
   const tabItems = useMemo<TabItems[keyof TabItems]>(() => {
     const items: TabItems[keyof TabItems] = [
       'Epoch 1',
@@ -95,9 +77,12 @@
         props: {
           data: topicsTableData,
           highlightAdTech,
-          setHighlightAdTech,
+          setHighlightAdTech: (value: string) =>
+            topicsDispatch({
+              type: 'setHighlightAdTech',
+              payload: { highlightAdTech: value },
+            }),
           topicsNavigator,
->>>>>>> 1f39364b
         },
       },
     }));
@@ -174,21 +159,8 @@
   ]);
 
   return (
-<<<<<<< HEAD
-    <TabsProvider items={tabItems} name="topics-ee">
+    <TabsProvider items={tabItems} name="topics-ee" isGroup={false}>
       <Panel topicsState={topicsState} topicsDispatch={topicsDispatch} />
-=======
-    <TabsProvider items={tabItems} name="topics-ee" isGroup={false}>
-      <Panel
-        topicsTableData={topicsTableData}
-        setTopicsTableData={setTopicsTableData}
-        PAstorage={PAstorage}
-        setPAActiveTab={setPAActiveTab}
-        setPAStorage={setPAStorage}
-        highlightAdTech={highlightAdTech}
-        setHighlightAdTech={setHighlightAdTech}
-      />
->>>>>>> 1f39364b
     </TabsProvider>
   );
 };
