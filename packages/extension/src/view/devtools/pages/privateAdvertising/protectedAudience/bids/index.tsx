/*
 * Copyright 2024 Google LLC
 *
 * Licensed under the Apache License, Version 2.0 (the "License");
 * you may not use this file except in compliance with the License.
 * You may obtain a copy of the License at
 *
 *     https://www.apache.org/licenses/LICENSE-2.0
 *
 * Unless required by applicable law or agreed to in writing, software
 * distributed under the License is distributed on an "AS IS" BASIS,
 * WITHOUT WARRANTIES OR CONDITIONS OF ANY KIND, either express or implied.
 * See the License for the specific language governing permissions and
 * limitations under the License.
 */
/**
 * External dependencies.
 */
<<<<<<< HEAD
import React, { useState } from 'react';
=======
import React, { useCallback } from 'react';
>>>>>>> aaf55305
import {
  SIDEBAR_ITEMS_KEYS,
  useSidebar,
  useTabs,
  PillToggle,
  DoubleArrowRightIcon,
} from '@google-psat/design-system';

/**
 * Internal dependencies.
 */
import { useSettings } from '../../../../stateProviders';
import PrebidBidsPanel from './prebid';
import PaapiBidsPanel from './paapi';

enum PillToggleOptions {
  PREBID = 'Prebid',
  PAAPI = 'PAAPI',
}

const Bids = () => {
  const { isUsingCDP } = useSettings(({ state }) => ({
    isUsingCDP: state.isUsingCDP,
  }));
  const [pillToggle, setPillToggle] = useState<string>(
    PillToggleOptions.PREBID
  );

  const { updateSelectedItemKey } = useSidebar(({ actions }) => ({
    updateSelectedItemKey: actions.updateSelectedItemKey,
  }));

  const { storage, setStorage } = useTabs(({ state, actions }) => ({
    storage: state.storage,
    setStorage: actions.setStorage,
  }));

  const cdpNavigation = useCallback(() => {
    document.getElementById('cookies-landing-scroll-container')?.scrollTo(0, 0);
    updateSelectedItemKey(SIDEBAR_ITEMS_KEYS.SETTINGS);
  }, [updateSelectedItemKey]);

  if (!isUsingCDP) {
    return (
      <div className="w-full h-full flex items-center justify-center">
        <p className="text-sm text-raisin-black dark:text-bright-gray">
          To view bids data, enable PSAT to use CDP via the{' '}
          <button
            className="text-bright-navy-blue dark:text-jordy-blue"
            onClick={cdpNavigation}
          >
            Settings Page
          </button>
          .
        </p>
      </div>
    );
  }

  return (
    <div className="flex flex-col h-full w-full relative">
      <div className="px-4 pb-2 pt-4 flex gap-6 items-center ">
        <PillToggle
          options={[PillToggleOptions.PREBID, PillToggleOptions.PAAPI]}
          pillToggle={pillToggle}
          setPillToggle={setPillToggle}
          eeAnimatedTab={false}
        />
        <DoubleArrowRightIcon width="30px" height="30px" />
      </div>
      {pillToggle === PillToggleOptions.PREBID ? (
        <PrebidBidsPanel storage={storage} setStorage={setStorage} />
      ) : (
        <PaapiBidsPanel storage={storage} setStorage={setStorage} />
      )}
    </div>
  );
};

export default Bids;<|MERGE_RESOLUTION|>--- conflicted
+++ resolved
@@ -16,11 +16,7 @@
 /**
  * External dependencies.
  */
-<<<<<<< HEAD
-import React, { useState } from 'react';
-=======
-import React, { useCallback } from 'react';
->>>>>>> aaf55305
+import React, { useCallback, useState } from 'react';
 import {
   SIDEBAR_ITEMS_KEYS,
   useSidebar,
