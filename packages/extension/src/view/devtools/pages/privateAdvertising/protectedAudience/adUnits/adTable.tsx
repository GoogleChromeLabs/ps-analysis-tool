--- conflicted
+++ resolved
@@ -22,11 +22,7 @@
   FrameIcon,
   Hammer,
   JsonView,
-<<<<<<< HEAD
-  Pill,
   ResizableTray,
-=======
->>>>>>> aaf55305
   ScreenIcon,
   Table,
   TableProvider,
