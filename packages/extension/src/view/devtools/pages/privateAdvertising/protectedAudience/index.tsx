/*
 * Copyright 2023 Google LLC
 *
 * Licensed under the Apache License, Version 2.0 (the "License");
 * you may not use this file except in compliance with the License.
 * You may obtain a copy of the License at
 *
 *     https://www.apache.org/licenses/LICENSE-2.0
 *
 * Unless required by applicable law or agreed to in writing, software
 * distributed under the License is distributed on an "AS IS" BASIS,
 * WITHOUT WARRANTIES OR CONDITIONS OF ANY KIND, either express or implied.
 * See the License for the specific language governing permissions and
 * limitations under the License.
 */
/**
 * External dependencies.
 */
import React, { useMemo } from 'react';
import {
  PSInfoKey,
  TabsProvider,
  type TabItems,
} from '@google-psat/design-system';

/**
 * Internal dependencies.
 */
import InterestGroups from './interestGroups';
import Auctions from './auctions';
import Bids from './bids';
import Panel from './panel';
import AdUnits from './adUnits';
import ExplorableExplanation from './explorableExplanation';
import WorkletBreakpoints from './workletBreakpoints';
import Overview from './overview';
import Prebid from './prebid';

const ProtectedAudience = () => {
  const tabItems = useMemo<TabItems>(
    () => ({
      Learning: [
        {
          title: 'Overview',
          content: {
            Element: Overview,
            props: {
              infoKey: PSInfoKey.ProtectedAudience,
            },
            className: 'p-4',
          },
        },
        {
          title: 'Explorable Explanation',
          content: {
            Element: ExplorableExplanation,
            className: 'overflow-hidden',
          },
        },
        {
          title: 'Worklet Breakpoints',
          content: {
            Element: WorkletBreakpoints,
          },
        },
      ],
      Observability: [
        {
          title: 'Interest Groups',
          content: {
            Element: InterestGroups,
            className: 'overflow-hidden',
          },
        },
        {
          title: 'Ad Units',
          content: {
            Element: AdUnits,
            className: 'overflow-hidden',
          },
        },
        {
          title: 'Auctions',
          content: {
            Element: Auctions,
            className: 'overflow-hidden',
          },
        },
        {
          title: 'Bids',
          content: {
            Element: Bids,
            className: 'overflow-hidden',
          },
        },
<<<<<<< HEAD
      },
      {
        title: 'Prebid',
        content: {
          Element: Prebid,
=======
        {
          title: 'Prebid',
          content: {
            Element: Prebid,
          },
>>>>>>> 7a5380de
        },
      ],
    }),
    []
  );

  return (
    <TabsProvider items={tabItems} name="protectedAudience">
      <Panel />
    </TabsProvider>
  );
};

export default ProtectedAudience;<|MERGE_RESOLUTION|>--- conflicted
+++ resolved
@@ -93,19 +93,11 @@
             className: 'overflow-hidden',
           },
         },
-<<<<<<< HEAD
-      },
-      {
-        title: 'Prebid',
-        content: {
-          Element: Prebid,
-=======
         {
           title: 'Prebid',
           content: {
             Element: Prebid,
           },
->>>>>>> 7a5380de
         },
       ],
     }),
