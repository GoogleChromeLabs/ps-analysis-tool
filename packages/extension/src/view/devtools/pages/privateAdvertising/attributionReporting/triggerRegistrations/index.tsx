/*
 * Copyright 2025 Google LLC
 *
 * Licensed under the Apache License, Version 2.0 (the "License");
 * you may not use this file except in compliance with the License.
 * You may obtain a copy of the License at
 *
 *     https://www.apache.org/licenses/LICENSE-2.0
 *
 * Unless required by applicable law or agreed to in writing, software
 * distributed under the License is distributed on an "AS IS" BASIS,
 * WITHOUT WARRANTIES OR CONDITIONS OF ANY KIND, either express or implied.
 * See the License for the specific language governing permissions and
 * limitations under the License.
 */
/**
 * External dependencies.
 */
import { noop, type TriggerRegistration } from '@google-psat/common';
import {
  TableProvider,
  type TableRow,
  Table,
  type TableColumn,
  type TableFilter,
  type InfoType,
  InfoIcon,
  JsonView,
} from '@google-psat/design-system';
import { Resizable } from 're-resizable';
import React, { useCallback, useMemo, useRef, useState } from 'react';
<<<<<<< HEAD
=======
import { I18n } from '@google-psat/i18n';
>>>>>>> c2402984

/**
 * Internal dependencies
 */
import RowContextMenuForARA from '../rowContextMenu';
import { useAttributionReporting } from '../../../../stateProviders';
import calculateRegistrationDate from '../utils/calculateRegistrationDate';
import calculateFiltersForTrigger from '../utils/calculateFiltersForTriggers';
import JsonDisplay from '../jsonDisplay';

const TriggerRegistrations = () => {
  const [selectedJSON, setSelectedJSON] = useState<TriggerRegistration | null>(
    null
  );
  const [selectedPrevJSON, setSelectedPrevJSON] =
    useState<TriggerRegistration | null>(null);

  const { triggerRegistration, filter, updateFilter } = useAttributionReporting(
    ({ state, actions }) => ({
      triggerRegistration: state.triggerRegistration,
      filter: state.filter,
      updateFilter: actions.updateFilter,
    })
  );

  const rowContextMenuRef = useRef<React.ElementRef<
    typeof RowContextMenuForARA
  > | null>(null);

  const data = useMemo(() => {
    if (filter?.triggerRegistration) {
      return triggerRegistration.filter(
        (trigger) =>
          trigger.tabId &&
          trigger.tabId === chrome.devtools.inspectedWindow.tabId.toString()
      );
    } else {
      return triggerRegistration;
    }
  }, [filter?.triggerRegistration, triggerRegistration]);

  const tableFilters = useMemo<TableFilter>(
    () => ({
      reportingOrigin: {
        title: 'Reporting Origin',
        hasStaticFilterValues: true,
        hasPrecalculatedFilterValues: true,
        filterValues: calculateFiltersForTrigger(data, 'reportingOrigin'),
      },
      destination: {
        title: 'Destination Sites',
        hasStaticFilterValues: true,
        hasPrecalculatedFilterValues: true,
        filterValues: calculateFiltersForTrigger(data, 'destination'),
      },
      time: {
        title: 'Registration Time',
        hasStaticFilterValues: true,
        filterValues: {
          Today: {
            selected: false,
          },
          'Since Yesterday': {
            selected: false,
          },
          'Last 7 Days': {
            selected: false,
          },
          'Last 30 Days': {
            selected: false,
          },
        },
        useGenericPersistenceKey: true,
        comparator: (value: InfoType, filterValue: string) => {
          const val = new Date(value as number);

          const today = new Date();
          const yesterday = new Date();
          yesterday.setDate(today.getDate() - 1);

          const last7Days = new Date();
          last7Days.setDate(today.getDate() - 7);

          const last30Days = new Date();
          last30Days.setDate(today.getDate() - 30);
          switch (filterValue) {
            case 'Today':
              return new Date().toDateString() === val.toDateString();

            case 'Since Yesterday':
              return val >= yesterday && val <= today;

            case 'Last 7 Days':
              return val >= last7Days && val <= today;

            case 'Last 30 Days':
              return val >= last30Days && val <= today;

            default:
              return false;
          }
        },
      },
      eventLevel: {
        title: 'Event Level Result',
        hasStaticFilterValues: true,
        hasPrecalculatedFilterValues: true,
        filterValues: calculateFiltersForTrigger(data, 'eventLevel'),
      },
      aggregatable: {
        title: 'Aggregatable Result',
        hasStaticFilterValues: true,
        hasPrecalculatedFilterValues: true,
        filterValues: calculateFiltersForTrigger(data, 'aggregatable'),
      },
    }),
    [data]
  );

  const topBarExtraInterface = useCallback(() => {
    return (
      <div className="h-full flex items-center justify-center w-max gap-1">
        <div className="h-full w-px bg-american-silver dark:bg-quartz mr-2" />
        <div className="flex items-center justify-center w-max gap-1">
          <input
            onChange={(event) =>
              updateFilter('triggerRegistration', event.target.checked)
            }
            type="checkbox"
            defaultChecked={filter?.triggerRegistration}
            className="hover:cursor-pointer"
          />
          <label htmlFor="showAllEvents" className="text-xs leading-none">
            Show current tab registrations
          </label>
          <div
            title="Preserve log from Network tab to view network requests associated
            with each trigger in this table for the current tab."
            className="hover:cursor-pointer"
          >
            <InfoIcon className="w-3 h-3 fill-granite-gray" />
          </div>
        </div>
      </div>
    );
  }, [filter?.triggerRegistration, updateFilter]);

  const tableColumns = useMemo<TableColumn[]>(
    () => [
      {
        header: 'Destination',
        accessorKey: 'destination',
        cell: (info) => info,
        widthWeightagePercentage: 15,
      },
      {
        header: 'Reporting Origin',
        accessorKey: 'reportingOrigin',
        cell: (info) => info,
        widthWeightagePercentage: 15,
      },
      {
        header: 'Registration Time',
        accessorKey: 'time',
        cell: (_, details) =>
          calculateRegistrationDate((details as TriggerRegistration)?.time),
        enableHiding: false,
        widthWeightagePercentage: 15,
      },
      {
        header: 'Event Level Result',
        accessorKey: 'eventLevel',
        cell: (info) => info,
        widthWeightagePercentage: 15,
      },
      {
        header: 'Aggregetable Result',
        accessorKey: 'aggregatable',
        cell: (info) => info,
        widthWeightagePercentage: 15,
      },
    ],
    []
  );

  return (
    <div className="w-full h-full text-outer-space-crayola dark:text-bright-gray flex flex-col">
      <Resizable
        defaultSize={{
          width: '100%',
          height: '80%',
        }}
        enable={{
          bottom: true,
        }}
        minHeight="20%"
        maxHeight="90%"
        className="w-full flex flex-col"
      >
        <div className="flex-1 border border-american-silver dark:border-quartz overflow-auto">
          <TableProvider
            tableFilterData={tableFilters}
            data={data}
            tableColumns={tableColumns}
            tableSearchKeys={undefined}
            onRowContextMenu={
              rowContextMenuRef.current
                ? rowContextMenuRef.current?.onRowContextMenu
                : noop
            }
            onRowClick={(row, prevRow) => {
              setSelectedPrevJSON(prevRow as TriggerRegistration);
              setSelectedJSON(row as TriggerRegistration);
            }}
            getRowObjectKey={(row: TableRow) =>
              (row.originalData as TriggerRegistration).index.toString()
            }
          >
            <Table
              extraInterfaceToTopBar={topBarExtraInterface}
              selectedKey={selectedJSON?.index.toString()}
              hideSearch={true}
              minWidth="50rem"
            />
          </TableProvider>
        </div>
      </Resizable>
<<<<<<< HEAD
      <JsonDisplay currentJson={selectedJSON} prevJson={selectedPrevJSON} />
=======
      <div className="flex-1 text-raisin-black dark:text-bright-gray border border-gray-300 dark:border-quartz shadow h-full min-w-[10rem] bg-white dark:bg-raisin-black overflow-auto">
        {selectedJSON ? (
          <div className="text-xs py-1 px-1.5 h-full">
            <JsonView src={selectedJSON} />
          </div>
        ) : (
          <div className="h-full p-8 flex items-center">
            <p className="text-lg w-full font-bold text-granite-gray dark:text-manatee text-center">
              {I18n.getMessage('selectRowToPreview')}
            </p>
          </div>
        )}
      </div>
>>>>>>> c2402984
      <RowContextMenuForARA ref={rowContextMenuRef} />
    </div>
  );
};

export default TriggerRegistrations;<|MERGE_RESOLUTION|>--- conflicted
+++ resolved
@@ -29,10 +29,7 @@
 } from '@google-psat/design-system';
 import { Resizable } from 're-resizable';
 import React, { useCallback, useMemo, useRef, useState } from 'react';
-<<<<<<< HEAD
-=======
 import { I18n } from '@google-psat/i18n';
->>>>>>> c2402984
 
 /**
  * Internal dependencies
@@ -260,9 +257,6 @@
           </TableProvider>
         </div>
       </Resizable>
-<<<<<<< HEAD
-      <JsonDisplay currentJson={selectedJSON} prevJson={selectedPrevJSON} />
-=======
       <div className="flex-1 text-raisin-black dark:text-bright-gray border border-gray-300 dark:border-quartz shadow h-full min-w-[10rem] bg-white dark:bg-raisin-black overflow-auto">
         {selectedJSON ? (
           <div className="text-xs py-1 px-1.5 h-full">
@@ -276,7 +270,6 @@
           </div>
         )}
       </div>
->>>>>>> c2402984
       <RowContextMenuForARA ref={rowContextMenuRef} />
     </div>
   );
