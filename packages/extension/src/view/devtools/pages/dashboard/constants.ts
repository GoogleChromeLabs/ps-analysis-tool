/*
 * Copyright 2024 Google LLC
 *
 * Licensed under the Apache License, Version 2.0 (the "License");
 * you may not use this file except in compliance with the License.
 * You may obtain a copy of the License at
 *
 *     https://www.apache.org/licenses/LICENSE-2.0
 *
 * Unless required by applicable law or agreed to in writing, software
 * distributed under the License is distributed on an "AS IS" BASIS,
 * WITHOUT WARRANTIES OR CONDITIONS OF ANY KIND, either express or implied.
 * See the License for the specific language governing permissions and
 * limitations under the License.
 */
/**
 * External dependencies.
 */
import {
  GroupsIcon,
  CookieIcon,
  RelatedWebsiteSetsIcon,
  SIDEBAR_ITEMS_KEYS,
  TopicsIcon,
  AttributionIcon,
<<<<<<< HEAD
  PSCookieIcon,
=======
>>>>>>> 6919f199
  PSSiteBoundriesIcon,
  PSPrivateAdvertisingIcon,
  PSTrackingProtectionIcon,
  PSLearningIcon,
} from '@google-psat/design-system';
import { I18n } from '@google-psat/i18n';

export const PINNED_ITEMS = [
  {
    name: I18n.getMessage('protectedAudience'),
    icon: GroupsIcon,
    sidebarKey: SIDEBAR_ITEMS_KEYS.PROTECTED_AUDIENCE,
  },
  {
    name: I18n.getMessage('attributionReporting'),
    icon: AttributionIcon,
    sidebarKey: SIDEBAR_ITEMS_KEYS.ATTRIBUTION_REPORTING,
  },
  {
    name: I18n.getMessage('topics'),
    icon: TopicsIcon,
    sidebarKey: SIDEBAR_ITEMS_KEYS.TOPICS,
  },
  {
    name: I18n.getMessage('cookies'),
    icon: CookieIcon,
    sidebarKey: SIDEBAR_ITEMS_KEYS.COOKIES,
  },
  {
    name: I18n.getMessage('rws'),
    icon: RelatedWebsiteSetsIcon,
    sidebarKey: SIDEBAR_ITEMS_KEYS.RELATED_WEBSITE_SETS,
  },
];

export const FEATURE_LIST = [
  {
<<<<<<< HEAD
    name: I18n.getMessage('cookies'),
    icon: PSCookieIcon,
    sidebarKey: SIDEBAR_ITEMS_KEYS.COOKIES,
=======
    name: I18n.getMessage('trackingProtection'),
    icon: PSTrackingProtectionIcon,
    sidebarKey: SIDEBAR_ITEMS_KEYS.ANTI_COVERT_TRACKING,
>>>>>>> 6919f199
    description:
      'Features and capabilities designed to limit specific covert tracking techniques such as fingerprinting and network-level tracking.',
    buttons: [
      {
        name: 'Cookies',
        sidebarKey: SIDEBAR_ITEMS_KEYS.COOKIES,
      },
      {
        name: 'IP Protection',
        sidebarKey: SIDEBAR_ITEMS_KEYS.IP_PROTECTION,
      },
      {
        name: I18n.getMessage('bounceTracking'),
        sidebarKey: SIDEBAR_ITEMS_KEYS.BOUNCE_TRACKING,
      },
      {
        name: 'User Agent Reduction',
        sidebarKey: SIDEBAR_ITEMS_KEYS.FINGERPRINTING,
      },
      {
        name: 'Private State Tokens',
        sidebarKey: SIDEBAR_ITEMS_KEYS.PRIVATE_STATE_TOKENS,
      },
    ],
  },
  {
    name: I18n.getMessage('siteBoundaries'),
    icon: PSSiteBoundriesIcon,
    sidebarKey: SIDEBAR_ITEMS_KEYS.SITE_BOUNDARIES,
    description: I18n.getMessage('siteBoundariesDescription'),
    buttons: [
      {
        name: I18n.getMessage('chips'),
        sidebarKey: SIDEBAR_ITEMS_KEYS.CHIPS,
      },
      {
        name: 'Storage Access API',
        sidebarKey: SIDEBAR_ITEMS_KEYS.STORAGE_ACCESS,
      },
      {
        name: I18n.getMessage('rws'),
        sidebarKey: SIDEBAR_ITEMS_KEYS.RELATED_WEBSITE_SETS,
      },
      {
        name: 'FedCM',
        sidebarKey: SIDEBAR_ITEMS_KEYS.FEDERATED_CREDENTIAL,
      },
    ],
  },
  {
    name: I18n.getMessage('privateAdvertising'),
    icon: PSPrivateAdvertisingIcon,
    sidebarKey: SIDEBAR_ITEMS_KEYS.PRIVATE_ADVERTISING,
    description:
      'Private-preserving APIs supporting critical advertising use cases without relying on cross-site tracking, while providing accurate relevance information and measurement data for digital ads.',
    buttons: [
      {
        name: I18n.getMessage('topics'),
        sidebarKey: SIDEBAR_ITEMS_KEYS.TOPICS,
      },
      {
        name: I18n.getMessage('protectedAudience'),
        sidebarKey: SIDEBAR_ITEMS_KEYS.PROTECTED_AUDIENCE,
      },
      {
        name: 'Attribution Reporting',
        sidebarKey: SIDEBAR_ITEMS_KEYS.ATTRIBUTION_REPORTING,
      },
      {
        name: I18n.getMessage('privateAggregation'),
        sidebarKey: SIDEBAR_ITEMS_KEYS.PRIVATE_AGGREGATION,
      },
    ],
  },
  {
<<<<<<< HEAD
    name: I18n.getMessage('trackingProtection'),
    icon: PSTrackingProtectionIcon,
    sidebarKey: SIDEBAR_ITEMS_KEYS.ANTI_COVERT_TRACKING,
    description:
      'Features and capabilities designed to limit specific covert tracking techniques such as fingerprinting and network-level tracking.',
    buttons: [
      {
        name: 'IP Protection',
        sidebarKey: SIDEBAR_ITEMS_KEYS.IP_PROTECTION,
      },
      {
        name: I18n.getMessage('bounceTracking'),
        sidebarKey: SIDEBAR_ITEMS_KEYS.BOUNCE_TRACKING,
      },
      {
        name: I18n.getMessage('fingerprinting'),
        sidebarKey: SIDEBAR_ITEMS_KEYS.FINGERPRINTING,
      },
      {
        name: 'Private State Tokens',
        sidebarKey: SIDEBAR_ITEMS_KEYS.PRIVATE_STATE_TOKENS,
      },
    ],
  },
  {
=======
>>>>>>> 6919f199
    name: 'Learning',
    icon: PSLearningIcon,
    sidebarKey: SIDEBAR_ITEMS_KEYS.LEARNING,
    description:
      'Explore and learn everything about the Privacy Sandbox via the Help Center, developer documentation, and Stories, and learn about PSAT via the wiki.',
    buttons: [
      {
        name: 'Wiki',
        sidebarKey: SIDEBAR_ITEMS_KEYS.WIKI,
      },
      {
        name: 'Stories',
        sidebarKey: SIDEBAR_ITEMS_KEYS.STORIES,
      },
      {
        name: 'Help Center',
        sidebarKey: SIDEBAR_ITEMS_KEYS.HELP_CENTER,
      },
      {
        name: 'Dev Site',
        sidebarKey: SIDEBAR_ITEMS_KEYS.DEV_SITE,
      },
    ],
  },
];<|MERGE_RESOLUTION|>--- conflicted
+++ resolved
@@ -23,10 +23,6 @@
   SIDEBAR_ITEMS_KEYS,
   TopicsIcon,
   AttributionIcon,
-<<<<<<< HEAD
-  PSCookieIcon,
-=======
->>>>>>> 6919f199
   PSSiteBoundriesIcon,
   PSPrivateAdvertisingIcon,
   PSTrackingProtectionIcon,
@@ -64,15 +60,9 @@
 
 export const FEATURE_LIST = [
   {
-<<<<<<< HEAD
-    name: I18n.getMessage('cookies'),
-    icon: PSCookieIcon,
-    sidebarKey: SIDEBAR_ITEMS_KEYS.COOKIES,
-=======
     name: I18n.getMessage('trackingProtection'),
     icon: PSTrackingProtectionIcon,
     sidebarKey: SIDEBAR_ITEMS_KEYS.ANTI_COVERT_TRACKING,
->>>>>>> 6919f199
     description:
       'Features and capabilities designed to limit specific covert tracking techniques such as fingerprinting and network-level tracking.',
     buttons: [
@@ -148,34 +138,6 @@
     ],
   },
   {
-<<<<<<< HEAD
-    name: I18n.getMessage('trackingProtection'),
-    icon: PSTrackingProtectionIcon,
-    sidebarKey: SIDEBAR_ITEMS_KEYS.ANTI_COVERT_TRACKING,
-    description:
-      'Features and capabilities designed to limit specific covert tracking techniques such as fingerprinting and network-level tracking.',
-    buttons: [
-      {
-        name: 'IP Protection',
-        sidebarKey: SIDEBAR_ITEMS_KEYS.IP_PROTECTION,
-      },
-      {
-        name: I18n.getMessage('bounceTracking'),
-        sidebarKey: SIDEBAR_ITEMS_KEYS.BOUNCE_TRACKING,
-      },
-      {
-        name: I18n.getMessage('fingerprinting'),
-        sidebarKey: SIDEBAR_ITEMS_KEYS.FINGERPRINTING,
-      },
-      {
-        name: 'Private State Tokens',
-        sidebarKey: SIDEBAR_ITEMS_KEYS.PRIVATE_STATE_TOKENS,
-      },
-    ],
-  },
-  {
-=======
->>>>>>> 6919f199
     name: 'Learning',
     icon: PSLearningIcon,
     sidebarKey: SIDEBAR_ITEMS_KEYS.LEARNING,
