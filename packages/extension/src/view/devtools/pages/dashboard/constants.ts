--- conflicted
+++ resolved
@@ -25,11 +25,8 @@
   SIDEBAR_ITEMS_KEYS,
   PrivateAdvertisingIcon,
   TopicsIcon,
-<<<<<<< HEAD
   AttributionIcon,
-=======
   LearningIcon,
->>>>>>> fddfaa22
 } from '@google-psat/design-system';
 import { I18n } from '@google-psat/i18n';
 
