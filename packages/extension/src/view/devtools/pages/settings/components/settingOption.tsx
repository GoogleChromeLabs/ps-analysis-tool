/*
 * Copyright 2023 Google LLC
 *
 * Licensed under the Apache License, Version 2.0 (the "License");
 * you may not use this file except in compliance with the License.
 * You may obtain a copy of the License at
 *
 *     https://www.apache.org/licenses/LICENSE-2.0
 *
 * Unless required by applicable law or agreed to in writing, software
 * distributed under the License is distributed on an "AS IS" BASIS,
 * WITHOUT WARRANTIES OR CONDITIONS OF ANY KIND, either express or implied.
 * See the License for the specific language governing permissions and
 * limitations under the License.
 */
/**
 * External dependencies.
 */
import { ToggleSwitch } from '@google-psat/design-system';
import React from 'react';

interface SettingOptionProps {
  title: string;
  switchState: boolean;
  changeSwitchState: (newState: boolean) => void;
<<<<<<< HEAD
=======
  links?: string[];
  customAction?: () => React.ReactNode;
>>>>>>> 308b8975
}

const SettingOption = ({
  title,
  switchState,
  changeSwitchState,
<<<<<<< HEAD
=======
  customAction,
  links,
>>>>>>> 308b8975
}: SettingOptionProps) => {
  return (
    <div className="flex flex-row items-center justify-between">
      <div className="flex flex-col w-11/12 mx-2 gap-y-1 py-4">
        <div className="text-sm dark:text-bright-gray">{title}</div>
      </div>
      <div className="flex w-1/12">
        {customAction ? (
          customAction()
        ) : (
          <ToggleSwitch enabled={switchState} setEnabled={changeSwitchState} />
        )}
      </div>
    </div>
  );
};

export default SettingOption;<|MERGE_RESOLUTION|>--- conflicted
+++ resolved
@@ -23,22 +23,14 @@
   title: string;
   switchState: boolean;
   changeSwitchState: (newState: boolean) => void;
-<<<<<<< HEAD
-=======
-  links?: string[];
   customAction?: () => React.ReactNode;
->>>>>>> 308b8975
 }
 
 const SettingOption = ({
   title,
   switchState,
   changeSwitchState,
-<<<<<<< HEAD
-=======
   customAction,
-  links,
->>>>>>> 308b8975
 }: SettingOptionProps) => {
   return (
     <div className="flex flex-row items-center justify-between">
