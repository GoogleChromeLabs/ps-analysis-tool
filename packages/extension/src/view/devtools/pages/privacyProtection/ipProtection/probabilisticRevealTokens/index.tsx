/*
 * Copyright 2025 Google LLC
 *
 * Licensed under the Apache License, Version 2.0 (the "License");
 * you may not use this file except in compliance with the License.
 * You may obtain a copy of the License at
 *
 *     https://www.apache.org/licenses/LICENSE-2.0
 *
 * Unless required by applicable law or agreed to in writing, software
 * distributed under the License is distributed on an "AS IS" BASIS,
 * WITHOUT WARRANTIES OR CONDITIONS OF ANY KIND, either express or implied.
 * See the License for the specific language governing permissions and
 * limitations under the License.
 */

/**
 * External dependencies
 */
import {
  type InfoType,
  type TabItem,
  type TableColumn,
  type TableFilter,
} from '@google-psat/design-system';
import React, { useCallback, useMemo, useState } from 'react';
import { isValidURL, type PRTMetadata } from '@google-psat/common';

/**
 * Internal dependencies
 */
import {
  useProbabilisticRevealTokens,
  useScriptBlocking,
} from '../../../../stateProviders';
import MdlCommonPanel from '../../mdlCommon';
import getSignal from '../../../../../../utils/getSignal';
import Glossary from '../../mdlCommon/glossary';
import BottomTray from '../../../privateAdvertising/protectedAudience/auctions/components/table/bottomTray';

const ProbabilisticRevealTokens = () => {
  const [selectedJSON, setSelectedJSON] = useState<PRTMetadata | null>(null);
  const [preSetFilters, setPresetFilters] = useState<{
    [key: string]: Record<string, string[]>;
  }>({ filter: {} });

  const {
    perTokenMetadata,
    decryptedTokensData,
    prtTokensData,
    plainTextTokensData,
    statistics,
  } = useProbabilisticRevealTokens(({ state }) => ({
    perTokenMetadata: state.perTokenMetadata,
    decryptedTokensData: state.decryptedTokens,
    prtTokensData: state.prtTokens,
    plainTextTokensData: state.plainTextTokens,
    statistics: state.statistics,
  }));

  const { scriptBlockingData, isLoading } = useScriptBlocking(({ state }) => ({
    scriptBlockingData: state.scriptBlockingData,
    isLoading: state.isLoading,
  }));

  const stats = useMemo(
    () => [
      {
        title: 'Domains',
        centerCount: perTokenMetadata.length,
        color: '#F3AE4E',
<<<<<<< HEAD
        glossaryText: 'Unique domains on page',
        onClick: () => setPresetFilters({ filter: {} }),
=======
        glossaryText: 'Top-level domains on page',
>>>>>>> 8df8d14f
      },
      {
        title: 'MDL',
        centerCount: perTokenMetadata.filter(({ origin }) => {
          let hostname = isValidURL(origin) ? new URL(origin).hostname : '';

          hostname = hostname.startsWith('www.') ? hostname.slice(4) : hostname;

          if (!hostname) {
            return false;
          }

          return (
            scriptBlockingData.filter((_data) => _data.domain === hostname)
              .length > 0
          );
        }).length,
        onClick: () =>
          setPresetFilters((prev) => ({
            ...prev,
            filter: {
              mdl: ['True'],
            },
          })),
        color: '#4C79F4',
        glossaryText: 'Domains in MDL',
      },
      {
        title: 'PRT',
        centerCount: statistics.localView.totalTokens,
        color: '#EC7159',
<<<<<<< HEAD
        glossaryText: 'Unique tokens sent in requests',
        onClick: () => setPresetFilters({ filter: {} }),
=======
        glossaryText: 'PRT tokens sent in requests',
>>>>>>> 8df8d14f
      },
      {
        title: 'Signals',
        centerCount: statistics.localView.nonZeroSignal,
        color: '#5CC971',
        glossaryText: 'PRTs with IP Address',
        onClick: () =>
          setPresetFilters((prev) => ({
            ...prev,
            filter: {
              nonZeroUint8Signal: [
                ...(prev.filter?.nonZeroUint8Signal ?? []),
                'PRTs with signal',
              ],
            },
          })),
      },
    ],
    [perTokenMetadata, scriptBlockingData, statistics]
  );

  const formedJson = useMemo(() => {
    if (!selectedJSON) {
      return null;
    }

    const prtHeader = perTokenMetadata.find(
      (token) => token.prtHeader === selectedJSON?.prtHeader
    );

    const _decryptedToken = structuredClone(
      decryptedTokensData.find(
        (token) => token.prtHeader === selectedJSON?.prtHeader
      )
    );

    const _prtToken = prtTokensData.find((token) => {
      let modifiedPRTHeader = selectedJSON?.prtHeader;

      if (modifiedPRTHeader.startsWith(':')) {
        modifiedPRTHeader = modifiedPRTHeader.substring(1);
      }

      if (modifiedPRTHeader.endsWith(':')) {
        modifiedPRTHeader = modifiedPRTHeader.slice(0, -1);
      }

      return token.prtHeader === modifiedPRTHeader;
    });

    const _plainTextToken = structuredClone(
      plainTextTokensData.find(
        (token) => token.prtHeader === selectedJSON?.prtHeader
      )
    );

    if (!prtHeader || !_prtToken || !_plainTextToken) {
      return null;
    }

    if (!_decryptedToken || !_plainTextToken) {
      return {
        ...prtHeader,
        ..._prtToken,
      };
    }

    delete _decryptedToken.prtHeader;
    delete _plainTextToken.prtHeader;

    const { uint8Signal, ...rest } = _plainTextToken;

    return {
      ...rest,
      ip: getSignal((Object.values(uint8Signal) as unknown as number[]) ?? []),
    };
  }, [
    decryptedTokensData,
    perTokenMetadata,
    plainTextTokensData,
    prtTokensData,
    selectedJSON,
  ]);

  const tabItems = useMemo<TabItem[]>(
    () => [
      {
        title: 'JSON View',
        content: {
          Element: BottomTray,
          className: 'p-4',
          props: {
            src: formedJson ?? {},
          },
        },
      },
      {
        title: 'Glossary',
        content: {
          Element: Glossary,
          className: 'p-4',
          props: {
            statItems: stats,
          },
        },
      },
    ],
    [formedJson, stats]
  );

  const tableColumns = useMemo<TableColumn[]>(
    () => [
      {
        header: 'Domain',
        accessorKey: 'origin',
        cell: (info) => info,
        initialWidth: 120,
      },
      {
        header: 'Owner',
        accessorKey: 'owner',
        cell: (info) => info,
        initialWidth: 100,
      },
      {
        header: 'Decrypted',
        accessorKey: 'decryptionKeyAvailable',
        cell: (info) => {
          return info ? <span className="font-serif">✓</span> : '';
        },
        initialWidth: 60,
      },
      {
        header: 'Signal',
        accessorKey: 'nonZeroUint8Signal',
        cell: (_, details) => {
          const _plainTextToken = structuredClone(
            plainTextTokensData.find(
              (token) => token.prtHeader === (details as PRTMetadata)?.prtHeader
            )
          );

          if (!_plainTextToken?.uint8Signal) {
            return '';
          }

          const ipAddress = getSignal(
            Object.values(_plainTextToken?.uint8Signal as unknown as number[])
          );

          return ipAddress === 'No Signal' ? '' : ipAddress;
        },
        initialWidth: 60,
      },
      {
        header: 'PRT Prefix',
        accessorKey: 'prtHeader',
        cell: (info) => (info as string).slice(0, 10),
        isHiddenByDefault: true,
      },
    ],
    [plainTextTokensData]
  );

  const mdlComparator = useCallback(
    (value: InfoType, filterValue: string, data: typeof scriptBlockingData) => {
      let hostname = isValidURL(value as string)
        ? new URL(value as string).hostname
        : '';

      hostname = hostname.startsWith('www.') ? hostname.slice(4) : hostname;

      if (!hostname || isLoading) {
        return false;
      }

      switch (filterValue) {
        case 'True':
          return (
            data.filter((_data) => value && hostname === _data.domain).length >
            0
          );
        case 'False':
          return (
            data.filter((_data) => value && hostname === _data.domain)
              .length === 0
          );
        default:
          return true;
      }
    },
    [isLoading]
  );

  const filters = useMemo<TableFilter>(
    () => ({
      nonZeroUint8Signal: {
        title: 'Signal',
        hasStaticFilterValues: true,
        hasPrecalculatedFilterValues: true,
        filterValues:
          perTokenMetadata.length === 0
            ? undefined
            : {
                'PRTs with signal': {
                  selected: (
                    preSetFilters?.filter?.nonZeroUint8Signal ?? []
                  ).includes('PRTs with signal'),
                  description: "PRT's that reveal IP address",
                },
                'PRTs without signal': {
                  selected: (
                    preSetFilters?.filter?.nonZeroUint8Signal ?? []
                  ).includes('PRTs without signal'),
                  description: "PRT's that do not reveal IP address",
                },
              },
        comparator: (value: InfoType, filterValue: string) => {
          switch (filterValue) {
            case 'PRTs without signal':
              return !value as boolean;
            case 'PRTs with signal':
              return value as boolean;
            default:
              return true;
          }
        },
      },
      decryptionKeyAvailable: {
        title: 'Decrypted',
        hasStaticFilterValues: true,
        hasPrecalculatedFilterValues: true,
        filterValues:
          perTokenMetadata.length === 0
            ? undefined
            : {
                True: {
                  selected: false,
                  description: "PRT's that have been decrypted",
                },
                False: {
                  selected: false,
                  description: "PRT's that have not been decrypted",
                },
              },
        comparator: (value: InfoType, filterValue: string) => {
          switch (filterValue) {
            case 'True':
              return value as boolean;
            case 'False':
              return !value as boolean;
            default:
              return true;
          }
        },
      },
      mdl: {
        title: 'MDL',
        hasStaticFilterValues: true,
        hasPrecalculatedFilterValues: true,
        filterValues:
          perTokenMetadata.length === 0
            ? undefined
            : {
                True: {
                  selected: (preSetFilters?.filter?.mdl ?? []).includes('True'),
                  description: 'Domains that are in MDL',
                },
                False: {
                  selected: (preSetFilters?.filter?.mdl ?? []).includes(
                    'False'
                  ),
                  description: 'Domains that are not in MDL',
                },
              },
        comparator: (value: InfoType, filterValue: string) =>
          mdlComparator(value, filterValue, scriptBlockingData),
      },
    }),
    [
      scriptBlockingData,
      preSetFilters?.filter?.mdl,
      preSetFilters?.filter?.nonZeroUint8Signal,
      mdlComparator,
      perTokenMetadata,
    ]
  );

  return (
    <MdlCommonPanel
      tabItems={tabItems}
      tableColumns={tableColumns}
      filters={filters}
      tableSearchKeys={['origin', 'owner']}
      tableData={perTokenMetadata}
      selectedKey={selectedJSON?.origin.toString()}
      onRowClick={(row) => setSelectedJSON(row as PRTMetadata)}
      stats={stats}
      tab="PRT"
      activeTabIndex={() => (formedJson?.version ? 0 : -1)}
      customClearAllFunction={() => setPresetFilters({ filter: {} })}
      customClearFunction={(key: string, value: string) =>
        setPresetFilters((prev) => {
          const updatedFilters = structuredClone(prev);
          updatedFilters.filter[key] = updatedFilters.filter[key]?.filter(
            (filterValue) => filterValue !== value
          );
          return updatedFilters;
        })
      }
    />
  );
};

export default ProbabilisticRevealTokens;<|MERGE_RESOLUTION|>--- conflicted
+++ resolved
@@ -69,12 +69,8 @@
         title: 'Domains',
         centerCount: perTokenMetadata.length,
         color: '#F3AE4E',
-<<<<<<< HEAD
-        glossaryText: 'Unique domains on page',
         onClick: () => setPresetFilters({ filter: {} }),
-=======
         glossaryText: 'Top-level domains on page',
->>>>>>> 8df8d14f
       },
       {
         title: 'MDL',
@@ -106,12 +102,8 @@
         title: 'PRT',
         centerCount: statistics.localView.totalTokens,
         color: '#EC7159',
-<<<<<<< HEAD
-        glossaryText: 'Unique tokens sent in requests',
         onClick: () => setPresetFilters({ filter: {} }),
-=======
         glossaryText: 'PRT tokens sent in requests',
->>>>>>> 8df8d14f
       },
       {
         title: 'Signals',
