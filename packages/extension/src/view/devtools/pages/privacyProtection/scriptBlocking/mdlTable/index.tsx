/*
 * Copyright 2025 Google LLC
 *
 * Licensed under the Apache License, Version 2.0 (the "License");
 * you may not use this file except in compliance with the License.
 * You may obtain a copy of the License at
 *
 *     https://www.apache.org/licenses/LICENSE-2.0
 *
 * Unless required by applicable law or agreed to in writing, software
 * distributed under the License is distributed on an "AS IS" BASIS,
 * WITHOUT WARRANTIES OR CONDITIONS OF ANY KIND, either express or implied.
 * See the License for the specific language governing permissions and
 * limitations under the License.
 */

/**
 * External dependencies
 */
import {
  ProgressBar,
  type TableFilter,
  type TableColumn,
  Link,
  type InfoType,
  type TabItems,
} from '@google-psat/design-system';
import React, { useMemo, useState, useCallback } from 'react';
import type { MDLTableData } from '@google-psat/common';

/**
 * Internal dependencies
 */
import {
  useScriptBlocking,
  IMPACTED_BY_SCRIPT_BLOCKING,
} from '../../../../stateProviders';
import MdlCommonPanel from '../../mdlCommon';
import Legend from './legend';
import Glossary from '../../mdlCommon/glossary';

const titleMap = {
  'Entire Domain Blocked': 'Scope Complete',
  'Some URLs are Blocked': 'Scope Partial',
};

type MDLTableProps = {
  type?: 'Observability' | 'Learning';
};

const MDLTable = ({ type = 'Observability' }: MDLTableProps) => {
  const [selectedKey, setSelectedKey] = useState<string | null>(null);
  const [preSetFilters, setPresetFilters] = useState<{
    [key: string]: Record<string, string[]>;
  }>({ filter: {} });

  const { uniqueResponseDomains, statistics, scriptBlockingData, isLoading } =
    useScriptBlocking(({ state }) => ({
      uniqueResponseDomains: state.uniqueResponseDomains,
      statistics: state.statistics,
      scriptBlockingData: state.scriptBlockingData,
      isLoading: state.isLoading,
    }));

  const tableData: MDLTableData[] = useMemo(() => {
    if (scriptBlockingData.length === 0) {
      return [];
    }

    const data: MDLTableData[] = [];

    scriptBlockingData
      .filter(
        (item) => item.scriptBlocking !== IMPACTED_BY_SCRIPT_BLOCKING.NONE
      )
      .forEach((item) => {
        if (type === 'Learning') {
          data.push({
            ...item,
          } as MDLTableData);
          return;
        }

        let available = false;
        if (uniqueResponseDomains.includes(item.domain)) {
          available = true;
        }

        if (available) {
          data.push({
            ...item,
          } as MDLTableData);
        }
      });

    return data;
  }, [uniqueResponseDomains, scriptBlockingData, type]);

  const tableColumns = useMemo<TableColumn[]>(
    () => [
      {
        header: 'Domain',
        accessorKey: 'domain',
        cell: (info) => info,
        initialWidth: 100,
      },
      {
        header: 'Owner',
        accessorKey: 'owner',
        cell: (info) => {
          if (info === 'PSL Domain') {
            return (
              <Link
                href="https://en.wikipedia.org/wiki/Public_Suffix_List"
                target="_blank"
                rel="noopener noreferrer"
              >
                PSL Domain
              </Link>
            );
          }

          return info;
        },
        initialWidth: 100,
      },
      {
        header: 'Scope',
        accessorKey: 'scriptBlocking',
        cell: (info) => titleMap[info as keyof typeof titleMap].slice(6),
      },
    ],
    []
  );

  const calculateFilters = useCallback(
    (data: MDLTableData[]) => {
      const _filters: {
        [key: string]: {
          selected: boolean;
          description: string;
        };
      } = {};

      data.forEach((singleData) => {
        _filters[
          titleMap[singleData.scriptBlocking as keyof typeof titleMap].slice(6)
        ] = {
          selected: preSetFilters?.filter?.scriptBlocking?.includes(
            titleMap[singleData.scriptBlocking as keyof typeof titleMap]
          ),
          description: IMPACTED_BY_SCRIPT_BLOCKING[
            singleData.scriptBlocking as keyof typeof IMPACTED_BY_SCRIPT_BLOCKING
          ] as string,
        };
      });

      return _filters;
    },
    [preSetFilters?.filter?.scriptBlocking]
  );

  const filters = useMemo<TableFilter>(
    () => ({
      owner: {
        title: 'Owner',
      },
      scriptBlocking: {
        title: 'Scope',
        hasStaticFilterValues: true,
        hasPrecalculatedFilterValues: true,
        filterValues: calculateFilters(tableData),
        comparator: (value: InfoType, filterValue: string) => {
          switch (filterValue) {
            case 'Complete':
              return value === 'Entire Domain Blocked';
            case 'Partial':
              return value === 'Some URLs are Blocked';
            default:
              return false;
          }
        },
      },
    }),
    [calculateFilters, tableData]
  );

  const stats = useMemo(
    () => [
      {
        title: 'Domains',
        centerCount: statistics.localView.domains,
        color: '#25ACAD',
<<<<<<< HEAD
        glossaryText: 'All page domains',
        onClick: () => setPresetFilters({ filter: {} }),
=======
        glossaryText: 'Domains in MDL',
>>>>>>> 8df8d14f
      },
      {
        title: 'BDL',
        centerCount:
          statistics.localView.partiallyBlockedDomains +
          statistics.localView.completelyBlockedDomains,
        color: '#7D8471',
<<<<<<< HEAD
        glossaryText: 'Page domains in block list',
        onClick: () =>
          setPresetFilters((prev) => ({
            ...prev,
            filter: {
              scriptBlocking: ['Scope Complete', 'Scope Partial'],
            },
          })),
=======
        glossaryText: 'Domains in block list',
>>>>>>> 8df8d14f
      },
      {
        title: 'Complete',
        centerCount: statistics.localView.completelyBlockedDomains,
        color: '#F3AE4E',
        glossaryText: 'Completely blocked domains',
        onClick: () =>
          setPresetFilters((prev) => ({
            ...prev,
            filter: {
              scriptBlocking: ['Scope Complete'],
            },
          })),
      },
      {
        title: 'Partial',
        centerCount: statistics.localView.partiallyBlockedDomains,
        color: '#4C79F4',
        glossaryText: 'Partially blocked domains',
        onClick: () =>
          setPresetFilters((prev) => ({
            ...prev,
            filter: {
              scriptBlocking: ['Scope Partial'],
            },
          })),
      },
    ],
    [
      statistics.localView.completelyBlockedDomains,
      statistics.localView.domains,
      statistics.localView.partiallyBlockedDomains,
    ]
  );

  const tabItems = useMemo<TabItems[keyof TabItems]>(
    () => [
      {
        title: 'Glossary',
        content: {
          Element: Glossary,
          className: 'p-4',
          props: {
            statItems: stats,
          },
        },
      },
      {
        title: 'Legend',
        content: {
          Element: Legend,
          className: 'p-4',
        },
      },
    ],
    [stats]
  );

  if (isLoading) {
    return (
      <div className="w-full h-full flex items-center justify-center">
        <ProgressBar additionalStyles="w-80 h-80" />
      </div>
    );
  }

  return (
    <MdlCommonPanel
      tabItems={tabItems}
      tableColumns={tableColumns}
      tableSearchKeys={['domain', 'owner']}
      tableData={tableData}
      selectedKey={selectedKey ?? ''}
      onRowClick={(row) =>
        setSelectedKey((row as MDLTableData)?.domain || null)
      }
      filters={filters}
      stats={type === 'Learning' ? null : stats}
      tab="scriptBlocking"
      customClearAllFunction={() => setPresetFilters({ filter: {} })}
      customClearFunction={(key: string, value: string) =>
        setPresetFilters((prev) => {
          const updatedFilters = structuredClone(prev);
          updatedFilters.filter[key] = updatedFilters.filter[key]?.filter(
            (filterValue) => filterValue !== value
          );
          return updatedFilters;
        })
      }
    />
  );
};

export default MDLTable;<|MERGE_RESOLUTION|>--- conflicted
+++ resolved
@@ -191,12 +191,8 @@
         title: 'Domains',
         centerCount: statistics.localView.domains,
         color: '#25ACAD',
-<<<<<<< HEAD
-        glossaryText: 'All page domains',
         onClick: () => setPresetFilters({ filter: {} }),
-=======
         glossaryText: 'Domains in MDL',
->>>>>>> 8df8d14f
       },
       {
         title: 'BDL',
@@ -204,8 +200,6 @@
           statistics.localView.partiallyBlockedDomains +
           statistics.localView.completelyBlockedDomains,
         color: '#7D8471',
-<<<<<<< HEAD
-        glossaryText: 'Page domains in block list',
         onClick: () =>
           setPresetFilters((prev) => ({
             ...prev,
@@ -213,9 +207,7 @@
               scriptBlocking: ['Scope Complete', 'Scope Partial'],
             },
           })),
-=======
         glossaryText: 'Domains in block list',
->>>>>>> 8df8d14f
       },
       {
         title: 'Complete',
