--- conflicted
+++ resolved
@@ -30,63 +30,6 @@
   const [selectedTabIndex, setSelectedTabIndex] = useState<number>(0);
   const TabContent = TABS[selectedTabIndex].component;
 
-<<<<<<< HEAD
-  if (
-    loading ||
-    (loading &&
-      isCurrentTabBeingListenedTo &&
-      allowedNumberOfTabs &&
-      allowedNumberOfTabs === 'single')
-  ) {
-    return (
-      <div className="w-full h-screen flex items-center justify-center overflow-hidden bg-white dark:bg-raisin-black">
-        <ProgressBar additionalStyles="w-full" />
-      </div>
-    );
-  }
-
-  if (
-    (isCurrentTabBeingListenedTo &&
-      allowedNumberOfTabs &&
-      allowedNumberOfTabs === 'single') ||
-    (allowedNumberOfTabs && allowedNumberOfTabs === 'unlimited')
-  ) {
-    return (
-      <div className="w-full h-screen overflow-hidden bg-white dark:bg-raisin-black">
-        <div className="w-full h-full flex flex-row">
-          <Resizable
-            defaultSize={{ width: '200px', height: '100%' }}
-            minWidth={'150px'}
-            maxWidth={'98%'}
-            enable={{
-              top: false,
-              right: true,
-              bottom: false,
-              left: false,
-              topRight: false,
-              bottomRight: false,
-              bottomLeft: false,
-              topLeft: false,
-            }}
-            className="h-full flex flex-col pt-0.5 border border-l-0 border-t-0 border-b-0 border-gray-300 dark:border-quartz"
-          >
-            <Sidebar
-              selectedIndex={selectedTabIndex}
-              setIndex={setSelectedTabIndex}
-            />
-          </Resizable>
-          <main className="h-full flex-1 overflow-auto">
-            <div className="min-w-[20rem] h-full">
-              <TabContent />
-            </div>
-          </main>
-        </div>
-      </div>
-    );
-  }
-
-=======
->>>>>>> 073d3c2c
   return (
     <div className="w-full h-screen overflow-hidden bg-white dark:bg-raisin-black">
       <div className="w-full h-full flex flex-row">
@@ -112,7 +55,9 @@
           />
         </Resizable>
         <main className="h-full flex-1 overflow-auto">
-          <TabContent />
+          <div className="min-w-[20rem] h-full">
+            <TabContent />
+          </div>
         </main>
       </div>
     </div>
