/*
 * Copyright 2023 Google LLC
 *
 * Licensed under the Apache License, Version 2.0 (the "License");
 * you may not use this file except in compliance with the License.
 * You may obtain a copy of the License at
 *
 *     https://www.apache.org/licenses/LICENSE-2.0
 *
 * Unless required by applicable law or agreed to in writing, software
 * distributed under the License is distributed on an "AS IS" BASIS,
 * WITHOUT WARRANTIES OR CONDITIONS OF ANY KIND, either express or implied.
 * See the License for the specific language governing permissions and
 * limitations under the License.
 */
/**
 * External dependencies.
 */
import React, { useState } from 'react';
import { Resizable } from 're-resizable';

/**
 * Internal dependencies.
 */
import './app.css';
<<<<<<< HEAD
import { Sidebar } from './components';
import TABS from './tabs';

const App: React.FC = () => {
  const [selectedTabIndex, setSelectedTabIndex] = useState<number>(0);
  const TabContent = TABS[selectedTabIndex].component;

  return (
    <div className="w-full h-screen overflow-hidden bg-white dark:bg-raisin-black">
      <div className="w-full h-full flex flex-row">
        <Resizable
          defaultSize={{ width: '200px', height: '100%' }}
          minWidth={'150px'}
          maxWidth={'98%'}
          enable={{
            top: false,
            right: true,
            bottom: false,
            left: false,
            topRight: false,
            bottomRight: false,
            bottomLeft: false,
            topLeft: false,
          }}
          className="h-full flex flex-col pt-0.5 border border-l-0 border-t-0 border-b-0 border-gray-300 dark:border-quartz"
        >
          <Sidebar
            selectedIndex={selectedTabIndex}
            setIndex={setSelectedTabIndex}
          />
        </Resizable>
        <main className="h-full flex-1 overflow-auto">
          <TabContent />
        </main>
=======
import {
  Cookies,
  Topics,
  Attribution,
  BounceTracking,
  Fingerprinting,
  Sidebar,
} from './components';
import { useCookieStore } from './stateProviders/syncCookieStore';
import { Button } from '../design-system/components';

const TABS = [
  {
    display_name: 'Cookies',
    Component: Cookies,
  },
  {
    display_name: 'Topics',
    Component: Topics,
  },
  {
    display_name: 'Attribution',
    Component: Attribution,
  },
  {
    display_name: 'Bounce Tracking',
    Component: BounceTracking,
  },
  {
    display_name: 'Fingerprinting',
    Component: Fingerprinting,
  },
];

const App: React.FC = () => {
  const [selectedTabIndex, setSelectedTabIndex] = useState<number>(0);
  const TabContent = TABS[selectedTabIndex].Component;
  const tabNames = TABS.map((tab) => tab.display_name);
  const {
    isCurrentTabBeingListenedTo,
    returningToSingleTab,
    changeListeningToThisTab,
    allowedNumberOfTabs,
  } = useCookieStore(({ state, actions }) => ({
    isCurrentTabBeingListenedTo: state.isCurrentTabBeingListenedTo,
    returningToSingleTab: state.returningToSingleTab,
    changeListeningToThisTab: actions.changeListeningToThisTab,
    allowedNumberOfTabs: state.allowedNumberOfTabs,
  }));

  // @todo Can this condition be simplified?
  if (
    (isCurrentTabBeingListenedTo &&
      allowedNumberOfTabs &&
      allowedNumberOfTabs === 'single') ||
    (allowedNumberOfTabs && allowedNumberOfTabs === 'unlimited')
  ) {
    return (
      <div className="w-full h-screen overflow-hidden bg-white dark:bg-raisin-black">
        <div className="w-full h-full flex flex-row">
          <Resizable
            defaultSize={{ width: '200px', height: '100%' }}
            minWidth={'150px'}
            maxWidth={'98%'}
            enable={{
              top: false,
              right: true,
              bottom: false,
              left: false,
              topRight: false,
              bottomRight: false,
              bottomLeft: false,
              topLeft: false,
            }}
            className="h-full flex flex-col pt-0.5 border border-l-0 border-t-0 border-b-0 border-gray-300 dark:border-quartz"
          >
            <Sidebar
              tabsNames={tabNames}
              selectedIndex={selectedTabIndex}
              setIndex={setSelectedTabIndex}
            />
          </Resizable>
          <main className="h-full flex-1 overflow-auto">
            <TabContent />
          </main>
        </div>
      </div>
    );
  }

  return (
    <div className="w-full h-screen overflow-hidden bg-white dark:bg-raisin-black">
      <div className="w-full h-full flex flex-col items-center justify-center">
        {!returningToSingleTab && (
          <p className="dark:text-bright-gray text-chart-label text-base mb-5">
            This tool works best with a single tab.
          </p>
        )}
        <Button onClick={changeListeningToThisTab} text="Analyze this tab" />
>>>>>>> 59e6566b
      </div>
    </div>
  );
};

export default App;<|MERGE_RESOLUTION|>--- conflicted
+++ resolved
@@ -23,80 +23,13 @@
  * Internal dependencies.
  */
 import './app.css';
-<<<<<<< HEAD
+import TABS from './tabs';
 import { Sidebar } from './components';
-import TABS from './tabs';
+import { useCookieStore } from './stateProviders/syncCookieStore';
+import { Button } from '../design-system/components';
 
 const App: React.FC = () => {
   const [selectedTabIndex, setSelectedTabIndex] = useState<number>(0);
-  const TabContent = TABS[selectedTabIndex].component;
-
-  return (
-    <div className="w-full h-screen overflow-hidden bg-white dark:bg-raisin-black">
-      <div className="w-full h-full flex flex-row">
-        <Resizable
-          defaultSize={{ width: '200px', height: '100%' }}
-          minWidth={'150px'}
-          maxWidth={'98%'}
-          enable={{
-            top: false,
-            right: true,
-            bottom: false,
-            left: false,
-            topRight: false,
-            bottomRight: false,
-            bottomLeft: false,
-            topLeft: false,
-          }}
-          className="h-full flex flex-col pt-0.5 border border-l-0 border-t-0 border-b-0 border-gray-300 dark:border-quartz"
-        >
-          <Sidebar
-            selectedIndex={selectedTabIndex}
-            setIndex={setSelectedTabIndex}
-          />
-        </Resizable>
-        <main className="h-full flex-1 overflow-auto">
-          <TabContent />
-        </main>
-=======
-import {
-  Cookies,
-  Topics,
-  Attribution,
-  BounceTracking,
-  Fingerprinting,
-  Sidebar,
-} from './components';
-import { useCookieStore } from './stateProviders/syncCookieStore';
-import { Button } from '../design-system/components';
-
-const TABS = [
-  {
-    display_name: 'Cookies',
-    Component: Cookies,
-  },
-  {
-    display_name: 'Topics',
-    Component: Topics,
-  },
-  {
-    display_name: 'Attribution',
-    Component: Attribution,
-  },
-  {
-    display_name: 'Bounce Tracking',
-    Component: BounceTracking,
-  },
-  {
-    display_name: 'Fingerprinting',
-    Component: Fingerprinting,
-  },
-];
-
-const App: React.FC = () => {
-  const [selectedTabIndex, setSelectedTabIndex] = useState<number>(0);
-  const TabContent = TABS[selectedTabIndex].Component;
-  const tabNames = TABS.map((tab) => tab.display_name);
   const {
     isCurrentTabBeingListenedTo,
     returningToSingleTab,
@@ -108,8 +41,8 @@
     changeListeningToThisTab: actions.changeListeningToThisTab,
     allowedNumberOfTabs: state.allowedNumberOfTabs,
   }));
+  const TabContent = TABS[selectedTabIndex].component;
 
-  // @todo Can this condition be simplified?
   if (
     (isCurrentTabBeingListenedTo &&
       allowedNumberOfTabs &&
@@ -136,7 +69,6 @@
             className="h-full flex flex-col pt-0.5 border border-l-0 border-t-0 border-b-0 border-gray-300 dark:border-quartz"
           >
             <Sidebar
-              tabsNames={tabNames}
               selectedIndex={selectedTabIndex}
               setIndex={setSelectedTabIndex}
             />
@@ -158,7 +90,6 @@
           </p>
         )}
         <Button onClick={changeListeningToThisTab} text="Analyze this tab" />
->>>>>>> 59e6566b
       </div>
     </div>
   );
