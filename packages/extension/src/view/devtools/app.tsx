/*
 * Copyright 2023 Google LLC
 *
 * Licensed under the Apache License, Version 2.0 (the "License");
 * you may not use this file except in compliance with the License.
 * You may obtain a copy of the License at
 *
 *     https://www.apache.org/licenses/LICENSE-2.0
 *
 * Unless required by applicable law or agreed to in writing, software
 * distributed under the License is distributed on an "AS IS" BASIS,
 * WITHOUT WARRANTIES OR CONDITIONS OF ANY KIND, either express or implied.
 * See the License for the specific language governing permissions and
 * limitations under the License.
 */
/**
 * External dependencies.
 */
import React, { useState } from 'react';
import { Resizable } from 're-resizable';

/**
 * Internal dependencies.
 */
import TABS from './tabs';
import { Sidebar } from './components';
<<<<<<< HEAD
import { useCookieStore } from './stateProviders/syncCookieStore';
import { Button, ProgressBar } from '../design-system/components';
import useFrameOverlay from './hooks/useFrameOverlay';

const App: React.FC = () => {
  const [selectedTabIndex, setSelectedTabIndex] = useState<number>(0);
  const {
    isCurrentTabBeingListenedTo,
    returningToSingleTab,
    changeListeningToThisTab,
    setInspectedFrame,
    allowedNumberOfTabs,
    selectedFrame,
    loading,
  } = useCookieStore(({ state, actions }) => ({
    isCurrentTabBeingListenedTo: state.isCurrentTabBeingListenedTo,
    returningToSingleTab: state.returningToSingleTab,
    changeListeningToThisTab: actions.changeListeningToThisTab,
    setInspectedFrame: actions.setInspectedFrame,
    allowedNumberOfTabs: state.allowedNumberOfTabs,
    selectedFrame: state.selectedFrame,
    loading: state.loading,
  }));
  const TabContent = TABS[selectedTabIndex].component;

  useFrameOverlay({
    selectedFrame,
    setInspectedFrame,
  });

  if (
    loading ||
    (loading &&
      isCurrentTabBeingListenedTo &&
      allowedNumberOfTabs &&
      allowedNumberOfTabs === 'single')
  ) {
    return (
      <div className="w-full h-screen flex items-center justify-center overflow-hidden bg-white dark:bg-raisin-black">
        <ProgressBar additionalStyles="w-full" />
      </div>
    );
  }

  if (
    (isCurrentTabBeingListenedTo &&
      allowedNumberOfTabs &&
      allowedNumberOfTabs === 'single') ||
    (allowedNumberOfTabs && allowedNumberOfTabs === 'unlimited')
  ) {
    return (
      <div className="w-full h-screen overflow-hidden bg-white dark:bg-raisin-black">
        <div className="w-full h-full flex flex-row">
          <Resizable
            defaultSize={{ width: '200px', height: '100%' }}
            minWidth={'150px'}
            maxWidth={'98%'}
            enable={{
              top: false,
              right: true,
              bottom: false,
              left: false,
              topRight: false,
              bottomRight: false,
              bottomLeft: false,
              topLeft: false,
            }}
            className="h-full flex flex-col border border-l-0 border-t-0 border-b-0 border-gray-300 dark:border-quartz"
          >
            <Sidebar
              selectedIndex={selectedTabIndex}
              setIndex={setSelectedTabIndex}
            />
          </Resizable>
          <main className="h-full flex-1 overflow-auto">
            <TabContent />
          </main>
        </div>
      </div>
    );
  }

=======
import './app.css';

const App: React.FC = () => {
  const [selectedTabIndex, setSelectedTabIndex] = useState<number>(0);
  const TabContent = TABS[selectedTabIndex].component;

>>>>>>> 6cc0ddd0
  return (
    <div className="w-full h-screen overflow-hidden bg-white dark:bg-raisin-black">
      <div className="w-full h-full flex flex-row">
        <Resizable
          defaultSize={{ width: '200px', height: '100%' }}
          minWidth={'150px'}
          maxWidth={'98%'}
          enable={{
            top: false,
            right: true,
            bottom: false,
            left: false,
            topRight: false,
            bottomRight: false,
            bottomLeft: false,
            topLeft: false,
          }}
          className="h-full flex flex-col pt-0.5 border border-l-0 border-t-0 border-b-0 border-gray-300 dark:border-quartz"
        >
          <Sidebar
            selectedIndex={selectedTabIndex}
            setIndex={setSelectedTabIndex}
          />
        </Resizable>
        <main className="h-full flex-1 overflow-auto">
          <div className="min-w-[20rem] h-full">
            <TabContent />
          </div>
        </main>
      </div>
    </div>
  );
};

export default App;<|MERGE_RESOLUTION|>--- conflicted
+++ resolved
@@ -24,7 +24,7 @@
  */
 import TABS from './tabs';
 import { Sidebar } from './components';
-<<<<<<< HEAD
+import './app.css';
 import { useCookieStore } from './stateProviders/syncCookieStore';
 import { Button, ProgressBar } from '../design-system/components';
 import useFrameOverlay from './hooks/useFrameOverlay';
@@ -100,50 +100,24 @@
             />
           </Resizable>
           <main className="h-full flex-1 overflow-auto">
-            <TabContent />
+            <div className="min-w-[20rem] h-full">
+              <TabContent />
+            </div>
           </main>
         </div>
       </div>
     );
   }
 
-=======
-import './app.css';
-
-const App: React.FC = () => {
-  const [selectedTabIndex, setSelectedTabIndex] = useState<number>(0);
-  const TabContent = TABS[selectedTabIndex].component;
-
->>>>>>> 6cc0ddd0
   return (
     <div className="w-full h-screen overflow-hidden bg-white dark:bg-raisin-black">
-      <div className="w-full h-full flex flex-row">
-        <Resizable
-          defaultSize={{ width: '200px', height: '100%' }}
-          minWidth={'150px'}
-          maxWidth={'98%'}
-          enable={{
-            top: false,
-            right: true,
-            bottom: false,
-            left: false,
-            topRight: false,
-            bottomRight: false,
-            bottomLeft: false,
-            topLeft: false,
-          }}
-          className="h-full flex flex-col pt-0.5 border border-l-0 border-t-0 border-b-0 border-gray-300 dark:border-quartz"
-        >
-          <Sidebar
-            selectedIndex={selectedTabIndex}
-            setIndex={setSelectedTabIndex}
-          />
-        </Resizable>
-        <main className="h-full flex-1 overflow-auto">
-          <div className="min-w-[20rem] h-full">
-            <TabContent />
-          </div>
-        </main>
+      <div className="w-full h-full flex flex-col items-center justify-center">
+        {!returningToSingleTab && (
+          <p className="dark:text-bright-gray text-chart-label text-base mb-5">
+            This tool works best with a single tab.
+          </p>
+        )}
+        <Button onClick={changeListeningToThisTab} text="Analyze this tab" />
       </div>
     </div>
   );
