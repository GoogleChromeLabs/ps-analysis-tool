/*
 * Copyright 2023 Google LLC
 *
 * Licensed under the Apache License, Version 2.0 (the "License");
 * you may not use this file except in compliance with the License.
 * You may obtain a copy of the License at
 *
 *     https://www.apache.org/licenses/LICENSE-2.0
 *
 * Unless required by applicable law or agreed to in writing, software
 * distributed under the License is distributed on an "AS IS" BASIS,
 * WITHOUT WARRANTIES OR CONDITIONS OF ANY KIND, either express or implied.
 * See the License for the specific language governing permissions and
 * limitations under the License.
 */
/**
 * External dependencies.
 */
import React, { useRef, useEffect, useCallback, useState } from 'react';
import { Resizable } from 're-resizable';
import {
  CookieIcon,
  CookieIconWhite,
  ExtensionReloadNotification,
  Sidebar,
  useSidebar,
  type SidebarItems,
  InspectButton,
} from '@ps-analysis-tool/design-system';

/**
 * Internal dependencies.
 */
import TABS from './tabs';
import { useCookieStore } from './stateProviders/syncCookieStore';
import './app.css';
import { Cookies } from './components';
import useFrameOverlay from './hooks/useFrameOverlay';
<<<<<<< HEAD
import type { CookieTableData } from '@ps-analysis-tool/common';
=======
>>>>>>> a5ca8e40

const App: React.FC = () => {
  const [sidebarWidth, setSidebarWidth] = useState(200);
  const [sidebarData, setSidebarData] = useState(TABS);
  const contextInvalidatedRef = useRef(null);

  const {
    contextInvalidated,
    setContextInvalidated,
    tabFrames,
    selectedFrame,
    setSelectedFrame,
    isInspecting,
    setIsInspecting,
    canStartInspecting,
    tabUrl,
  } = useCookieStore(({ state, actions }) => ({
    contextInvalidated: state.contextInvalidated,
    setContextInvalidated: actions.setContextInvalidated,
    tabFrames: state.tabFrames,
    selectedFrame: state.selectedFrame,
    setSelectedFrame: actions.setSelectedFrame,
    isInspecting: state.isInspecting,
    setIsInspecting: actions.setIsInspecting,
    canStartInspecting: state.canStartInspecting,
    tabUrl: state.tabUrl,
  }));

  const listenToMouseChange = useCallback(() => {
    if (contextInvalidatedRef.current) {
      if (!chrome.runtime?.id) {
        setContextInvalidated(true);
      }
    }
  }, [setContextInvalidated]);

  useEffect(() => {
    window.addEventListener('mouseover', listenToMouseChange);

    return () => {
      window.removeEventListener('mouseover', listenToMouseChange);
    };
  }, [listenToMouseChange]);

  const [defaultSelectedItemKey, setDefaultSelectedItemKey] =
    useState('privacySandbox');

  useEffect(() => {
    (async () => {
      const tabId = chrome.devtools.inspectedWindow.tabId.toString();

      const data = await chrome.storage.local.get();

      if (data?.[tabId]?.['selectedSidebarItem']) {
        setDefaultSelectedItemKey(data[tabId]['selectedSidebarItem']);
      }
    })();
  }, []);

  const {
    activePanel,
    selectedItemKey,
    currentItemKey,
    sidebarItems,
    isSidebarFocused,
    setIsSidebarFocused,
    updateSelectedItemKey,
    onKeyNavigation,
    toggleDropdown,
    isKeyAncestor,
    isKeySelected,
  } = useSidebar({
    data: sidebarData,
    defaultSelectedItemKey,
  });

  useEffect(() => {
    setSidebarData((prev) => {
      const data = { ...prev };
      const psData = data['privacySandbox'];

<<<<<<< HEAD
      psData.children['cookies'].panel = (
        <Cookies setFilteredCookies={setFilteredCookies} />
      );
=======
      psData.children['cookies'].panel = <Cookies />;
>>>>>>> a5ca8e40
      psData.children['cookies'].children = Object.keys(tabFrames || {}).reduce(
        (acc, url) => {
          acc[url] = {
            title: url,
<<<<<<< HEAD
            itemNodeTitle: `Cookies used by frames from ${url}`,
            panel: <Cookies setFilteredCookies={setFilteredCookies} />,
=======
            popupTitle: `Cookies used by frames from ${url}`,
            panel: <Cookies />,
>>>>>>> a5ca8e40
            icon: <CookieIcon />,
            selectedIcon: <CookieIconWhite />,
            children: {},
          };

          return acc;
        },
        {} as SidebarItems
      );

      const showInspectButton =
        canStartInspecting && Boolean(Object.keys(tabFrames || {}).length);

      if (showInspectButton) {
        psData.children['cookies'].extraInterfaceToTitle = (
          <InspectButton
            isInspecting={isInspecting}
            setIsInspecting={setIsInspecting}
            isTabFocused={isKeySelected('cookies') && isSidebarFocused}
          />
        );
      } else {
        psData.children['cookies'].extraInterfaceToTitle = null;
      }

      return data;
    });
  }, [
    canStartInspecting,
    isInspecting,
    isKeySelected,
    isSidebarFocused,
    setIsInspecting,
    tabFrames,
  ]);

  useEffect(() => {
    if (Object.keys(tabFrames || {}).includes(currentItemKey || '')) {
      setSelectedFrame(currentItemKey);
    } else {
      setSelectedFrame(null);
    }
  }, [currentItemKey, setSelectedFrame, tabFrames]);

  useEffect(() => {
    (async () => {
      const tabId = chrome.devtools.inspectedWindow.tabId.toString();

      const data = await chrome.storage.local.get();

      if (!data?.[tabId]) {
        data[tabId] = {};
      }

      if (!data[tabId]?.['selectedSidebarItem']) {
        data[tabId]['selectedSidebarItem'] = 'cookies';
      }

      data[tabId]['selectedSidebarItem'] = selectedItemKey;

      await chrome.storage.local.set(data);
    })();
  }, [selectedItemKey]);

  const lastUrl = useRef(tabUrl);

  useEffect(() => {
    if (lastUrl.current === tabUrl || lastUrl.current === null) {
      lastUrl.current = tabUrl;
      return;
    }

    lastUrl.current = tabUrl;

    if (!selectedFrame) {
      updateSelectedItemKey('cookies');
    } else {
      updateSelectedItemKey(selectedFrame);
    }
  }, [selectedFrame, tabUrl, updateSelectedItemKey]);

<<<<<<< HEAD
  const [filteredCookies, setFilteredCookies] = useState<CookieTableData[]>([]);

  useFrameOverlay(filteredCookies, (key: string | null) => {
    updateSelectedItemKey(key || 'cookies');
  });
=======
  const handleUpdate = useCallback(
    (key: string | null) => {
      updateSelectedItemKey(key || 'cookies');
    },
    [updateSelectedItemKey]
  );

  useFrameOverlay(handleUpdate);
>>>>>>> a5ca8e40

  return (
    <div
      className="w-full h-screen overflow-hidden bg-white dark:bg-raisin-black"
      ref={contextInvalidatedRef}
    >
      {contextInvalidated && (
        <div className="flex flex-col items-center justify-center w-full h-full">
          <ExtensionReloadNotification />
        </div>
      )}
      {!contextInvalidated && (
        <div className="w-full h-full flex flex-row">
          <Resizable
            size={{ width: sidebarWidth, height: '100%' }}
            defaultSize={{ width: '200px', height: '100%' }}
            onResizeStop={(_, __, ___, d) => {
              setSidebarWidth((prevState) => prevState + d.width);
            }}
            minWidth={'150px'}
            maxWidth={'90%'}
            enable={{
              right: true,
            }}
            className="h-full"
          >
            <Sidebar
              selectedItemKey={selectedItemKey}
              sidebarItems={sidebarItems}
              isSidebarFocused={isSidebarFocused}
              setIsSidebarFocused={setIsSidebarFocused}
              updateSelectedItemKey={updateSelectedItemKey}
              onKeyNavigation={onKeyNavigation}
              toggleDropdown={toggleDropdown}
              isKeyAncestor={isKeyAncestor}
              isKeySelected={isKeySelected}
              visibleWidth={sidebarWidth}
            />
          </Resizable>
          <main className="h-full flex-1 overflow-auto">
            <div className="min-w-[20rem] h-full">{activePanel}</div>
          </main>
        </div>
      )}
    </div>
  );
};

export default App;<|MERGE_RESOLUTION|>--- conflicted
+++ resolved
@@ -27,6 +27,7 @@
   type SidebarItems,
   InspectButton,
 } from '@ps-analysis-tool/design-system';
+import type { CookieTableData } from '@ps-analysis-tool/common';
 
 /**
  * Internal dependencies.
@@ -36,10 +37,6 @@
 import './app.css';
 import { Cookies } from './components';
 import useFrameOverlay from './hooks/useFrameOverlay';
-<<<<<<< HEAD
-import type { CookieTableData } from '@ps-analysis-tool/common';
-=======
->>>>>>> a5ca8e40
 
 const App: React.FC = () => {
   const [sidebarWidth, setSidebarWidth] = useState(200);
@@ -121,24 +118,15 @@
       const data = { ...prev };
       const psData = data['privacySandbox'];
 
-<<<<<<< HEAD
       psData.children['cookies'].panel = (
         <Cookies setFilteredCookies={setFilteredCookies} />
       );
-=======
-      psData.children['cookies'].panel = <Cookies />;
->>>>>>> a5ca8e40
       psData.children['cookies'].children = Object.keys(tabFrames || {}).reduce(
         (acc, url) => {
           acc[url] = {
             title: url,
-<<<<<<< HEAD
-            itemNodeTitle: `Cookies used by frames from ${url}`,
+            popupTitle: `Cookies used by frames from ${url}`,
             panel: <Cookies setFilteredCookies={setFilteredCookies} />,
-=======
-            popupTitle: `Cookies used by frames from ${url}`,
-            panel: <Cookies />,
->>>>>>> a5ca8e40
             icon: <CookieIcon />,
             selectedIcon: <CookieIconWhite />,
             children: {},
@@ -220,13 +208,8 @@
     }
   }, [selectedFrame, tabUrl, updateSelectedItemKey]);
 
-<<<<<<< HEAD
   const [filteredCookies, setFilteredCookies] = useState<CookieTableData[]>([]);
 
-  useFrameOverlay(filteredCookies, (key: string | null) => {
-    updateSelectedItemKey(key || 'cookies');
-  });
-=======
   const handleUpdate = useCallback(
     (key: string | null) => {
       updateSelectedItemKey(key || 'cookies');
@@ -234,8 +217,7 @@
     [updateSelectedItemKey]
   );
 
-  useFrameOverlay(handleUpdate);
->>>>>>> a5ca8e40
+  useFrameOverlay(filteredCookies, handleUpdate);
 
   return (
     <div
