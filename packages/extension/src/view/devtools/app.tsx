--- conflicted
+++ resolved
@@ -24,12 +24,7 @@
  */
 import TABS from './tabs';
 import { Sidebar } from './components';
-<<<<<<< HEAD
-import { useCookieStore } from './stateProviders/syncCookieStore';
-import { Button, ProgressBar } from '@cookie-analysis-tool/design-system';
-=======
 import './app.css';
->>>>>>> 6cc0ddd0
 
 const App: React.FC = () => {
   const [selectedTabIndex, setSelectedTabIndex] = useState<number>(0);
