/*
 * Copyright 2023 Google LLC
 *
 * Licensed under the Apache License, Version 2.0 (the "License");
 * you may not use this file except in compliance with the License.
 * You may obtain a copy of the License at
 *
 *     https://www.apache.org/licenses/LICENSE-2.0
 *
 * Unless required by applicable law or agreed to in writing, software
 * distributed under the License is distributed on an "AS IS" BASIS,
 * WITHOUT WARRANTIES OR CONDITIONS OF ANY KIND, either express or implied.
 * See the License for the specific language governing permissions and
 * limitations under the License.
 */
/**
 * External dependencies.
 */
import React, { useRef, useEffect, useState } from 'react';
import {
  ExtensionReloadNotification,
<<<<<<< HEAD
  SIDEBAR_ITEMS_KEYS,
=======
>>>>>>> 8b451780
  SidebarProvider,
} from '@ps-analysis-tool/design-system';

/**
 * Internal dependencies.
 */
import TABS from './tabs';
import './app.css';
import { Layout } from './components';
<<<<<<< HEAD
import { getCurrentTabId } from '../../utils/getCurrentTabId';
=======
>>>>>>> 8b451780
import useContextInvalidated from './hooks/useContextInvalidated';

const App: React.FC = () => {
  const [sidebarData, setSidebarData] = useState(TABS);
  const contextInvalidatedRef = useRef(null);

  const contextInvalidated = useContextInvalidated(contextInvalidatedRef);

<<<<<<< HEAD
  const [defaultSelectedItemKey, setDefaultSelectedItemKey] = useState(
    SIDEBAR_ITEMS_KEYS.PRIVACY_SANDBOX
  );

  useEffect(() => {
    (async () => {
      const tabId = await getCurrentTabId();
=======
  const [defaultSelectedItemKey, setDefaultSelectedItemKey] =
    useState('privacySandbox');

  useEffect(() => {
    (async () => {
      const tabId = chrome.devtools.inspectedWindow.tabId;
>>>>>>> 8b451780

      if (!tabId) {
        return;
      }

      const data = await chrome.storage.session.get();

      if (data?.['selectedSidebarItem#' + tabId]) {
        setDefaultSelectedItemKey(data['selectedSidebarItem#' + tabId]);
      }
    })();
  }, []);

  return (
    <SidebarProvider
      data={sidebarData}
      defaultSelectedItemKey={defaultSelectedItemKey}
    >
      <div
        className="w-full h-screen overflow-hidden bg-white dark:bg-raisin-black"
        ref={contextInvalidatedRef}
      >
        {!contextInvalidated ? (
          <Layout setSidebarData={setSidebarData} />
        ) : (
          <div className="flex flex-col items-center justify-center w-full h-full">
            <ExtensionReloadNotification />
          </div>
        )}
      </div>
    </SidebarProvider>
  );
};

export default App;<|MERGE_RESOLUTION|>--- conflicted
+++ resolved
@@ -19,10 +19,7 @@
 import React, { useRef, useEffect, useState } from 'react';
 import {
   ExtensionReloadNotification,
-<<<<<<< HEAD
   SIDEBAR_ITEMS_KEYS,
-=======
->>>>>>> 8b451780
   SidebarProvider,
 } from '@ps-analysis-tool/design-system';
 
@@ -32,10 +29,6 @@
 import TABS from './tabs';
 import './app.css';
 import { Layout } from './components';
-<<<<<<< HEAD
-import { getCurrentTabId } from '../../utils/getCurrentTabId';
-=======
->>>>>>> 8b451780
 import useContextInvalidated from './hooks/useContextInvalidated';
 
 const App: React.FC = () => {
@@ -44,22 +37,13 @@
 
   const contextInvalidated = useContextInvalidated(contextInvalidatedRef);
 
-<<<<<<< HEAD
   const [defaultSelectedItemKey, setDefaultSelectedItemKey] = useState(
     SIDEBAR_ITEMS_KEYS.PRIVACY_SANDBOX
   );
 
   useEffect(() => {
     (async () => {
-      const tabId = await getCurrentTabId();
-=======
-  const [defaultSelectedItemKey, setDefaultSelectedItemKey] =
-    useState('privacySandbox');
-
-  useEffect(() => {
-    (async () => {
       const tabId = chrome.devtools.inspectedWindow.tabId;
->>>>>>> 8b451780
 
       if (!tabId) {
         return;
