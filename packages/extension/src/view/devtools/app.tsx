/*
 * Copyright 2023 Google LLC
 *
 * Licensed under the Apache License, Version 2.0 (the "License");
 * you may not use this file except in compliance with the License.
 * You may obtain a copy of the License at
 *
 *     https://www.apache.org/licenses/LICENSE-2.0
 *
 * Unless required by applicable law or agreed to in writing, software
 * distributed under the License is distributed on an "AS IS" BASIS,
 * WITHOUT WARRANTIES OR CONDITIONS OF ANY KIND, either express or implied.
 * See the License for the specific language governing permissions and
 * limitations under the License.
 */
/**
 * External dependencies.
 */
import React, { useCallback, useState } from 'react';
import { Resizable, type ResizeDirection, type NumberSize } from 're-resizable';

/**
 * Internal dependencies.
 */
import './app.css';
import {
  Cookies,
  Topics,
  Attribution,
  BounceTracking,
  Fingerprinting,
  Sidebar,
} from './components';
import { Provider as ContentPanelProvider } from './stateProviders/contentPanelStore';

const TABS = [
  {
    display_name: 'Cookies',
    Component: Cookies,
  },
  {
    display_name: 'Topics',
    Component: Topics,
  },
  {
    display_name: 'Attribution',
    Component: Attribution,
  },
  {
    display_name: 'Bounce Tracking',
    Component: BounceTracking,
  },
  {
    display_name: 'Fingerprinting',
    Component: Fingerprinting,
  },
];

const App: React.FC = () => {
  const [selectedTabIndex, setSelectedTabIndex] = useState<number>(0);
  const [width, setWidth] = useState<number>(200);
  const setWidthOnResizeStop = useCallback(
    (
      _: MouseEvent | TouchEvent,
      __: ResizeDirection,
      ___: HTMLElement,
      d: NumberSize
    ): void => {
      if (width + d.width > 0) {
        setWidth(width + d.width);
      } else {
        setWidth(200);
      }
    },
    [width]
  );

  const TabContent = TABS[selectedTabIndex].Component;
  const tabNames = TABS.map((tab) => tab.display_name);
  return (
    <div className="w-full h-screen overflow-hidden">
      <div className="w-full h-full flex flex-row">
        <Resizable
          minWidth={'200px'}
          size={{ width: width, height: '100%' }}
          enable={{
            top: false,
            right: true,
            bottom: false,
            left: false,
            topRight: false,
            bottomRight: false,
            bottomLeft: false,
            topLeft: false,
          }}
          onResizeStop={setWidthOnResizeStop}
          className="w-1/4 h-full flex flex-col pt-3.5 overflow-y-auto overflow-x-clip border-solid border-r border-b border-t border-selected-background-color"
        >
          <Sidebar
            tabsNames={tabNames}
            selectedIndex={selectedTabIndex}
            setIndex={setSelectedTabIndex}
          />
<<<<<<< HEAD
        </header>
        <main style={{ height: 'calc(100% - 40px)' }}>
          <ContentPanelProvider>
            <TabContent />
          </ContentPanelProvider>
=======
        </Resizable>
        <main className="w-full" style={{ height: 'calc(100% - 48px)' }}>
          <TabContent />
>>>>>>> 183badab
        </main>
      </div>
    </div>
  );
};

export default App;<|MERGE_RESOLUTION|>--- conflicted
+++ resolved
@@ -101,17 +101,11 @@
             selectedIndex={selectedTabIndex}
             setIndex={setSelectedTabIndex}
           />
-<<<<<<< HEAD
-        </header>
+        </Resizable>
         <main style={{ height: 'calc(100% - 40px)' }}>
           <ContentPanelProvider>
             <TabContent />
           </ContentPanelProvider>
-=======
-        </Resizable>
-        <main className="w-full" style={{ height: 'calc(100% - 48px)' }}>
-          <TabContent />
->>>>>>> 183badab
         </main>
       </div>
     </div>
