--- conflicted
+++ resolved
@@ -17,6 +17,7 @@
  * External dependencies.
  */
 import { useCallback, useEffect, useRef, useState } from 'react';
+import type { CookieTableData } from '@ps-analysis-tool/common';
 
 /**
  * Internal dependencies.
@@ -24,17 +25,13 @@
 import { WEBPAGE_PORT_NAME } from '../../../constants';
 import { useCookieStore } from '../stateProviders/syncCookieStore';
 import { getCurrentTabId } from '../../../utils/getCurrentTabId';
-import type { CookieTableData } from '@ps-analysis-tool/common';
 
 interface Response {
   attributes: { iframeOrigin: string | null; setInPage?: boolean };
 }
 
 const useFrameOverlay = (
-<<<<<<< HEAD
   filteredCookies: CookieTableData[],
-=======
->>>>>>> a5ca8e40
   selectedFrameChangeHandler?: (key: string | null) => void
 ) => {
   const portRef = useRef<chrome.runtime.Port | null>(null);
@@ -77,12 +74,6 @@
     [_setSelectedFrame, selectedFrameChangeHandler]
   );
 
-<<<<<<< HEAD
-=======
-  const { filteredCookies } = useFilterManagementStore(({ state }) => ({
-    filteredCookies: state.filteredCookies,
-  }));
->>>>>>> a5ca8e40
   const [connectedToPort, setConnectedToPort] = useState(false);
 
   const connectToPort = useCallback(async () => {
