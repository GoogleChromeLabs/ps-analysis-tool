/*
 * Copyright 2023 Google LLC
 *
 * Licensed under the Apache License, Version 2.0 (the "License");
 * you may not use this file except in compliance with the License.
 * You may obtain a copy of the License at
 *
 *     https://www.apache.org/licenses/LICENSE-2.0
 *
 * Unless required by applicable law or agreed to in writing, software
 * distributed under the License is distributed on an "AS IS" BASIS,
 * WITHOUT WARRANTIES OR CONDITIONS OF ANY KIND, either express or implied.
 * See the License for the specific language governing permissions and
 * limitations under the License.
 */
/**
 * External dependencies.
 */
import { useCallback, useEffect, useRef, useState } from 'react';
import type { CookieTableData } from '@ps-analysis-tool/common';

/**
 * Internal dependencies.
 */
import { WEBPAGE_PORT_NAME } from '../../../constants';
import { useCookie, useSettings } from '../stateProviders';
import { getCurrentTabId } from '../../../utils/getCurrentTabId';
import { isOnRWS } from '../../../contentScript/utils';

interface Response {
  attributes: { iframeOrigin: string | null; setInPage?: boolean };
}

const useFrameOverlay = (
  filteredCookies: CookieTableData[],
  selectedFrameChangeHandler?: (key: string | null) => void
) => {
  const portRef = useRef<chrome.runtime.Port | null>(null);

  const {
    isInspecting,
    setIsInspecting,
    setContextInvalidated,
    selectedFrame,
    isCurrentTabBeingListenedTo,
    tabFrames,
    setCanStartInspecting,
    canStartInspecting,
  } = useCookie(({ state, actions }) => ({
    setContextInvalidated: actions.setContextInvalidated,
    isInspecting: state.isInspecting,
    setIsInspecting: actions.setIsInspecting,
    selectedFrame: state.selectedFrame,
    isCurrentTabBeingListenedTo: state.isCurrentTabBeingListenedTo,
    tabFrames: state.tabFrames,
    setCanStartInspecting: actions.setCanStartInspecting,
    canStartInspecting: state.canStartInspecting,
  }));

  const { allowedNumberOfTabs } = useSettings(({ state }) => ({
    allowedNumberOfTabs: state.allowedNumberOfTabs,
  }));

  const [isFrameSelectedFromDevTool, setIsFrameSelectedFromDevTool] =
    useState(false);

  const setSelectedFrame = useCallback(
    (key: string | null, isHover?: boolean) => {
      selectedFrameChangeHandler?.(key);
      setIsFrameSelectedFromDevTool(!isHover);
    },
    [selectedFrameChangeHandler]
  );

  useEffect(() => {
    if (!isInspecting) {
      setIsFrameSelectedFromDevTool(true);
    }
  }, [isInspecting, setSelectedFrame]);

  const [connectedToPort, setConnectedToPort] = useState(false);

  const connectToPort = useCallback(() => {
    const tabId = chrome.devtools.inspectedWindow.tabId;

    if (!tabId) {
      return;
    }

    if (!canStartInspecting) {
      return;
    }

    const portName = `${WEBPAGE_PORT_NAME}-${tabId}`;

    portRef.current = chrome.tabs.connect(Number(tabId), {
      name: portName,
    });

    portRef.current.onMessage.addListener((response: Response) => {
      setSelectedFrame(response.attributes.iframeOrigin, true);
    });

    portRef.current.onDisconnect.addListener(() => {
      setIsInspecting(false);
    });

    // For the first time.
    portRef.current.postMessage({
      isInspecting: true,
    });

    setConnectedToPort(true);
  }, [canStartInspecting, setSelectedFrame, setIsInspecting]);

  const listenIfContentScriptSet = useCallback(
    async (
      request: { [key: string]: boolean },
      sender: chrome.runtime.MessageSender
    ) => {
      const tabId = await getCurrentTabId();

      if (request.setInPage && tabId === sender?.tab?.id?.toString()) {
        setCanStartInspecting(true);
      }
    },
    [setCanStartInspecting]
  );

  useEffect(() => {
    chrome.runtime.onMessage.addListener(listenIfContentScriptSet);

    return () => {
      chrome.runtime.onMessage.removeListener(listenIfContentScriptSet);
    };
  }, [listenIfContentScriptSet]);

  const sessionStoreChangedListener = useCallback(
    (changes: { [key: string]: chrome.storage.StorageChange }) => {
      try {
        const currentTabId = chrome.devtools.inspectedWindow.tabId;

        if (!currentTabId) {
          return;
        }

        if (changes && Object.keys(changes).includes(currentTabId.toString())) {
          if (!changes[currentTabId].newValue && portRef.current) {
            setIsInspecting(false);
          }

          if (!changes[currentTabId].newValue) {
            chrome.tabs.sendMessage(
              chrome.devtools.inspectedWindow.tabId,
              {
                PSATDevToolsHidden: true,
                tabId: chrome.devtools.inspectedWindow.tabId,
              },
              () => {
                if (chrome.runtime.lastError) {
                  // eslint-disable-next-line no-console
                  console.log(chrome.runtime.lastError);
                }
              }
            );
          }
          if (changes[currentTabId].newValue) {
            chrome.tabs.sendMessage(
              chrome.devtools.inspectedWindow.tabId,
              {
                PSATDevToolsHidden: false,
                tabId: chrome.devtools.inspectedWindow.tabId,
              },
              () => {
                if (chrome.runtime.lastError) {
                  // eslint-disable-next-line no-console
                  console.log(chrome.runtime.lastError);
                }
              }
            );
          }
        }
      } catch (error) {
        // eslint-disable-next-line no-console
        console.log(error);
      }
    },
    [setIsInspecting]
  );

  useEffect(() => {
    try {
      chrome.tabs.sendMessage(
        chrome.devtools.inspectedWindow.tabId,
        { status: 'set?', tabId: chrome.devtools.inspectedWindow.tabId },
        (res) => {
          if (!chrome.runtime.lastError) {
            if (res) {
              setCanStartInspecting(res.setInPage);
            }
          }
        }
      );
    } catch (error) {
      // Fail silently.
    }
  }, [setCanStartInspecting]);

  // When inspect button is clicked.
  useEffect(() => {
    try {
      // Indicates that the context was invalidated.
      if (!chrome.runtime?.id && setContextInvalidated) {
        setContextInvalidated(true);
        return;
      }

      if (!isInspecting) {
        if (portRef.current) {
          portRef.current.disconnect();
          portRef.current = null;
          setConnectedToPort(false);
        }

        return;
      }

      connectToPort();
    } catch (error) {
      // fail silently
    }
  }, [connectToPort, isInspecting, setContextInvalidated]);

  useEffect(() => {
    chrome.storage.session.onChanged.addListener(sessionStoreChangedListener);
    return () => {
      try {
        chrome.storage.session.onChanged.removeListener(
          sessionStoreChangedListener
        );
      } catch (error) {
        //Silently fail
      }
    };
  }, [sessionStoreChangedListener]);

  useEffect(() => {
    if (
      allowedNumberOfTabs === 'single' &&
      !isCurrentTabBeingListenedTo &&
      chrome.runtime?.id &&
      portRef.current
    ) {
      portRef.current.disconnect();
      portRef.current = null;
      setIsInspecting(false);
      setConnectedToPort(false);
    }
  }, [allowedNumberOfTabs, isCurrentTabBeingListenedTo, setIsInspecting]);

  useEffect(() => {
    try {
      if (!connectedToPort && !canStartInspecting) {
        connectToPort();
      }

      if (!isInspecting && portRef.current && canStartInspecting) {
        portRef.current.postMessage({
          isInspecting: false,
        });

        return;
      }

<<<<<<< HEAD
        if (
          chrome.runtime?.id &&
          portRef.current &&
          tabFrames &&
          canStartInspecting
        ) {
          const thirdPartyCookies = filteredCookies
            ? filteredCookies.filter((cookie) => !cookie.isFirstParty)
            : [];
          const firstPartyCookies = filteredCookies
            ? filteredCookies.filter((cookie) => cookie.isFirstParty)
            : [];
          const blockedCookies = filteredCookies
            ? filteredCookies.filter(
                (cookie) =>
                  cookie.isBlocked ||
                  (cookie.blockedReasons?.length !== undefined &&
                    cookie.blockedReasons?.length > 0)
              )
            : [];
          const blockedReasons = filteredCookies
            ? filteredCookies
                .filter((cookie) => cookie.isBlocked)
                .reduce((previousReasons: string[], cookie) => {
                  if (
                    cookie.blockedReasons?.length !== undefined &&
                    cookie.blockedReasons?.length > 0
                  ) {
                    return [
                      ...new Set([
                        ...previousReasons,
                        ...(cookie.blockedReasons || []),
                      ]),
                    ];
                  }
                  return [...new Set([...previousReasons])];
                }, [])
            : [];

          const isFrameOnRWS = selectedFrame
            ? await isOnRWS(selectedFrame)
            : false;

          portRef.current?.postMessage({
            selectedFrame,
            removeAllFramePopovers: isFrameSelectedFromDevTool,
            thirdPartyCookies: thirdPartyCookies.length,
            firstPartyCookies: firstPartyCookies.length,
            blockedCookies: blockedCookies.length,
            blockedReasons: blockedReasons.join(', '),
            isInspecting,
            isOnRWS: isFrameOnRWS,
          });
        }
      } catch (error) {
        // Silently fail.
=======
      if (
        chrome.runtime?.id &&
        portRef.current &&
        tabFrames &&
        canStartInspecting
      ) {
        const thirdPartyCookies = filteredCookies
          ? filteredCookies.filter((cookie) => !cookie.isFirstParty)
          : [];
        const firstPartyCookies = filteredCookies
          ? filteredCookies.filter((cookie) => cookie.isFirstParty)
          : [];
        const blockedCookies = filteredCookies
          ? filteredCookies.filter(
              (cookie) =>
                cookie.isBlocked ||
                (cookie.blockedReasons?.length !== undefined &&
                  cookie.blockedReasons?.length > 0)
            )
          : [];
        const blockedReasons = filteredCookies
          ? filteredCookies
              .filter((cookie) => cookie.isBlocked)
              .reduce((previousReasons: string[], cookie) => {
                if (
                  cookie.blockedReasons?.length !== undefined &&
                  cookie.blockedReasons?.length > 0
                ) {
                  return [
                    ...new Set([
                      ...previousReasons,
                      ...(cookie.blockedReasons || []),
                    ]),
                  ];
                }
                return [...new Set([...previousReasons])];
              }, [])
          : [];
        portRef.current?.postMessage({
          selectedFrame,
          removeAllFramePopovers: isFrameSelectedFromDevTool,
          thirdPartyCookies: thirdPartyCookies.length,
          firstPartyCookies: firstPartyCookies.length,
          blockedCookies: blockedCookies.length,
          blockedReasons: blockedReasons.join(', '),
          isInspecting,
          isOnRWS: selectedFrame ? tabFrames[selectedFrame]?.isOnRWS : false,
        });
>>>>>>> f6ca9351
      }
    } catch (error) {
      // Silently fail.
    }
  }, [
    canStartInspecting,
    connectToPort,
    connectedToPort,
    filteredCookies,
    isFrameSelectedFromDevTool,
    isInspecting,
    selectedFrame,
    tabFrames,
  ]);
};

export default useFrameOverlay;<|MERGE_RESOLUTION|>--- conflicted
+++ resolved
@@ -259,20 +259,20 @@
   }, [allowedNumberOfTabs, isCurrentTabBeingListenedTo, setIsInspecting]);
 
   useEffect(() => {
-    try {
-      if (!connectedToPort && !canStartInspecting) {
-        connectToPort();
-      }
-
-      if (!isInspecting && portRef.current && canStartInspecting) {
-        portRef.current.postMessage({
-          isInspecting: false,
-        });
-
-        return;
-      }
-
-<<<<<<< HEAD
+    (async () => {
+      try {
+        if (!connectedToPort && !canStartInspecting) {
+          connectToPort();
+        }
+
+        if (!isInspecting && portRef.current && canStartInspecting) {
+          portRef.current.postMessage({
+            isInspecting: false,
+          });
+
+          return;
+        }
+
         if (
           chrome.runtime?.id &&
           portRef.current &&
@@ -329,60 +329,8 @@
         }
       } catch (error) {
         // Silently fail.
-=======
-      if (
-        chrome.runtime?.id &&
-        portRef.current &&
-        tabFrames &&
-        canStartInspecting
-      ) {
-        const thirdPartyCookies = filteredCookies
-          ? filteredCookies.filter((cookie) => !cookie.isFirstParty)
-          : [];
-        const firstPartyCookies = filteredCookies
-          ? filteredCookies.filter((cookie) => cookie.isFirstParty)
-          : [];
-        const blockedCookies = filteredCookies
-          ? filteredCookies.filter(
-              (cookie) =>
-                cookie.isBlocked ||
-                (cookie.blockedReasons?.length !== undefined &&
-                  cookie.blockedReasons?.length > 0)
-            )
-          : [];
-        const blockedReasons = filteredCookies
-          ? filteredCookies
-              .filter((cookie) => cookie.isBlocked)
-              .reduce((previousReasons: string[], cookie) => {
-                if (
-                  cookie.blockedReasons?.length !== undefined &&
-                  cookie.blockedReasons?.length > 0
-                ) {
-                  return [
-                    ...new Set([
-                      ...previousReasons,
-                      ...(cookie.blockedReasons || []),
-                    ]),
-                  ];
-                }
-                return [...new Set([...previousReasons])];
-              }, [])
-          : [];
-        portRef.current?.postMessage({
-          selectedFrame,
-          removeAllFramePopovers: isFrameSelectedFromDevTool,
-          thirdPartyCookies: thirdPartyCookies.length,
-          firstPartyCookies: firstPartyCookies.length,
-          blockedCookies: blockedCookies.length,
-          blockedReasons: blockedReasons.join(', '),
-          isInspecting,
-          isOnRWS: selectedFrame ? tabFrames[selectedFrame]?.isOnRWS : false,
-        });
->>>>>>> f6ca9351
-      }
-    } catch (error) {
-      // Silently fail.
-    }
+      }
+    })();
   }, [
     canStartInspecting,
     connectToPort,
