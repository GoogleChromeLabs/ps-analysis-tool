/*
 * Copyright 2023 Google LLC
 *
 * Licensed under the Apache License, Version 2.0 (the "License");
 * you may not use this file except in compliance with the License.
 * You may obtain a copy of the License at
 *
 *     https://www.apache.org/licenses/LICENSE-2.0
 *
 * Unless required by applicable law or agreed to in writing, software
 * distributed under the License is distributed on an "AS IS" BASIS,
 * WITHOUT WARRANTIES OR CONDITIONS OF ANY KIND, either express or implied.
 * See the License for the specific language governing permissions and
 * limitations under the License.
 */
/**
 * External dependencies.
 */
import { useCallback, useEffect, useRef, useState } from 'react';
import type { CookieTableData } from '@ps-analysis-tool/common';

/**
 * Internal dependencies.
 */
import { WEBPAGE_PORT_NAME } from '../../../constants';
import { useCookieStore } from '../stateProviders/syncCookieStore';
import { getCurrentTabId } from '../../../utils/getCurrentTabId';

interface Response {
  attributes: { iframeOrigin: string | null; setInPage?: boolean };
}

const useFrameOverlay = (
  filteredCookies: CookieTableData[],
  selectedFrameChangeHandler?: (key: string | null) => void
) => {
  const portRef = useRef<chrome.runtime.Port | null>(null);

  const {
    isInspecting,
    setIsInspecting,
    setContextInvalidated,
    selectedFrame,
    isCurrentTabBeingListenedTo,
    allowedNumberOfTabs,
    tabFrames,
    setCanStartInspecting,
    canStartInspecting,
  } = useCookieStore(({ state, actions }) => ({
    setContextInvalidated: actions.setContextInvalidated,
    isInspecting: state.isInspecting,
    setIsInspecting: actions.setIsInspecting,
    selectedFrame: state.selectedFrame,
    isCurrentTabBeingListenedTo: state.isCurrentTabBeingListenedTo,
    allowedNumberOfTabs: state.allowedNumberOfTabs,
    tabFrames: state.tabFrames,
    setCanStartInspecting: actions.setCanStartInspecting,
    canStartInspecting: state.canStartInspecting,
  }));

  const [isFrameSelectedFromDevTool, setIsFrameSelectedFromDevTool] =
    useState(false);

  const setSelectedFrame = useCallback(
    (key: string | null, isHover?: boolean) => {
      selectedFrameChangeHandler?.(key);
      setIsFrameSelectedFromDevTool(!isHover);
    },
    [selectedFrameChangeHandler]
  );

  useEffect(() => {
    if (!isInspecting) {
      setIsFrameSelectedFromDevTool(true);
    }
  }, [isInspecting, setSelectedFrame]);

  const [connectedToPort, setConnectedToPort] = useState(false);

  const connectToPort = useCallback(async () => {
    const tabId = await getCurrentTabId();

    if (!tabId) {
      return;
    }

    const portName = `${WEBPAGE_PORT_NAME}-${tabId}`;

    portRef.current = chrome.tabs.connect(Number(tabId), {
      name: portName,
    });
    portRef.current.onMessage.addListener((response: Response) => {
      setSelectedFrame(response.attributes.iframeOrigin, true);
    });

    portRef.current.onDisconnect.addListener(() => {
      setIsInspecting(false);
    });

    // For the first time.
    portRef.current.postMessage({
      isInspecting: true,
    });
    setConnectedToPort(true);
  }, [setIsInspecting, setSelectedFrame]);

  const listenIfContentScriptSet = useCallback(
    async (
      request: { [key: string]: boolean },
      sender: chrome.runtime.MessageSender
    ) => {
      const tabId = await getCurrentTabId();
      if (request.setInPage && tabId === sender?.tab?.id?.toString()) {
        setCanStartInspecting(true);
      }
    },
    [setCanStartInspecting]
  );

  useEffect(() => {
    if (!canStartInspecting && isCurrentTabBeingListenedTo) {
      setCanStartInspecting(true);
    }
  }, [canStartInspecting, setCanStartInspecting, isCurrentTabBeingListenedTo]);

  useEffect(() => {
    chrome.runtime.onMessage.addListener(listenIfContentScriptSet);

    return () => {
      chrome.runtime.onMessage.removeListener(listenIfContentScriptSet);
    };
  }, [listenIfContentScriptSet]);

  const sessionStoreChangedListener = useCallback(
    async (changes: { [key: string]: chrome.storage.StorageChange }) => {
      try {
        const syncStorage = await chrome.storage.sync.get();
        if (syncStorage.isDev) {
          return;
        }
        const currentTabId = await getCurrentTabId();

        if (!currentTabId) {
          return;
        }

        if (changes && Object.keys(changes).includes(currentTabId.toString())) {
          if (!changes[currentTabId].newValue && portRef.current) {
            setIsInspecting(false);
          }
        }
      } catch (error) {
        // eslint-disable-next-line no-console
        console.log(error);
      }
    },
    [setIsInspecting]
  );

  // When inspect button is clicked.
  useEffect(() => {
    (async () => {
      try {
        // Indicates that the context was invalidated.
        if (!chrome.runtime?.id && setContextInvalidated) {
          setContextInvalidated(true);
          return;
        }

        if (!isInspecting) {
          if (portRef.current) {
            portRef.current.disconnect();
            portRef.current = null;
            setConnectedToPort(false);
          }

          return;
        }

        await connectToPort();
      } catch (error) {
        // fail silently
      }
    })();
  }, [connectToPort, isInspecting, setContextInvalidated]);

  useEffect(() => {
    chrome.storage.session.onChanged.addListener(sessionStoreChangedListener);
    return () => {
      try {
        chrome.storage.session.onChanged.removeListener(
          sessionStoreChangedListener
        );
      } catch (error) {
        //Silently fail
      }
    };
  }, [sessionStoreChangedListener]);

  useEffect(() => {
    if (
      allowedNumberOfTabs === 'single' &&
      !isCurrentTabBeingListenedTo &&
      chrome.runtime?.id &&
      portRef.current
    ) {
      portRef.current.disconnect();
      portRef.current = null;
      setIsInspecting(false);
      setConnectedToPort(false);
    }
  }, [allowedNumberOfTabs, isCurrentTabBeingListenedTo, setIsInspecting]);

  useEffect(() => {
    (async () => {
      try {
        if (!connectedToPort) {
          await connectToPort();
        }

        if (!isInspecting && portRef.current) {
          portRef.current.postMessage({
            isInspecting: false,
          });

          return;
        }
        if (chrome.runtime?.id && portRef.current && tabFrames) {
          const thirdPartyCookies = filteredCookies
            ? filteredCookies.filter((cookie) => !cookie.isFirstParty)
            : [];
          const firstPartyCookies = filteredCookies
            ? filteredCookies.filter((cookie) => cookie.isFirstParty)
            : [];
<<<<<<< HEAD
          const blockedCookies = filteredCookies
            ? filteredCookies.filter((cookie) => cookie.isBlocked)
            : [];
          const blockedReasons = filteredCookies
            ? filteredCookies
                .filter((cookie) => cookie.isBlocked)
                .reduce((previousReasons: string[], cookie) => {
                  if (cookie.blockedReasons.length > 0) {
                    return [
                      ...new Set([
                        ...previousReasons,
                        ...cookie.blockedReasons,
                      ]),
                    ];
                  }
                  return [...new Set([...previousReasons])];
                }, [])
            : [];
=======

>>>>>>> c5bc77eb
          portRef.current.postMessage({
            selectedFrame,
            removeAllFramePopovers: isFrameSelectedFromDevTool,
            thirdPartyCookies: thirdPartyCookies.length,
            firstPartyCookies: firstPartyCookies.length,
            blockedCookies: blockedCookies.length,
            blockedReasons: blockedReasons.join(', '),
            isInspecting,
            isOnRWS: selectedFrame ? tabFrames[selectedFrame]?.isOnRWS : false,
          });
        }
      } catch (error) {
        // Silently fail.
      }
    })();
  }, [
    connectToPort,
    connectedToPort,
    filteredCookies,
    isFrameSelectedFromDevTool,
    isInspecting,
    selectedFrame,
    tabFrames,
  ]);
};

export default useFrameOverlay;<|MERGE_RESOLUTION|>--- conflicted
+++ resolved
@@ -232,7 +232,6 @@
           const firstPartyCookies = filteredCookies
             ? filteredCookies.filter((cookie) => cookie.isFirstParty)
             : [];
-<<<<<<< HEAD
           const blockedCookies = filteredCookies
             ? filteredCookies.filter((cookie) => cookie.isBlocked)
             : [];
@@ -240,20 +239,20 @@
             ? filteredCookies
                 .filter((cookie) => cookie.isBlocked)
                 .reduce((previousReasons: string[], cookie) => {
-                  if (cookie.blockedReasons.length > 0) {
+                  if (
+                    cookie.blockedReasons?.length !== undefined &&
+                    cookie.blockedReasons?.length > 0
+                  ) {
                     return [
                       ...new Set([
                         ...previousReasons,
-                        ...cookie.blockedReasons,
+                        ...(cookie.blockedReasons || []),
                       ]),
                     ];
                   }
                   return [...new Set([...previousReasons])];
                 }, [])
             : [];
-=======
-
->>>>>>> c5bc77eb
           portRef.current.postMessage({
             selectedFrame,
             removeAllFramePopovers: isFrameSelectedFromDevTool,
