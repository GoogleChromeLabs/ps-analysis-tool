/*
 * Copyright 2023 Google LLC
 *
 * Licensed under the Apache License, Version 2.0 (the "License");
 * you may not use this file except in compliance with the License.
 * You may obtain a copy of the License at
 *
 *     https://www.apache.org/licenses/LICENSE-2.0
 *
 * Unless required by applicable law or agreed to in writing, software
 * distributed under the License is distributed on an "AS IS" BASIS,
 * WITHOUT WARRANTIES OR CONDITIONS OF ANY KIND, either express or implied.
 * See the License for the specific language governing permissions and
 * limitations under the License.
 */
/**
 * External dependencies.
 */
import { useCallback, useEffect, useRef, useState } from 'react';
import type { CookieTableData } from '@ps-analysis-tool/common';

/**
 * Internal dependencies.
 */
import { WEBPAGE_PORT_NAME } from '../../../constants';
import { useCookieStore } from '../stateProviders/syncCookieStore';
import { useSettingsStore } from '../stateProviders/syncSettingsStore';
import { getCurrentTabId } from '../../../utils/getCurrentTabId';

interface Response {
  attributes: { iframeOrigin: string | null; setInPage?: boolean };
}

const useFrameOverlay = (
  filteredCookies: CookieTableData[],
  selectedFrameChangeHandler?: (key: string | null) => void
) => {
  const portRef = useRef<chrome.runtime.Port | null>(null);

  const {
    isInspecting,
    setIsInspecting,
    setContextInvalidated,
    selectedFrame,
    isCurrentTabBeingListenedTo,
    tabFrames,
    setCanStartInspecting,
    canStartInspecting,
  } = useCookieStore(({ state, actions }) => ({
    setContextInvalidated: actions.setContextInvalidated,
    isInspecting: state.isInspecting,
    setIsInspecting: actions.setIsInspecting,
    selectedFrame: state.selectedFrame,
    isCurrentTabBeingListenedTo: state.isCurrentTabBeingListenedTo,
    tabFrames: state.tabFrames,
    setCanStartInspecting: actions.setCanStartInspecting,
    canStartInspecting: state.canStartInspecting,
  }));

  const { allowedNumberOfTabs } = useSettingsStore(({ state }) => ({
    allowedNumberOfTabs: state.allowedNumberOfTabs,
  }));

  const [isFrameSelectedFromDevTool, setIsFrameSelectedFromDevTool] =
    useState(false);

  const setSelectedFrame = useCallback(
    (key: string | null, isHover?: boolean) => {
      selectedFrameChangeHandler?.(key);
      setIsFrameSelectedFromDevTool(!isHover);
    },
    [selectedFrameChangeHandler]
  );

  useEffect(() => {
    if (!isInspecting) {
      setIsFrameSelectedFromDevTool(true);
    }
  }, [isInspecting, setSelectedFrame]);

  const [connectedToPort, setConnectedToPort] = useState(false);

  const connectToPort = useCallback(async () => {
    const tabId = await getCurrentTabId();

    if (!tabId) {
      return;
    }

    if (!canStartInspecting) {
      return;
    }

    const portName = `${WEBPAGE_PORT_NAME}-${tabId}`;

    portRef.current = chrome.tabs.connect(Number(tabId), {
      name: portName,
    });

    portRef.current.onMessage.addListener((response: Response) => {
      setSelectedFrame(response.attributes.iframeOrigin, true);
    });

    portRef.current.onDisconnect.addListener(() => {
      setIsInspecting(false);
    });

    // For the first time.
    portRef.current.postMessage({
      isInspecting: true,
    });

    setConnectedToPort(true);
  }, [canStartInspecting, setSelectedFrame, setIsInspecting]);

  const listenIfContentScriptSet = useCallback(
    async (
      request: { [key: string]: boolean },
      sender: chrome.runtime.MessageSender
    ) => {
      const tabId = await getCurrentTabId();

      if (request.setInPage && tabId === sender?.tab?.id?.toString()) {
        setCanStartInspecting(true);
      }
    },
    [setCanStartInspecting]
  );

  useEffect(() => {
    chrome.runtime.onMessage.addListener(listenIfContentScriptSet);

    return () => {
      chrome.runtime.onMessage.removeListener(listenIfContentScriptSet);
    };
  }, [listenIfContentScriptSet]);

  const sessionStoreChangedListener = useCallback(
    async (changes: { [key: string]: chrome.storage.StorageChange }) => {
      try {
        const syncStorage = await chrome.storage.sync.get();
        if (syncStorage.isDev) {
          return;
        }
        const currentTabId = await getCurrentTabId();

        if (!currentTabId) {
          return;
        }

        if (changes && Object.keys(changes).includes(currentTabId.toString())) {
          if (!changes[currentTabId].newValue && portRef.current) {
            setIsInspecting(false);
          }
        }
      } catch (error) {
        // eslint-disable-next-line no-console
        console.log(error);
      }
    },
    [setIsInspecting]
  );

  useEffect(() => {
    (async () => {
      try {
        const currentTabId = await getCurrentTabId();
        if (!currentTabId) {
          return;
        }

        chrome.tabs.sendMessage(
          Number(currentTabId),
          { status: 'set?' },
          (res) => {
            if (!chrome.runtime.lastError) {
              if (res) {
                setCanStartInspecting(res.setInPage);
              }
<<<<<<< HEAD
            } else {
              // Fail silently.
=======
>>>>>>> 76b050fc
            }
          }
        );
      } catch (error) {
        // Fail silently.
      }
    })();
  }, [setCanStartInspecting]);

  // When inspect button is clicked.
  useEffect(() => {
    (async () => {
      try {
        // Indicates that the context was invalidated.
        if (!chrome.runtime?.id && setContextInvalidated) {
          setContextInvalidated(true);
          return;
        }

        if (!isInspecting) {
          if (portRef.current) {
            portRef.current.disconnect();
            portRef.current = null;
            setConnectedToPort(false);
          }

          return;
        }

        await connectToPort();
      } catch (error) {
        // fail silently
      }
    })();
  }, [connectToPort, isInspecting, setContextInvalidated]);

  useEffect(() => {
    chrome.storage.session.onChanged.addListener(sessionStoreChangedListener);
    return () => {
      try {
        chrome.storage.session.onChanged.removeListener(
          sessionStoreChangedListener
        );
      } catch (error) {
        //Silently fail
      }
    };
  }, [sessionStoreChangedListener]);

  useEffect(() => {
    if (
      allowedNumberOfTabs === 'single' &&
      !isCurrentTabBeingListenedTo &&
      chrome.runtime?.id &&
      portRef.current
    ) {
      portRef.current.disconnect();
      portRef.current = null;
      setIsInspecting(false);
      setConnectedToPort(false);
    }
  }, [allowedNumberOfTabs, isCurrentTabBeingListenedTo, setIsInspecting]);

  useEffect(() => {
    (async () => {
      try {
        if (!connectedToPort && !canStartInspecting) {
          await connectToPort();
        }

        if (!isInspecting && portRef.current && canStartInspecting) {
          portRef.current.postMessage({
            isInspecting: false,
          });

          return;
        }

        if (
          chrome.runtime?.id &&
          portRef.current &&
          tabFrames &&
          canStartInspecting
        ) {
          const thirdPartyCookies = filteredCookies
            ? filteredCookies.filter((cookie) => !cookie.isFirstParty)
            : [];
          const firstPartyCookies = filteredCookies
            ? filteredCookies.filter((cookie) => cookie.isFirstParty)
            : [];
          const blockedCookies = filteredCookies
            ? filteredCookies.filter(
                (cookie) =>
                  cookie.isBlocked ||
                  (cookie.blockedReasons?.length !== undefined &&
                    cookie.blockedReasons?.length > 0)
              )
            : [];
          const blockedReasons = filteredCookies
            ? filteredCookies
                .filter((cookie) => cookie.isBlocked)
                .reduce((previousReasons: string[], cookie) => {
                  if (
                    cookie.blockedReasons?.length !== undefined &&
                    cookie.blockedReasons?.length > 0
                  ) {
                    return [
                      ...new Set([
                        ...previousReasons,
                        ...(cookie.blockedReasons || []),
                      ]),
                    ];
                  }
                  return [...new Set([...previousReasons])];
                }, [])
            : [];
          portRef.current?.postMessage({
            selectedFrame,
            removeAllFramePopovers: isFrameSelectedFromDevTool,
            thirdPartyCookies: thirdPartyCookies.length,
            firstPartyCookies: firstPartyCookies.length,
            blockedCookies: blockedCookies.length,
            blockedReasons: blockedReasons.join(', '),
            isInspecting,
            isOnRWS: selectedFrame ? tabFrames[selectedFrame]?.isOnRWS : false,
          });
        }
      } catch (error) {
        // Silently fail.
      }
    })();
  }, [
    canStartInspecting,
    connectToPort,
    connectedToPort,
    filteredCookies,
    isFrameSelectedFromDevTool,
    isInspecting,
    selectedFrame,
    tabFrames,
  ]);
};

export default useFrameOverlay;<|MERGE_RESOLUTION|>--- conflicted
+++ resolved
@@ -177,11 +177,6 @@
               if (res) {
                 setCanStartInspecting(res.setInPage);
               }
-<<<<<<< HEAD
-            } else {
-              // Fail silently.
-=======
->>>>>>> 76b050fc
             }
           }
         );
