--- conflicted
+++ resolved
@@ -69,9 +69,6 @@
 
         if (tabId) {
           chrome.tabs.reload(Number(tabId));
-<<<<<<< HEAD
-          localStorage.removeItem('contextInvalidated');
-=======
           if (isUsingCDP) {
             try {
               await chrome.debugger.attach(
@@ -90,7 +87,6 @@
               //Fail silently
             }
           }
->>>>>>> 2d7374fb
         }
         localStorage.removeItem('contextInvalidated');
       }
