--- conflicted
+++ resolved
@@ -17,33 +17,7 @@
 /**
  * External dependencies.
  */
-<<<<<<< HEAD
-import React, { memo, useCallback, useEffect, useMemo, useState } from 'react';
-import {
-  useReactTable,
-  getCoreRowModel,
-  type ColumnDef,
-  getSortedRowModel,
-  type ColumnSort,
-  type VisibilityState,
-  type ColumnSizingState,
-} from '@tanstack/react-table';
-import { useDebouncedCallback } from 'use-debounce';
-=======
 import React, { useCallback, useEffect, useMemo } from 'react';
->>>>>>> b00c7a90
-
-/**
- * Internal dependencies.
- */
-<<<<<<< HEAD
-import { usePreferenceStore } from '../../../../stateProviders/preferenceStore';
-import Table from '../../../../../design-system/components/table';
-=======
-
->>>>>>> b00c7a90
-import { useContentPanelStore } from '../../../../stateProviders/contentPanelStore';
-import { getCookieKey } from '../../../../../../utils/getCookieKey';
 import type { CookieTableData } from '@cookie-analysis-tool/common';
 import {
   useTable,
@@ -53,56 +27,25 @@
   type TableRow,
 } from '@cookie-analysis-tool/design-system';
 
+/**
+ * Internal dependencies.
+ */
+import { useContentPanelStore } from '../../../../stateProviders/contentPanelStore';
+import { getCookieKey } from '../../../../../../utils/getCookieKey';
+import { usePreferenceStore } from '../../../../stateProviders/preferenceStore';
+
 export interface CookieTableProps {
   cookies: CookieTableData[];
   selectedFrame: string | null;
 }
 
 const CookieTable = ({ cookies, selectedFrame }: CookieTableProps) => {
-<<<<<<< HEAD
-  const {
-    selectedFrameCookie,
-    setSelectedFrameCookie,
-    tableColumnSize,
-    tableContainerRef,
-  } = useContentPanelStore(({ state, actions }) => ({
-    selectedFrameCookie: state.selectedFrameCookie || {},
-    setSelectedFrameCookie: actions.setSelectedFrameCookie,
-    tableColumnSize: state.tableColumnSize,
-    tableContainerRef: state.tableContainerRef,
-  }));
-
-  const [data, setData] = useState<CookieTableData[]>(cookies);
-  const [isMouseInsideHeader, setIsMouseInsideHeader] =
-    useState<boolean>(false);
-  const [enableSorting, setEnableSorting] = useState<boolean>(false);
-  const setDebouncedEnableSorting = useDebouncedCallback((value) => {
-    setEnableSorting(value);
-  }, 10);
-  const { columnSorting, selectedColumns, columnSizing } = usePreferenceStore(
-    ({ state }) => ({
-      columnSorting: state?.columnSorting as ColumnSort[],
-      selectedColumns: state?.selectedColumns as VisibilityState,
-      columnSizing: state?.columnSizing as ColumnSizingState,
-    })
-  );
-
-  useEffect(() => {
-    if (isMouseInsideHeader) {
-      setDebouncedEnableSorting(true);
-    } else {
-      setData(cookies);
-      setDebouncedEnableSorting(false);
-    }
-  }, [columnSorting, cookies, isMouseInsideHeader, setDebouncedEnableSorting]);
-=======
   const { selectedFrameCookie, setSelectedFrameCookie } = useContentPanelStore(
     ({ state, actions }) => ({
       selectedFrameCookie: state.selectedFrameCookie || {},
       setSelectedFrameCookie: actions.setSelectedFrameCookie,
     })
   );
->>>>>>> b00c7a90
 
   useEffect(() => {
     if (selectedFrame && selectedFrameCookie) {
@@ -119,7 +62,9 @@
     setSelectedFrameCookie,
     cookies.length,
   ]);
-
+  const { updatePreference } = usePreferenceStore(({ actions }) => ({
+    updatePreference: actions.updatePreference,
+  }));
   const tableColumns = useMemo<TableColumn[]>(
     () => [
       {
@@ -217,30 +162,27 @@
     []
   );
 
-<<<<<<< HEAD
-  const table = useReactTable({
-    data: columnSorting && columnSorting?.length > 0 ? cookies : data,
-    columns,
-    enableColumnResizing: true,
-    enableSorting:
-      columnSorting && columnSorting?.length > 0 ? true : enableSorting,
-    columnResizeMode: 'onChange',
-    getCoreRowModel: getCoreRowModel(),
-    getSortedRowModel: getSortedRowModel(),
-    initialState: {
-      sorting: columnSorting && columnSorting?.length > 0 ? columnSorting : [],
-      columnVisibility:
-        selectedColumns && Object.keys(selectedColumns).length > 0
-          ? selectedColumns
-          : {},
-      columnSizing:
-        columnSizing && Object.keys(columnSizing).length > 0
-          ? columnSizing
-          : {},
-    },
-  });
-=======
->>>>>>> b00c7a90
+  // const table = useReactTable({
+  //   data: columnSorting && columnSorting?.length > 0 ? cookies : data,
+  //   columns,
+  //   enableColumnResizing: true,
+  //   enableSorting:
+  //     columnSorting && columnSorting?.length > 0 ? true : enableSorting,
+  //   columnResizeMode: 'onChange',
+  //   getCoreRowModel: getCoreRowModel(),
+  //   getSortedRowModel: getSortedRowModel(),
+  //   initialState: {
+  //     sorting: columnSorting && columnSorting?.length > 0 ? columnSorting : [],
+  //     columnVisibility:
+  //       selectedColumns && Object.keys(selectedColumns).length > 0
+  //         ? selectedColumns
+  //         : {},
+  //     columnSizing:
+  //       columnSizing && Object.keys(columnSizing).length > 0
+  //         ? columnSizing
+  //         : {},
+  //   },
+  // });
   const onRowClick = useCallback(
     (cookieData: CookieTableData | null) => {
       setSelectedFrameCookie({
@@ -263,6 +205,7 @@
   return (
     <div className="w-full h-full overflow-auto text-outer-space-crayola">
       <Table
+        updatePreference={updatePreference}
         table={table}
         selectedKey={
           selectedKey === null ? null : getCookieKey(selectedKey?.parsedCookie)
