/*
 * Copyright 2023 Google LLC
 *
 * Licensed under the Apache License, Version 2.0 (the "License");
 * you may not use this file except in compliance with the License.
 * You may obtain a copy of the License at
 *
 *     https://www.apache.org/licenses/LICENSE-2.0
 *
 * Unless required by applicable law or agreed to in writing, software
 * distributed under the License is distributed on an "AS IS" BASIS,
 * WITHOUT WARRANTIES OR CONDITIONS OF ANY KIND, either express or implied.
 * See the License for the specific language governing permissions and
 * limitations under the License.
 */
/**
 * External dependencies.
 */
import React, { useCallback, useEffect, useMemo, useState } from 'react';
import { Resizable } from 're-resizable';
import {
  filterCookiesByFrame,
  type CookieTableData,
  getCookieKey,
} from '@ps-analysis-tool/common';
import {
  CookieDetails,
  CookieTable,
  RefreshButton,
  type InfoType,
  type TableColumn,
  type TableFilter,
} from '@ps-analysis-tool/design-system';

/**
 * Internal dependencies.
 */
import { useCookieStore } from '../../../stateProviders/syncCookieStore';

interface CookiesListingProps {
  setFilteredCookies: React.Dispatch<CookieTableData[]>;
}

const CookiesListing = ({ setFilteredCookies }: CookiesListingProps) => {
  const { selectedFrame, cookies, tabFrames, getCookiesSetByJavascript } =
    useCookieStore(({ state, actions }) => ({
      selectedFrame: state.selectedFrame,
      cookies: state.tabCookies || {},
      tabFrames: state.tabFrames,
      getCookiesSetByJavascript: actions.getCookiesSetByJavascript,
    }));

  const [tableData, setTableData] = useState<Record<string, CookieTableData>>(
    {}
  );

  useEffect(() => {
    setTableData((prevData) =>
      Object.values(cookies).reduce((acc, cookie) => {
        const key = getCookieKey(cookie.parsedCookie) as string;
        acc[key] = {
          ...cookie,
          highlighted: prevData?.[key]?.highlighted,
        };

        return acc;
      }, {} as Record<string, CookieTableData>)
    );
  }, [cookies]);

  const removeHighlights = useCallback(() => {
    setTableData((prev) =>
      Object.values(prev).reduce((acc, cookie) => {
        const key = getCookieKey(cookie.parsedCookie) as string;
        acc[key] = {
          ...cookie,
          highlighted: false,
        };

        return acc;
      }, {} as Record<string, CookieTableData>)
    );
  }, []);

  useEffect(() => {
    chrome.storage.session.onChanged.addListener(removeHighlights);

    return () => {
      try {
        chrome.storage.session.onChanged.removeListener(removeHighlights);
      } catch (error) {
        /* do nothing */
      }
    };
  }, [removeHighlights]);

  const frameFilteredCookies = useMemo(
    () => filterCookiesByFrame(tableData, tabFrames, selectedFrame),
    [tableData, selectedFrame, tabFrames]
  );

  useEffect(() => {
    setFilteredCookies(frameFilteredCookies);
  }, [frameFilteredCookies, setFilteredCookies]);

  const [selectedFrameCookie, setSelectedFrameCookie] = useState<{
    [frame: string]: CookieTableData | null;
  } | null>(null);

  const tableColumns = useMemo<TableColumn[]>(
    () => [
      {
        header: 'Name',
        accessorKey: 'parsedCookie.name',
        cell: (info: InfoType) => info,
        enableHiding: false,
      },
      {
        header: 'Scope',
        accessorKey: 'isFirstParty',
        cell: (info: InfoType) => (
          <p className="truncate w-full">
            {!info ? 'Third Party' : 'First Party'}
          </p>
        ),
      },
      {
        header: 'Domain',
        accessorKey: 'parsedCookie.domain',
        cell: (info: InfoType) => info,
      },
      {
        header: 'Partition Key',
        accessorKey: 'parsedCookie.partitionKey',
        cell: (info: InfoType) => info,
      },
      {
        header: 'SameSite',
        accessorKey: 'parsedCookie.samesite',
        cell: (info: InfoType) => <span className="capitalize">{info}</span>,
      },
      {
        header: 'Category',
        accessorKey: 'analytics.category',
        cell: (info: InfoType) => info,
      },
      {
        header: 'Platform',
        accessorKey: 'analytics.platform',
        cell: (info: InfoType) => <span>{info ? info : 'Unknown'}</span>,
      },
      {
        header: 'HttpOnly',
        accessorKey: 'parsedCookie.httponly',
        cell: (info: InfoType) => (
          <p className="flex justify-center items-center">
            {info ? <span className="font-serif">✓</span> : ''}
          </p>
        ),
      },
      {
        header: 'Secure',
        accessorKey: 'parsedCookie.secure',
        cell: (info: InfoType) => (
          <p className="flex justify-center items-center">
            {info ? <span className="font-serif">✓</span> : ''}
          </p>
        ),
      },
      {
        header: 'Value',
        accessorKey: 'parsedCookie.value',
        cell: (info: InfoType) => info,
      },
      {
        header: 'Path',
        accessorKey: 'parsedCookie.path',
        cell: (info: InfoType) => info,
      },
      {
        header: 'Expires / Max-Age',
        accessorKey: 'parsedCookie.expires',
        cell: (info: InfoType) => (info ? info : 'Session'),
      },
      {
        header: 'Priority',
        accessorKey: 'parsedCookie.priority',
        cell: (info: InfoType) => info,
      },
      {
        header: 'Size',
        accessorKey: 'parsedCookie.size',
        cell: (info: InfoType) => info,
      },
    ],
    []
  );

  const filters = useMemo<TableFilter>(
    () => ({
      'analytics.category': {
        title: 'Category',
      },
      isFirstParty: {
        title: 'Scope',
        hasStaticFilterValues: true,
        filterValues: {
          'First Party': {
            selected: false,
          },
          'Third Party': {
            selected: false,
          },
        },
        comparator: (value: InfoType, filterValue: string) => {
          const val = value as boolean;
          return val === (filterValue === 'First Party');
        },
      },
      'parsedCookie.domain': {
        title: 'Domain',
      },
      'parsedCookie.httponly': {
        title: 'HttpOnly',
        hasStaticFilterValues: true,
        filterValues: {
          True: {
            selected: false,
          },
          False: {
            selected: false,
          },
        },
        comparator: (value: InfoType, filterValue: string) => {
          const val = value as boolean;
          return val === (filterValue === 'True');
        },
      },
      'parsedCookie.samesite': {
        title: 'SameSite',
        hasStaticFilterValues: true,
        filterValues: {
          None: {
            selected: false,
          },
          Lax: {
            selected: false,
          },
          Strict: {
            selected: false,
          },
        },
        comparator: (value: InfoType, filterValue: string) => {
          const val = value as string;
          return val?.toLowerCase() === filterValue.toLowerCase();
        },
      },
      'parsedCookie.secure': {
        title: 'Secure',
        hasStaticFilterValues: true,
        filterValues: {
          True: {
            selected: false,
          },
          False: {
            selected: false,
          },
        },
        comparator: (value: InfoType, filterValue: string) => {
          const val = value as boolean;
          return val === (filterValue === 'True');
        },
      },
      'parsedCookie.path': {
        title: 'Path',
      },
      'parsedCookie.expires': {
        title: 'Retention Period',
        hasStaticFilterValues: true,
        filterValues: {
          Session: {
            selected: false,
          },
          'Short Term (< 24h)': {
            selected: false,
          },
          'Medium Term (24h - 1 week)': {
            selected: false,
          },
          'Long Term (1 week - 1 month)': {
            selected: false,
          },
          'Extended Term (> 1 month)': {
            selected: false,
          },
        },
        comparator: (value: InfoType, filterValue: string) => {
          let diff = 0;
          const val = value as string;
          switch (filterValue) {
            case 'Session':
              return val === 'Session';

            case 'Short Term (< 24h)':
              diff = Date.parse(val) - Date.now();
              return diff < 86400000;

            case 'Medium Term (24h - 1 week)':
              diff = Date.parse(val) - Date.now();
              return diff >= 86400000 && diff < 604800000;

            case 'Long Term (1 week - 1 month)':
              diff = Date.parse(val) - Date.now();
              return diff >= 604800000 && diff < 2629743833;

            case 'Extended Term (> 1 month)':
              diff = Date.parse(val) - Date.now();
              return diff >= 2629743833;

            default:
              return false;
          }
        },
      },
      'analytics.platform': {
        title: 'Platform',
      },
      blockedReasons: {
        title: 'Blocked Reasons',
<<<<<<< HEAD
      },
      isBlocked: {
        title: 'Blocked',
=======
>>>>>>> 0b6f70ab
        hasStaticFilterValues: true,
        filterValues: {
          True: {
            selected: false,
          },
          False: {
            selected: false,
          },
        },
        comparator: (value: InfoType, filterValue: string) => {
          const val = value as boolean;
          return val === (filterValue === 'True');
        },
      },
      'parsedCookie.partitionKey': {
        title: 'Partition Key',
        hasStaticFilterValues: true,
        filterValues: {
          Set: {
            selected: false,
          },
          'Not Set': {
            selected: false,
          },
        },
        comparator: (value: InfoType, filterValue: string) => {
          const val = value as string;
          return val ? filterValue === 'Set' : filterValue === 'Not Set';
        },
      },
      headerType: {
        title: 'Set Via',
        hasStaticFilterValues: true,
        filterValues: {
          HTTP: {
            selected: false,
          },
          JS: {
            selected: false,
          },
        },
        comparator: (value: InfoType, filterValue: string) => {
          switch (filterValue) {
            case 'JS':
              return value === 'javascript';
            case 'HTTP':
              return value === 'request' || value === 'response';
            default:
              return true;
          }
        },
      },
      'parsedCookie.priority': {
        title: 'Priority',
        hasStaticFilterValues: true,
        filterValues: {
          Low: {
            selected: false,
          },
          Medium: {
            selected: false,
          },
          High: {
            selected: false,
          },
        },
      },
    }),
    []
  );

  const searchKeys = useMemo<string[]>(
    () => ['parsedCookie.name', 'parsedCookie.domain'],
    []
  );

  const tablePersistentSettingsKey = useMemo(() => {
    if (!selectedFrame) {
      return 'cookieListing';
    }

    return `cookieListing#${selectedFrame}`;
  }, [selectedFrame]);

  const extraInterfaceToTopBar = useMemo(
    () => <RefreshButton onClick={getCookiesSetByJavascript} />,
    [getCookiesSetByJavascript]
  );

  return (
    <div className="w-full h-full flex flex-col">
      <Resizable
        defaultSize={{
          width: '100%',
          height: '80%',
        }}
        minHeight="6%"
        maxHeight="95%"
        enable={{
          top: false,
          right: false,
          bottom: true,
          left: false,
        }}
        className="h-full flex"
      >
        <CookieTable
          data={frameFilteredCookies}
          tableColumns={tableColumns}
          showTopBar={true}
          tableFilters={filters}
          tableSearchKeys={searchKeys}
          tablePersistentSettingsKey={tablePersistentSettingsKey}
          selectedFrame={selectedFrame}
          selectedFrameCookie={selectedFrameCookie}
          setSelectedFrameCookie={setSelectedFrameCookie}
          extraInterfaceToTopBar={extraInterfaceToTopBar}
        />
      </Resizable>
      <CookieDetails selectedFrameCookie={selectedFrameCookie} />
    </div>
  );
};

export default CookiesListing;<|MERGE_RESOLUTION|>--- conflicted
+++ resolved
@@ -327,25 +327,6 @@
       },
       blockedReasons: {
         title: 'Blocked Reasons',
-<<<<<<< HEAD
-      },
-      isBlocked: {
-        title: 'Blocked',
-=======
->>>>>>> 0b6f70ab
-        hasStaticFilterValues: true,
-        filterValues: {
-          True: {
-            selected: false,
-          },
-          False: {
-            selected: false,
-          },
-        },
-        comparator: (value: InfoType, filterValue: string) => {
-          const val = value as boolean;
-          return val === (filterValue === 'True');
-        },
       },
       'parsedCookie.partitionKey': {
         title: 'Partition Key',
