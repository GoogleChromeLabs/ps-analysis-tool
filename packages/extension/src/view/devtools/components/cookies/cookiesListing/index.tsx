--- conflicted
+++ resolved
@@ -468,24 +468,6 @@
           },
         },
       },
-<<<<<<< HEAD
-      'parsedCookie.priority': {
-        title: 'Priority',
-        hasStaticFilterValues: true,
-        filterValues: {
-          Low: {
-            selected: false,
-          },
-          Medium: {
-            selected: false,
-          },
-          High: {
-            selected: false,
-          },
-        },
-      },
-=======
->>>>>>> ee31339e
       'parsedCookie.size': {
         title: 'Size',
       },
