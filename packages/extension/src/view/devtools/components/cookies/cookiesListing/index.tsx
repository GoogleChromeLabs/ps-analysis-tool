/*
 * Copyright 2023 Google LLC
 *
 * Licensed under the Apache License, Version 2.0 (the "License");
 * you may not use this file except in compliance with the License.
 * You may obtain a copy of the License at
 *
 *     https://www.apache.org/licenses/LICENSE-2.0
 *
 * Unless required by applicable law or agreed to in writing, software
 * distributed under the License is distributed on an "AS IS" BASIS,
 * WITHOUT WARRANTIES OR CONDITIONS OF ANY KIND, either express or implied.
 * See the License for the specific language governing permissions and
 * limitations under the License.
 */
/**
 * External dependencies.
 */
import React, { useState } from 'react';
import { Resizable } from 're-resizable';
import type { CookieTableData } from '@ps-analysis-tool/common';
import { CookieDetails } from '@ps-analysis-tool/design-system';
<<<<<<< HEAD
import CookieTableContainer from './cookieTableContainer';
=======
>>>>>>> 6332e44f

/**
 * Internal dependencies.
 */
import { useCookieStore } from '../../../stateProviders/syncCookieStore';
import { useFilterManagementStore } from '../../../stateProviders/filterManagementStore';
import ChipsBar from '../cookieFilter/chips';
import CookieTopBar from '../cookieTopBar';
import FiltersList from '../cookieFilter';
<<<<<<< HEAD
=======
import CookieTableContainer from './cookieTableContainer';
>>>>>>> 6332e44f

const CookiesListing = () => {
  const { selectedFrame } = useCookieStore(({ state }) => ({
    selectedFrame: state.selectedFrame,
  }));

  const { filteredCookies, cookiesAvailable } = useFilterManagementStore(
    ({ state }) => ({
      filteredCookies: state.filteredCookies,
      cookiesAvailable: state.cookiesAvailable,
    })
  );

  const [isFilterMenuOpen, setIsFilterMenuOpen] = useState<boolean>(false);

  const [selectedFrameCookie, setSelectedFrameCookie] = useState<{
    [frame: string]: CookieTableData | null;
  } | null>(null);

  const toggleFilterMenu = () => {
    setIsFilterMenuOpen((p) => !p);
  };

  return (
    <div className="w-full h-full flex flex-col">
      <CookieTopBar
        selectedFrameCookie={selectedFrameCookie}
        cookiesAvailable={cookiesAvailable}
        isFilterMenuOpen={isFilterMenuOpen}
        toggleFilterMenu={toggleFilterMenu}
        filteredCookies={filteredCookies}
        setSelectedFrameCookie={setSelectedFrameCookie}
      />
      {cookiesAvailable && <ChipsBar />}
      <div className="w-full flex-1 overflow-hidden h-full flex flex-col">
        <Resizable
          defaultSize={{
            width: '100%',
            height: '80%',
          }}
          minHeight="6%"
          maxHeight="95%"
          enable={{
            top: false,
            right: false,
            bottom: true,
            left: false,
          }}
          className="flex"
        >
          {cookiesAvailable && isFilterMenuOpen && (
            <Resizable
              minWidth="100px"
              maxWidth="50%"
              enable={{
                right: true,
              }}
            >
              <FiltersList />
            </Resizable>
          )}
          <CookieTableContainer
            cookies={filteredCookies}
            selectedFrame={selectedFrame}
            selectedFrameCookie={selectedFrameCookie}
            setSelectedFrameCookie={setSelectedFrameCookie}
          />
        </Resizable>
        <CookieDetails selectedFrameCookie={selectedFrameCookie} />
      </div>
    </div>
  );
};

export default CookiesListing;<|MERGE_RESOLUTION|>--- conflicted
+++ resolved
@@ -20,10 +20,7 @@
 import { Resizable } from 're-resizable';
 import type { CookieTableData } from '@ps-analysis-tool/common';
 import { CookieDetails } from '@ps-analysis-tool/design-system';
-<<<<<<< HEAD
 import CookieTableContainer from './cookieTableContainer';
-=======
->>>>>>> 6332e44f
 
 /**
  * Internal dependencies.
@@ -33,10 +30,6 @@
 import ChipsBar from '../cookieFilter/chips';
 import CookieTopBar from '../cookieTopBar';
 import FiltersList from '../cookieFilter';
-<<<<<<< HEAD
-=======
-import CookieTableContainer from './cookieTableContainer';
->>>>>>> 6332e44f
 
 const CookiesListing = () => {
   const { selectedFrame } = useCookieStore(({ state }) => ({
