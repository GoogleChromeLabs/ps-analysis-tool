--- conflicted
+++ resolved
@@ -16,17 +16,7 @@
 /**
  * External dependencies.
  */
-<<<<<<< HEAD
-import React, {
-  useCallback,
-  useEffect,
-  useMemo,
-  useRef,
-  useState,
-} from 'react';
-=======
-import React, { useEffect, useMemo, useState } from 'react';
->>>>>>> 1a3a2ed6
+import React, { useEffect, useMemo, useState, useRef } from 'react';
 import { Resizable } from 're-resizable';
 import {
   filterCookiesByFrame,
@@ -38,91 +28,23 @@
  * Internal dependencies.
  */
 import { useCookieStore } from '../../../stateProviders/syncCookieStore';
-<<<<<<< HEAD
-import { BLOCKED_REASON_LIST } from '../../../../../constants';
+import useCookieListing from './useCookieListing';
 import RowContextMenu from './rowContextMenu';
 import useAllowedList from './useAllowedList';
-import isCookieDomainInAllowList from './useAllowedList/isCookieDomainInAllowList';
-=======
-import useCookieListing from './useCookieListing';
->>>>>>> 1a3a2ed6
 
 interface CookiesListingProps {
   setFilteredCookies: React.Dispatch<CookieTableData[]>;
 }
 
 const CookiesListing = ({ setFilteredCookies }: CookiesListingProps) => {
-<<<<<<< HEAD
-  const {
-    selectedFrame,
-    cookies,
-    tabFrames,
-    tabUrl,
-    getCookiesSetByJavascript,
-  } = useCookieStore(({ state, actions }) => ({
+  const { selectedFrame, tabFrames, tabUrl } = useCookieStore(({ state }) => ({
     selectedFrame: state.selectedFrame,
-    cookies: state.tabCookies,
     tabFrames: state.tabFrames,
     tabUrl: state.tabUrl,
-    getCookiesSetByJavascript: actions.getCookiesSetByJavascript,
   }));
-
-  const [tableData, setTableData] = useState<Record<string, CookieTableData>>(
-    {}
-  );
 
   const { domainsInAllowList, setDomainsInAllowListCallback, isIncognito } =
     useAllowedList();
-
-  useEffect(() => {
-    setTableData((prevData) =>
-      Object.values(cookies).reduce((acc, cookie) => {
-        const key = getCookieKey(cookie.parsedCookie) as string;
-
-        acc[key] = {
-          ...cookie,
-          highlighted: prevData?.[key]?.highlighted,
-          isDomainInAllowList: isCookieDomainInAllowList(
-            cookie,
-            domainsInAllowList
-          ),
-        };
-
-        return acc;
-      }, {} as Record<string, CookieTableData>)
-    );
-  }, [cookies, domainsInAllowList]);
-
-  const removeHighlights = useCallback(() => {
-    setTableData((prev) =>
-      Object.values(prev).reduce((acc, cookie) => {
-        const key = getCookieKey(cookie.parsedCookie) as string;
-        acc[key] = {
-          ...cookie,
-          highlighted: false,
-        };
-
-        return acc;
-      }, {} as Record<string, CookieTableData>)
-    );
-  }, []);
-
-  useEffect(() => {
-    chrome.storage.session.onChanged.addListener(removeHighlights);
-
-    return () => {
-      try {
-        chrome.storage.session.onChanged.removeListener(removeHighlights);
-      } catch (error) {
-        /* do nothing */
-      }
-    };
-  }, [removeHighlights]);
-=======
-  const { selectedFrame, tabFrames } = useCookieStore(({ state }) => ({
-    selectedFrame: state.selectedFrame,
-    tabFrames: state.tabFrames,
-  }));
 
   const {
     tableData,
@@ -132,12 +54,18 @@
     tablePersistentSettingsKey,
     extraInterfaceToTopBar,
   } = useCookieListing();
->>>>>>> 1a3a2ed6
 
   const frameFilteredCookies = useMemo(
     () => filterCookiesByFrame(tableData, tabFrames, selectedFrame),
     [tableData, selectedFrame, tabFrames]
   );
+
+  const cookieTableRef = useRef<React.ElementRef<typeof CookieTable> | null>(
+    null
+  );
+  const rowContextMenuRef = useRef<React.ElementRef<
+    typeof RowContextMenu
+  > | null>(null);
 
   useEffect(() => {
     setFilteredCookies(frameFilteredCookies);
@@ -147,314 +75,6 @@
     [frame: string]: CookieTableData | null;
   } | null>(null);
 
-<<<<<<< HEAD
-  const tableColumns = useMemo<TableColumn[]>(
-    () => [
-      {
-        header: 'Name',
-        accessorKey: 'parsedCookie.name',
-        cell: (info: InfoType) => info,
-        enableHiding: false,
-      },
-      {
-        header: 'Scope',
-        accessorKey: 'isFirstParty',
-        cell: (info: InfoType) => (
-          <p className="truncate w-full">
-            {!info ? 'Third Party' : 'First Party'}
-          </p>
-        ),
-      },
-      {
-        header: 'Domain',
-        accessorKey: 'parsedCookie.domain',
-        cell: (info: InfoType) => info,
-      },
-      {
-        header: 'Partition Key',
-        accessorKey: 'parsedCookie.partitionKey',
-        cell: (info: InfoType) => info,
-      },
-      {
-        header: 'SameSite',
-        accessorKey: 'parsedCookie.samesite',
-        cell: (info: InfoType) => <span className="capitalize">{info}</span>,
-      },
-      {
-        header: 'Category',
-        accessorKey: 'analytics.category',
-        cell: (info: InfoType) => info,
-      },
-      {
-        header: 'Platform',
-        accessorKey: 'analytics.platform',
-        cell: (info: InfoType) => <span>{info ? info : 'Unknown'}</span>,
-      },
-      {
-        header: 'HttpOnly',
-        accessorKey: 'parsedCookie.httponly',
-        cell: (info: InfoType) => (
-          <p className="flex justify-center items-center">
-            {info ? <span className="font-serif">✓</span> : ''}
-          </p>
-        ),
-      },
-      {
-        header: 'Secure',
-        accessorKey: 'parsedCookie.secure',
-        cell: (info: InfoType) => (
-          <p className="flex justify-center items-center">
-            {info ? <span className="font-serif">✓</span> : ''}
-          </p>
-        ),
-      },
-      {
-        header: 'Value',
-        accessorKey: 'parsedCookie.value',
-        cell: (info: InfoType) => info,
-      },
-      {
-        header: 'Path',
-        accessorKey: 'parsedCookie.path',
-        cell: (info: InfoType) => info,
-      },
-      {
-        header: 'Expires / Max-Age',
-        accessorKey: 'parsedCookie.expires',
-        cell: (info: InfoType) => (info ? info : 'Session'),
-      },
-      {
-        header: 'Priority',
-        accessorKey: 'parsedCookie.priority',
-        cell: (info: InfoType) => info,
-      },
-      {
-        header: 'Size',
-        accessorKey: 'parsedCookie.size',
-        cell: (info: InfoType) => info,
-      },
-    ],
-    []
-  );
-
-  const blockedReasonFilterValues = useMemo<{
-    [key: string]: { selected: boolean };
-  }>(() => {
-    const filterValues: { [key: string]: { selected: boolean } } = {};
-
-    BLOCKED_REASON_LIST.forEach((reason) => {
-      filterValues[reason] = { selected: false };
-    });
-    return filterValues;
-  }, []);
-
-  const filters = useMemo<TableFilter>(
-    () => ({
-      'analytics.category': {
-        title: 'Category',
-      },
-      isFirstParty: {
-        title: 'Scope',
-        hasStaticFilterValues: true,
-        filterValues: {
-          'First Party': {
-            selected: false,
-          },
-          'Third Party': {
-            selected: false,
-          },
-        },
-        comparator: (value: InfoType, filterValue: string) => {
-          const val = value as boolean;
-          return val === (filterValue === 'First Party');
-        },
-      },
-      'parsedCookie.domain': {
-        title: 'Domain',
-      },
-      'parsedCookie.httponly': {
-        title: 'HttpOnly',
-        hasStaticFilterValues: true,
-        filterValues: {
-          True: {
-            selected: false,
-          },
-          False: {
-            selected: false,
-          },
-        },
-        comparator: (value: InfoType, filterValue: string) => {
-          const val = value as boolean;
-          return val === (filterValue === 'True');
-        },
-      },
-      'parsedCookie.samesite': {
-        title: 'SameSite',
-        hasStaticFilterValues: true,
-        filterValues: {
-          None: {
-            selected: false,
-          },
-          Lax: {
-            selected: false,
-          },
-          Strict: {
-            selected: false,
-          },
-        },
-        comparator: (value: InfoType, filterValue: string) => {
-          const val = value as string;
-          return val?.toLowerCase() === filterValue.toLowerCase();
-        },
-      },
-      'parsedCookie.secure': {
-        title: 'Secure',
-        hasStaticFilterValues: true,
-        filterValues: {
-          True: {
-            selected: false,
-          },
-          False: {
-            selected: false,
-          },
-        },
-        comparator: (value: InfoType, filterValue: string) => {
-          const val = value as boolean;
-          return val === (filterValue === 'True');
-        },
-      },
-      'parsedCookie.path': {
-        title: 'Path',
-      },
-      'parsedCookie.expires': {
-        title: 'Retention Period',
-        hasStaticFilterValues: true,
-        filterValues: {
-          Session: {
-            selected: false,
-          },
-          'Short Term (< 24h)': {
-            selected: false,
-          },
-          'Medium Term (24h - 1 week)': {
-            selected: false,
-          },
-          'Long Term (1 week - 1 month)': {
-            selected: false,
-          },
-          'Extended Term (> 1 month)': {
-            selected: false,
-          },
-        },
-        comparator: (value: InfoType, filterValue: string) => {
-          let diff = 0;
-          const val = value as string;
-          switch (filterValue) {
-            case 'Session':
-              return val === 'Session';
-
-            case 'Short Term (< 24h)':
-              diff = Date.parse(val) - Date.now();
-              return diff < 86400000;
-
-            case 'Medium Term (24h - 1 week)':
-              diff = Date.parse(val) - Date.now();
-              return diff >= 86400000 && diff < 604800000;
-
-            case 'Long Term (1 week - 1 month)':
-              diff = Date.parse(val) - Date.now();
-              return diff >= 604800000 && diff < 2629743833;
-
-            case 'Extended Term (> 1 month)':
-              diff = Date.parse(val) - Date.now();
-              return diff >= 2629743833;
-
-            default:
-              return false;
-          }
-        },
-      },
-      'analytics.platform': {
-        title: 'Platform',
-      },
-      blockedReasons: {
-        title: 'Cookie Blocked Reasons',
-        description: 'Reason why the cookies were blocked.',
-        hasStaticFilterValues: true,
-        filterValues: blockedReasonFilterValues,
-        comparator: (value: InfoType, filterValue: string) => {
-          return (value as string[])?.includes(filterValue);
-        },
-      },
-      headerType: {
-        title: 'Set Via',
-        hasStaticFilterValues: true,
-        filterValues: {
-          HTTP: {
-            selected: false,
-          },
-          JS: {
-            selected: false,
-          },
-        },
-        comparator: (value: InfoType, filterValue: string) => {
-          switch (filterValue) {
-            case 'JS':
-              return value === 'javascript';
-            case 'HTTP':
-              return value === 'request' || value === 'response';
-            default:
-              return true;
-          }
-        },
-      },
-      'parsedCookie.priority': {
-        title: 'Priority',
-        hasStaticFilterValues: true,
-        filterValues: {
-          Low: {
-            selected: false,
-          },
-          Medium: {
-            selected: false,
-          },
-          High: {
-            selected: false,
-          },
-        },
-      },
-    }),
-    [blockedReasonFilterValues]
-  );
-
-  const searchKeys = useMemo<string[]>(
-    () => ['parsedCookie.name', 'parsedCookie.domain'],
-    []
-  );
-
-  const tablePersistentSettingsKey = useMemo(() => {
-    if (!selectedFrame) {
-      return 'cookieListing';
-    }
-
-    return `cookieListing#${selectedFrame}`;
-  }, [selectedFrame]);
-
-  const extraInterfaceToTopBar = useMemo(
-    () => <RefreshButton onClick={getCookiesSetByJavascript} />,
-    [getCookiesSetByJavascript]
-  );
-
-  const cookieTableRef = useRef<React.ElementRef<typeof CookieTable> | null>(
-    null
-  );
-
-  const rowContextMenuRef = useRef<React.ElementRef<
-    typeof RowContextMenu
-  > | null>(null);
-
-=======
->>>>>>> 1a3a2ed6
   return (
     <div className="w-full h-full flex flex-col">
       <Resizable
