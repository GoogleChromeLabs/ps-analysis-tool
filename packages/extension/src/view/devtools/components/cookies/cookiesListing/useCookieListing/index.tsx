--- conflicted
+++ resolved
@@ -17,29 +17,18 @@
 /**
  * External dependencies
  */
-<<<<<<< HEAD
 import React, { useCallback, useEffect, useMemo, useState } from 'react';
-=======
-import React, { useMemo, useState } from 'react';
->>>>>>> 7794a22c
 import {
   getValueByKey,
   type CookieTableData,
   type TabCookies,
-<<<<<<< HEAD
-=======
   BLOCK_STATUS,
->>>>>>> 7794a22c
 } from '@ps-analysis-tool/common';
 import {
   RefreshButton,
   type InfoType,
   type TableColumn,
   type TableFilter,
-<<<<<<< HEAD
-  Warning,
-=======
->>>>>>> 7794a22c
   type TableRow,
 } from '@ps-analysis-tool/design-system';
 
@@ -75,19 +64,6 @@
         enableHiding: false,
         widthWeightagePercentage: 13,
         enableBodyCellPrefixIcon: isUsingCDP,
-<<<<<<< HEAD
-        bodyCellPrefixIcon: () => (
-          <Warning className="text-warning-orange w-4" />
-        ),
-        showBodyCellPrefixIcon: (row: TableRow) => {
-          const shouldShowWarningIcon =
-            (row.originalData as CookieTableData)?.blockingStatus
-              ?.outboundBlock ||
-            (row.originalData as CookieTableData)?.blockingStatus
-              ?.inboundBlock === null;
-
-          return shouldShowWarningIcon;
-=======
         bodyCellPrefixIcon: namePrefixIconSelector,
         showBodyCellPrefixIcon: (row: TableRow) => {
           const isBlocked = Boolean(
@@ -101,7 +77,6 @@
           );
 
           return isBlocked || isDomainInAllowList;
->>>>>>> 7794a22c
         },
       },
       {
