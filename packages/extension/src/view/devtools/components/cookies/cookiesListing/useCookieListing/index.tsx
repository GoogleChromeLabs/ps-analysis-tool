/*
 * Copyright 2023 Google LLC
 *
 * Licensed under the Apache License, Version 2.0 (the "License");
 * you may not use this file except in compliance with the License.
 * You may obtain a copy of the License at
 *
 *     https://www.apache.org/licenses/LICENSE-2.0
 *
 * Unless required by applicable law or agreed to in writing, software
 * distributed under the License is distributed on an "AS IS" BASIS,
 * WITHOUT WARRANTIES OR CONDITIONS OF ANY KIND, either express or implied.
 * See the License for the specific language governing permissions and
 * limitations under the License.
 */

/**
 * External dependencies
 */
import React, { useCallback, useEffect, useMemo, useState } from 'react';
import {
  getValueByKey,
  type CookieTableData,
  type TabCookies,
  BLOCK_STATUS,
  filterCookiesByFrame,
} from '@ps-analysis-tool/common';
import {
  RefreshButton,
  type InfoType,
  type TableColumn,
  type TableFilter,
  type TableRow,
} from '@ps-analysis-tool/design-system';

/**
 * Internal dependencies
 */
import { useCookieStore } from '../../../../stateProviders/syncCookieStore';
import useHighlighting from './useHighlighting';
import { useSettingsStore } from '../../../../stateProviders/syncSettingsStore';
import namePrefixIconSelector from './namePrefixIconSelector';

const useCookieListing = (domainsInAllowList: Set<string>) => {
  const { selectedFrame, cookies, getCookiesSetByJavascript, tabFrames } =
    useCookieStore(({ state, actions }) => ({
      selectedFrame: state.selectedFrame,
      cookies: state.tabCookies || {},
      tabFrames: state.tabFrames,
      getCookiesSetByJavascript: actions.getCookiesSetByJavascript,
    }));

  const isUsingCDP = useSettingsStore(({ state }) => state.isUsingCDP);

  const [tableData, setTableData] = useState<TabCookies>(cookies);

  useHighlighting(cookies, domainsInAllowList, setTableData);

  const tableColumns = useMemo<TableColumn[]>(
    () => [
      {
        header: 'Name',
        accessorKey: 'parsedCookie.name',
        cell: (info: InfoType) => info,
        enableHiding: false,
        widthWeightagePercentage: 13,
        enableBodyCellPrefixIcon: isUsingCDP,
        bodyCellPrefixIcon: namePrefixIconSelector,
        showBodyCellPrefixIcon: (row: TableRow) => {
          const isBlocked = Boolean(
            (row.originalData as CookieTableData)?.blockingStatus
              ?.inboundBlock !== BLOCK_STATUS.NOT_BLOCKED ||
              (row.originalData as CookieTableData)?.blockingStatus
                ?.outboundBlock !== BLOCK_STATUS.NOT_BLOCKED
          );
          const isDomainInAllowList = Boolean(
            (row.originalData as CookieTableData)?.isDomainInAllowList
          );

          return isBlocked || isDomainInAllowList;
        },
      },
      {
        header: 'Scope',
        accessorKey: 'isFirstParty',
        cell: (info: InfoType) => (
          <p className="truncate w-full">
            {!info ? 'Third Party' : 'First Party'}
          </p>
        ),
        widthWeightagePercentage: 6.6,
      },
      {
        header: 'Domain',
        accessorKey: 'parsedCookie.domain',
        cell: (info: InfoType) => info,
        widthWeightagePercentage: 9,
      },
      {
        header: 'Partition Key',
        accessorKey: 'parsedCookie.partitionKey',
        cell: (info: InfoType) => info,
        widthWeightagePercentage: 9,
      },
      {
        header: 'SameSite',
        accessorKey: 'parsedCookie.samesite',
        cell: (info: InfoType) => <span className="capitalize">{info}</span>,
        widthWeightagePercentage: 6.5,
      },
      {
        header: 'Category',
        accessorKey: 'analytics.category',
        cell: (info: InfoType) => info,
        widthWeightagePercentage: 8,
      },
      {
        header: 'Platform',
        accessorKey: 'analytics.platform',
        cell: (info: InfoType) => <span>{info ? info : 'Unknown'}</span>,
        widthWeightagePercentage: 10,
      },
      {
        header: 'HttpOnly',
        accessorKey: 'parsedCookie.httponly',
        cell: (info: InfoType) => (
          <p className="flex justify-center items-center">
            {info ? <span className="font-serif">✓</span> : ''}
          </p>
        ),
        widthWeightagePercentage: 5,
      },
      {
        header: 'Secure',
        accessorKey: 'parsedCookie.secure',
        cell: (info: InfoType) => (
          <p className="flex justify-center items-center">
            {info ? <span className="font-serif">✓</span> : ''}
          </p>
        ),
        widthWeightagePercentage: 5,
      },
      {
        header: 'Value',
        accessorKey: 'parsedCookie.value',
        cell: (info: InfoType) => info,
        widthWeightagePercentage: 7.8,
      },
      {
        header: 'Path',
        accessorKey: 'parsedCookie.path',
        cell: (info: InfoType) => info,
        widthWeightagePercentage: 3.5,
      },
      {
        header: 'Expires / Max-Age',
        accessorKey: 'parsedCookie.expires',
        cell: (info: InfoType) => (info ? info : 'Session'),
        widthWeightagePercentage: 7.8,
      },
      {
        header: 'Priority',
        accessorKey: 'parsedCookie.priority',
        cell: (info: InfoType) => info,
        widthWeightagePercentage: 5.4,
      },
      {
        header: 'Size',
        accessorKey: 'parsedCookie.size',
        cell: (info: InfoType) => info,
        widthWeightagePercentage: 3.4,
      },
    ],
    [isUsingCDP]
  );

  const [preCalculatedFilters, setPreCalculatedFilters] = useState<{
    categories: TableFilter[keyof TableFilter]['filterValues'];
    platforms: TableFilter[keyof TableFilter]['filterValues'];
    blockedReasons: TableFilter[keyof TableFilter]['filterValues'];
  }>({
    categories: {},
    platforms: {},
    blockedReasons: {},
  });

  useEffect(() => {
    const calculate = (
      key: string
    ): TableFilter[keyof TableFilter]['filterValues'] =>
      Object.values(cookies).reduce<
        TableFilter[keyof TableFilter]['filterValues']
      >((acc, cookie) => {
        const value = getValueByKey(key, cookie);

        if (!acc) {
          acc = {};
        }

        if (value) {
          acc[value] = {
            selected: false,
          };
        }

        return acc;
      }, {});

    const blockedReasonFilterValues = Object.values(cookies).reduce<
      TableFilter[keyof TableFilter]['filterValues']
    >((acc, cookie) => {
      const blockedReason = getValueByKey('blockedReasons', cookie);

      if (!cookie.frameIdList || cookie?.frameIdList?.length === 0) {
        return acc;
      }

      blockedReason?.forEach((reason: string) => {
        if (!acc) {
          acc = {};
        }

        acc[reason] = {
          selected: false,
        };
      });

      return acc;
    }, {});

    setPreCalculatedFilters({
      categories: calculate('analytics.category'),
      platforms: calculate('analytics.platform'),
      blockedReasons: blockedReasonFilterValues,
    });
  }, [cookies]);

  const frameOnlyExemptionReasonValues = useMemo(() => {
    const frameFilteredCookies = filterCookiesByFrame(
      tableData,
      tabFrames,
      selectedFrame
    );
    const collectedExemptionReasons = Array.from(
      new Set(
        frameFilteredCookies.map(({ exemptionReason }) => {
          if (!exemptionReason || exemptionReason.toLowerCase() === 'none') {
            return null;
          }
          return exemptionReason;
        })
      )
    );

    return collectedExemptionReasons.reduce((acc, reason) => {
      if (!acc) {
        acc = {};
      }

      if (reason) {
        acc[reason] = {
          selected: false,
        };
      }

      return acc;
    }, {} as TableFilter[keyof TableFilter]['filterValues']);
  }, [tableData, tabFrames, selectedFrame]);

  const filters = useMemo<TableFilter>(
    () => ({
      'analytics.category': {
        title: 'Category',
        hasStaticFilterValues: true,
        hasPrecalculatedFilterValues: true,
        filterValues: preCalculatedFilters.categories,
        sortValues: true,
        useGenericPersistenceKey: true,
      },
      isFirstParty: {
        title: 'Scope',
        hasStaticFilterValues: true,
        filterValues: {
          'First Party': {
            selected: false,
          },
          'Third Party': {
            selected: false,
          },
        },
        useGenericPersistenceKey: true,
        comparator: (value: InfoType, filterValue: string) => {
          const val = value as boolean;
          return val === (filterValue === 'First Party');
        },
      },
      'parsedCookie.domain': {
        title: 'Domain',
      },
      'parsedCookie.httponly': {
        title: 'HttpOnly',
        hasStaticFilterValues: true,
        filterValues: {
          True: {
            selected: false,
          },
          False: {
            selected: false,
          },
        },
        useGenericPersistenceKey: true,
        comparator: (value: InfoType, filterValue: string) => {
          const val = value as boolean;
          return val === (filterValue === 'True');
        },
      },
      'parsedCookie.samesite': {
        title: 'SameSite',
        hasStaticFilterValues: true,
        filterValues: {
          None: {
            selected: false,
          },
          Lax: {
            selected: false,
          },
          Strict: {
            selected: false,
          },
        },
        useGenericPersistenceKey: true,
        comparator: (value: InfoType, filterValue: string) => {
          const val = value as string;
          return val?.toLowerCase() === filterValue.toLowerCase();
        },
      },
      'parsedCookie.secure': {
        title: 'Secure',
        hasStaticFilterValues: true,
        filterValues: {
          True: {
            selected: false,
          },
          False: {
            selected: false,
          },
        },
        useGenericPersistenceKey: true,
        comparator: (value: InfoType, filterValue: string) => {
          const val = value as boolean;
          return val === (filterValue === 'True');
        },
      },
      'parsedCookie.path': {
        title: 'Path',
      },
      'parsedCookie.expires': {
        title: 'Retention Period',
        hasStaticFilterValues: true,
        filterValues: {
          Session: {
            selected: false,
          },
          'Short Term (< 24h)': {
            selected: false,
          },
          'Medium Term (24h - 1 week)': {
            selected: false,
          },
          'Long Term (1 week - 1 month)': {
            selected: false,
          },
          'Extended Term (> 1 month)': {
            selected: false,
          },
        },
        useGenericPersistenceKey: true,
        comparator: (value: InfoType, filterValue: string) => {
          let diff = 0;
          const val = value as string;
          switch (filterValue) {
            case 'Session':
              return val === 'Session';

            case 'Short Term (< 24h)':
              diff = Date.parse(val) - Date.now();
              return diff < 86400000;

            case 'Medium Term (24h - 1 week)':
              diff = Date.parse(val) - Date.now();
              return diff >= 86400000 && diff < 604800000;

            case 'Long Term (1 week - 1 month)':
              diff = Date.parse(val) - Date.now();
              return diff >= 604800000 && diff < 2629743833;

            case 'Extended Term (> 1 month)':
              diff = Date.parse(val) - Date.now();
              return diff >= 2629743833;

            default:
              return false;
          }
        },
      },
      'analytics.platform': {
        title: 'Platform',
        hasStaticFilterValues: true,
        hasPrecalculatedFilterValues: true,
        filterValues: preCalculatedFilters.platforms,
        sortValues: true,
        useGenericPersistenceKey: true,
      },
      blockedReasons: {
        title: 'Blocked Reasons',
        hasStaticFilterValues: true,
        hasPrecalculatedFilterValues: true,
        enableSelectAllOption: true,
        filterValues: preCalculatedFilters.blockedReasons,
        sortValues: true,
        useGenericPersistenceKey: true,
        comparator: (value: InfoType, filterValue: string) => {
          const val = value as string[];
          return val?.includes(filterValue);
        },
      },
      'parsedCookie.partitionKey': {
        title: 'Partition Key',
        hasStaticFilterValues: true,
        filterValues: {
          Set: {
            selected: false,
          },
          'Not Set': {
            selected: false,
          },
        },
        useGenericPersistenceKey: true,
        comparator: (value: InfoType, filterValue: string) => {
          const val = value as string;
          return val ? filterValue === 'Set' : filterValue === 'Not Set';
        },
      },
      headerType: {
        title: 'Set Via',
        hasStaticFilterValues: true,
        filterValues: {
          HTTP: {
            selected: false,
          },
          JS: {
            selected: false,
          },
        },
        useGenericPersistenceKey: true,
        comparator: (value: InfoType, filterValue: string) => {
          switch (filterValue) {
            case 'JS':
              return value === 'javascript';
            case 'HTTP':
              return value === 'request' || value === 'response';
            default:
              return true;
          }
        },
      },
      'parsedCookie.priority': {
        title: 'Priority',
        hasStaticFilterValues: true,
        filterValues: {
          Low: {
            selected: false,
          },
          Medium: {
            selected: false,
          },
          High: {
            selected: false,
          },
        },
        useGenericPersistenceKey: true,
      },
      exemptionReason: {
        title: 'Exemption Reason',
        hasStaticFilterValues: true,
        hasPrecalculatedFilterValues: true,
        enableSelectAllOption: true,
        filterValues: frameOnlyExemptionReasonValues,
        comparator: (value: InfoType, filterValue: string) => {
          const val = value as string;
          return val === filterValue;
        },
      },
    }),
    [
<<<<<<< HEAD
      preCalculatedFilters.blockedReason,
      preCalculatedFilters.category,
      preCalculatedFilters.platform,
      frameOnlyExemptionReasonValues,
=======
      preCalculatedFilters.blockedReasons,
      preCalculatedFilters.categories,
      preCalculatedFilters.platforms,
>>>>>>> a80cde28
    ]
  );

  //console.log(preCalculatedFilters.blockedReason,frameOnlyExemptionReasonValues)

  const searchKeys = useMemo<string[]>(
    () => ['parsedCookie.name', 'parsedCookie.domain'],
    []
  );

  const tablePersistentSettingsKey = useMemo(() => {
    if (!selectedFrame) {
      return 'cookieListing';
    }

    return `cookieListing#${selectedFrame}`;
  }, [selectedFrame]);

  const extraInterfaceToTopBar = useCallback(() => {
    return (
      <RefreshButton
        onClick={getCookiesSetByJavascript}
        title="Refresh Cookies Set via Javascript"
      />
    );
  }, [getCookiesSetByJavascript]);

  return {
    tableData,
    tableColumns,
    filters,
    searchKeys,
    tablePersistentSettingsKey,
    extraInterfaceToTopBar,
  };
};

export default useCookieListing;<|MERGE_RESOLUTION|>--- conflicted
+++ resolved
@@ -493,16 +493,10 @@
       },
     }),
     [
-<<<<<<< HEAD
-      preCalculatedFilters.blockedReason,
-      preCalculatedFilters.category,
-      preCalculatedFilters.platform,
-      frameOnlyExemptionReasonValues,
-=======
       preCalculatedFilters.blockedReasons,
       preCalculatedFilters.categories,
       preCalculatedFilters.platforms,
->>>>>>> a80cde28
+      frameOnlyExemptionReasonValues,
     ]
   );
 
