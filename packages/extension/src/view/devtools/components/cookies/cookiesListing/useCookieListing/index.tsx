/*
 * Copyright 2023 Google LLC
 *
 * Licensed under the Apache License, Version 2.0 (the "License");
 * you may not use this file except in compliance with the License.
 * You may obtain a copy of the License at
 *
 *     https://www.apache.org/licenses/LICENSE-2.0
 *
 * Unless required by applicable law or agreed to in writing, software
 * distributed under the License is distributed on an "AS IS" BASIS,
 * WITHOUT WARRANTIES OR CONDITIONS OF ANY KIND, either express or implied.
 * See the License for the specific language governing permissions and
 * limitations under the License.
 */

/**
 * External dependencies
 */
import React, { useCallback, useMemo, useState } from 'react';
import {
  type CookieTableData,
  type TabCookies,
  BLOCK_STATUS,
  filterCookiesByFrame,
} from '@ps-analysis-tool/common';
import {
  RefreshButton,
  type InfoType,
  type TableColumn,
  type TableFilter,
  type TableRow,
  useSidebar,
  calculateDynamicFilterValues,
  evaluateStaticFilterValues,
  evaluateSelectAllOption,
  calculateBlockedReasonsFilterValues,
  type TableData,
  InfoIcon,
  calculateExemptionReason,
} from '@ps-analysis-tool/design-system';

/**
 * Internal dependencies
 */
import { useCookie, useSettings } from '../../../../stateProviders';
import useHighlighting from './useHighlighting';
import NamePrefixIconSelector from './namePrefixIconSelector';
import OrphanedUnMappedInfoDisplay from './orphanedUnMappedInfoDisplay';
import { I18n } from '@ps-analysis-tool/i18n';

const useCookieListing = (domainsInAllowList: Set<string>) => {
  const { selectedFrame, cookies, getCookiesSetByJavascript, tabFrames } =
    useCookie(({ state, actions }) => ({
      selectedFrame: state.selectedFrame,
      cookies: state.tabCookies || {},
      tabFrames: state.tabFrames,
      getCookiesSetByJavascript: actions.getCookiesSetByJavascript,
    }));

  const { activePanelQuery, clearActivePanelQuery } = useSidebar(
    ({ state }) => ({
      activePanelQuery: state.activePanel.query,
      clearActivePanelQuery: state.activePanel.clearQuery,
    })
  );

  const frameFilteredCookies = useMemo(
    () => filterCookiesByFrame(cookies, tabFrames, selectedFrame),
    [cookies, selectedFrame, tabFrames]
  );

  const parsedQuery = useMemo(
    () => JSON.parse(activePanelQuery || '{}'),
    [activePanelQuery]
  );

  const isUsingCDP = useSettings(({ state }) => state.isUsingCDP);

  const [tableData, setTableData] = useState<TabCookies>(cookies);

  useHighlighting(cookies, domainsInAllowList, setTableData);

  const tableColumns = useMemo<TableColumn[]>(
    () => [
      {
        header: I18n.getMessage('extName'),
        accessorKey: 'parsedCookie.name',
        cell: (info: InfoType) => info,
        enableHiding: false,
        widthWeightagePercentage: 13,
        enableBodyCellPrefixIcon: isUsingCDP,
        bodyCellPrefixIcon: {
          Element: NamePrefixIconSelector,
        },
        showBodyCellPrefixIcon: (row: TableRow) => {
          const isBlocked = Boolean(
            (row.originalData as CookieTableData)?.blockingStatus
              ?.inboundBlock !== BLOCK_STATUS.NOT_BLOCKED ||
              (row.originalData as CookieTableData)?.blockingStatus
                ?.outboundBlock !== BLOCK_STATUS.NOT_BLOCKED
          );
          const isDomainInAllowList = Boolean(
            (row.originalData as CookieTableData)?.isDomainInAllowList
          );

          return isBlocked || isDomainInAllowList;
        },
      },
      {
        header: I18n.getMessage('extScope'),
        accessorKey: 'isFirstParty',
        cell: (info: InfoType) => (
          <p className="truncate w-full">
            {!info ? 'Third Party' : 'First Party'}
          </p>
        ),
        widthWeightagePercentage: 6,
      },
      {
        header: I18n.getMessage('extDomain'),
        accessorKey: 'parsedCookie.domain',
        cell: (info: InfoType) => info,
        widthWeightagePercentage: 8,
      },
      {
        header: I18n.getMessage('extPartitionKey'),
        accessorKey: 'parsedCookie.partitionKey',
        cell: (info: InfoType) => info,
        widthWeightagePercentage: 8,
      },
      {
        header: I18n.getMessage('extSameSite'),
        accessorKey: 'parsedCookie.samesite',
        cell: (info: InfoType) => <span className="capitalize">{info}</span>,
        widthWeightagePercentage: 6,
      },
      {
        header: I18n.getMessage('extCategory'),
        accessorKey: 'analytics.category',
        cell: (info: InfoType) => info,
        widthWeightagePercentage: 7.5,
      },
      {
        header: I18n.getMessage('extPlatform'),
        accessorKey: 'analytics.platform',
        cell: (info: InfoType) => <span>{info ? info : 'Unknown'}</span>,
        widthWeightagePercentage: 7.5,
      },
      {
        header: I18n.getMessage('extHttpOnly'),
        accessorKey: 'parsedCookie.httponly',
        cell: (info: InfoType) => (
          <p className="flex justify-center items-center">
            {info ? <span className="font-serif">✓</span> : ''}
          </p>
        ),
        widthWeightagePercentage: 4,
      },
      {
        header: I18n.getMessage('extSecure'),
        accessorKey: 'parsedCookie.secure',
        cell: (info: InfoType) => (
          <p className="flex justify-center items-center">
            {info ? <span className="font-serif">✓</span> : ''}
          </p>
        ),
        widthWeightagePercentage: 4,
      },
      {
        header: I18n.getMessage('extValue'),
        accessorKey: 'parsedCookie.value',
        cell: (info: InfoType) => info,
        widthWeightagePercentage: 7,
      },
      {
        header: I18n.getMessage('extPath'),
        accessorKey: 'parsedCookie.path',
        cell: (info: InfoType) => info,
        widthWeightagePercentage: 3.5,
      },
      {
        header: I18n.getMessage('extExpires'),
        accessorKey: 'parsedCookie.expires',
        cell: (info: InfoType) => (info ? info : 'Session'),
        widthWeightagePercentage: 6,
      },
      {
        header: I18n.getMessage('extPriority'),
        accessorKey: 'parsedCookie.priority',
        isHiddenByDefault: true,
        cell: (info: InfoType) => info,
        widthWeightagePercentage: 4,
      },
      {
        header: I18n.getMessage('extSize'),
        accessorKey: 'parsedCookie.size',
        isHiddenByDefault: true,
        cell: (info: InfoType) => info,
        widthWeightagePercentage: 3,
      },
      {
        header: I18n.getMessage('extMapping'),
        accessorKey: 'frameIdList',
        isHiddenByDefault: true,
        cell: (info: InfoType) => (
          <OrphanedUnMappedInfoDisplay frameIdList={info as number[]} />
        ),
        widthWeightagePercentage: 6.6,
      },
      {
        header: I18n.getMessage('extBlockingStatus'),
        accessorKey: 'isBlocked',
        isHiddenByDefault: true,
        widthWeightagePercentage: 5.4,
        cell: (_, details: TableData | undefined) => {
          //skip calculation of blocking status when not using CDP
          if (!isUsingCDP) {
            return <></>;
          }
          const cookieData = details as CookieTableData;

          const isInboundBlocked =
            cookieData.blockingStatus?.inboundBlock !==
            BLOCK_STATUS.NOT_BLOCKED;
          const isOutboundBlocked =
            cookieData.blockingStatus?.outboundBlock !==
            BLOCK_STATUS.NOT_BLOCKED;
          const hasValidBlockedReason =
            cookieData?.blockedReasons &&
            cookieData.blockedReasons.length !== 0;

          if (
            (isInboundBlocked || isOutboundBlocked) &&
            !hasValidBlockedReason
          ) {
            return (
              <span
                className="flex"
                title={I18n.getMessage('extLookAtNetworkTab')}
              >
                <InfoIcon className="fill-granite-gray" />
                {I18n.getMessage('extUndetermined')}
              </span>
            );
<<<<<<< HEAD
          } else if (hasValidBlockedReason) {
            return (
              <span className="flex">{I18n.getMessage('extBlocked')}</span>
            );
=======
>>>>>>> 370acad4
          } else {
            return <></>;
          }
        },
      },
    ],
    [isUsingCDP]
  );

  const filters = useMemo<TableFilter>(
    () => ({
      'analytics.category': {
        title: I18n.getMessage('extCategory'),
        hasStaticFilterValues: true,
        hasPrecalculatedFilterValues: true,
        filterValues: calculateDynamicFilterValues(
          'analytics.category',
          Object.values(cookies),
          parsedQuery?.filter?.['analytics.category'],
          clearActivePanelQuery
        ),
        sortValues: true,
        useGenericPersistenceKey: true,
      },
      isFirstParty: {
        title: I18n.getMessage('extScope'),
        hasStaticFilterValues: true,
        hasPrecalculatedFilterValues: true,
        filterValues: evaluateStaticFilterValues(
          {
            [I18n.getMessage('extFirstParty')]: {
              selected: false,
            },
            [I18n.getMessage('extThirdParty')]: {
              selected: false,
            },
          },
          'isFirstParty',
          parsedQuery,
          clearActivePanelQuery
        ),
        useGenericPersistenceKey: true,
        comparator: (value: InfoType, filterValue: string) => {
          const val = Boolean(value);
          return val === (filterValue === I18n.getMessage('extFirstParty'));
        },
      },
      'parsedCookie.domain': {
        title: I18n.getMessage('extDomain'),
      },
      'parsedCookie.httponly': {
        title: I18n.getMessage('extHttpOnly'),
        hasStaticFilterValues: true,
        filterValues: {
          [I18n.getMessage('extTrue')]: {
            selected: false,
          },
          [I18n.getMessage('extFalse')]: {
            selected: false,
          },
        },
        useGenericPersistenceKey: true,
        comparator: (value: InfoType, filterValue: string) => {
          const val = Boolean(value);
          return val === (filterValue === I18n.getMessage('extTrue'));
        },
      },
      'parsedCookie.samesite': {
        title: I18n.getMessage('extSameSite'),
        hasStaticFilterValues: true,
        filterValues: {
          None: {
            selected: false,
          },
          Lax: {
            selected: false,
          },
          Strict: {
            selected: false,
          },
        },
        useGenericPersistenceKey: true,
        comparator: (value: InfoType, filterValue: string) => {
          const val = value as string;
          return val?.toLowerCase() === filterValue.toLowerCase();
        },
      },
      'parsedCookie.secure': {
        title: I18n.getMessage('extSecure'),
        hasStaticFilterValues: true,
        filterValues: {
          [I18n.getMessage('extTrue')]: {
            selected: false,
          },
          [I18n.getMessage('extFalse')]: {
            selected: false,
          },
        },
        useGenericPersistenceKey: true,
        comparator: (value: InfoType, filterValue: string) => {
          const val = Boolean(value);
          return val === (filterValue === I18n.getMessage('extTrue'));
        },
      },
      'parsedCookie.path': {
        title: I18n.getMessage('extPath'),
      },
      'parsedCookie.expires': {
        title: I18n.getMessage('extRetentionPeriod'),
        hasStaticFilterValues: true,
        filterValues: {
          [I18n.getMessage('extSession')]: {
            selected: false,
          },
          [I18n.getMessage('extShortTerm')]: {
            selected: false,
          },
          [I18n.getMessage('extMediumTerm')]: {
            selected: false,
          },
          [I18n.getMessage('extLongTerm')]: {
            selected: false,
          },
          [I18n.getMessage('extExtentedTerm')]: {
            selected: false,
          },
        },
        useGenericPersistenceKey: true,
        comparator: (value: InfoType, filterValue: string) => {
          let diff = 0;
          const val = value as string;
          switch (filterValue) {
            case I18n.getMessage('extSession'):
              return val === I18n.getMessage('extSession');

            case I18n.getMessage('extShortTerm'):
              diff = Date.parse(val) - Date.now();
              return diff < 86400000;

            case I18n.getMessage('extMediumTerm'):
              diff = Date.parse(val) - Date.now();
              return diff >= 86400000 && diff < 604800000;

            case I18n.getMessage('extLongTerm'):
              diff = Date.parse(val) - Date.now();
              return diff >= 604800000 && diff < 2629743833;

            case I18n.getMessage('extExtentedTerm'):
              diff = Date.parse(val) - Date.now();
              return diff >= 2629743833;

            default:
              return false;
          }
        },
      },
      'analytics.platform': {
        title: I18n.getMessage('extPlatform'),
        hasStaticFilterValues: true,
        hasPrecalculatedFilterValues: true,
        filterValues: calculateDynamicFilterValues(
          'analytics.platform',
          Object.values(cookies),
          parsedQuery?.filter?.['analytics.platform'],
          clearActivePanelQuery
        ),
        sortValues: true,
        useGenericPersistenceKey: true,
      },
      blockedReasons: {
        title: I18n.getMessage('extBlockedReasons'),
        hasStaticFilterValues: true,
        hasPrecalculatedFilterValues: true,
        enableSelectAllOption: true,
        isSelectAllOptionSelected: evaluateSelectAllOption(
          'blockedReasons',
          parsedQuery
        ),
        filterValues: calculateBlockedReasonsFilterValues(
          Object.values(cookies),
          parsedQuery?.filter?.blockedReasons,
          clearActivePanelQuery
        ),
        sortValues: true,
        useGenericPersistenceKey: true,
        comparator: (value: InfoType, filterValue: string) => {
          const val = value as string[];
          return val?.includes(filterValue);
        },
      },
      'parsedCookie.partitionKey': {
        title: I18n.getMessage('extPartitionKey'),
        hasStaticFilterValues: true,
        filterValues: {
          [I18n.getMessage('extSet')]: {
            selected: false,
          },
          [I18n.getMessage('extNotSet')]: {
            selected: false,
          },
        },
        useGenericPersistenceKey: true,
        comparator: (value: InfoType, filterValue: string) => {
          const val = value as string;
          return val
            ? filterValue === I18n.getMessage('extSet')
            : filterValue === I18n.getMessage('extNotSet');
        },
      },
      headerType: {
        title: I18n.getMessage('extSetVia'),
        hasStaticFilterValues: true,
        filterValues: {
          [I18n.getMessage('extHttp')]: {
            selected: false,
          },
          [I18n.getMessage('extJS')]: {
            selected: false,
          },
        },
        useGenericPersistenceKey: true,
        comparator: (value: InfoType, filterValue: string) => {
          switch (filterValue) {
            case I18n.getMessage('extJS'):
              return value === 'javascript';
            case I18n.getMessage('extHttp'):
              return value === 'request' || value === 'response';
            default:
              return true;
          }
        },
      },
      'parsedCookie.priority': {
        title: I18n.getMessage('extPriority'),
        hasStaticFilterValues: true,
        filterValues: {
          Low: {
            selected: false,
          },
          Medium: {
            selected: false,
          },
          High: {
            selected: false,
          },
        },
        useGenericPersistenceKey: true,
      },
      exemptionReason: {
        title: 'Exemption Reason',
        hasStaticFilterValues: true,
        hasPrecalculatedFilterValues: true,
        enableSelectAllOption: true,
        isSelectAllOptionSelected: evaluateSelectAllOption(
          'exemptionReason',
          parsedQuery
        ),
        filterValues: calculateExemptionReason(
          frameFilteredCookies,
          clearActivePanelQuery,
          parsedQuery?.filter?.exemptionReason
        ),
        comparator: (value: InfoType, filterValue: string) => {
          const val = value as string;
          return val === filterValue;
        },
      },
    }),
    [clearActivePanelQuery, cookies, frameFilteredCookies, parsedQuery]
  );

  const searchKeys = useMemo<string[]>(
    () => ['parsedCookie.name', 'parsedCookie.domain'],
    []
  );

  const tablePersistentSettingsKey = useMemo(() => {
    if (!selectedFrame) {
      return 'cookieListing';
    }

    return `cookieListing#${selectedFrame}`;
  }, [selectedFrame]);

  const extraInterfaceToTopBar = useCallback(() => {
    return (
      <RefreshButton
        onClick={getCookiesSetByJavascript}
        title={I18n.getMessage('extRefreshJSCookies')}
      />
    );
  }, [getCookiesSetByJavascript]);

  return {
    tableData,
    tableColumns,
    filters,
    searchKeys,
    tablePersistentSettingsKey,
    extraInterfaceToTopBar,
    isSidebarOpen: parsedQuery?.filter ? true : false,
  };
};

export default useCookieListing;<|MERGE_RESOLUTION|>--- conflicted
+++ resolved
@@ -243,13 +243,6 @@
                 {I18n.getMessage('extUndetermined')}
               </span>
             );
-<<<<<<< HEAD
-          } else if (hasValidBlockedReason) {
-            return (
-              <span className="flex">{I18n.getMessage('extBlocked')}</span>
-            );
-=======
->>>>>>> 370acad4
           } else {
             return <></>;
           }
