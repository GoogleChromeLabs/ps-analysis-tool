--- conflicted
+++ resolved
@@ -22,22 +22,12 @@
   CookiesLanding,
   ProgressBar,
 } from '@ps-analysis-tool/design-system';
-<<<<<<< HEAD
-import type { CookieTableData } from '@ps-analysis-tool/common';
-=======
 import { type CookieTableData } from '@ps-analysis-tool/common';
 
 /**
  * Internal dependencies.
  */
 import { useSettingsStore } from '../../stateProviders/syncSettingsStore';
-import { useCookieStore } from '../../stateProviders/syncCookieStore';
-import CookiesListing from './cookiesListing';
->>>>>>> cb341299
-
-/**
- * Internal dependencies.
- */
 import { useCookieStore } from '../../stateProviders/syncCookieStore';
 import CookiesListing from './cookiesListing';
 
