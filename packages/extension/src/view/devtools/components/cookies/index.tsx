--- conflicted
+++ resolved
@@ -29,11 +29,8 @@
  */
 import { useCookie, useSettings } from '../../stateProviders';
 import CookiesListing from './cookiesListing';
-<<<<<<< HEAD
+import AssembledCookiesLanding from './cookieLanding';
 import downloadReport from '../../../../utils/downloadReport';
-=======
-import AssembledCookiesLanding from './cookieLanding';
->>>>>>> a1877df9
 
 interface CookiesProps {
   setFilteredCookies: React.Dispatch<CookieTableData[]>;
@@ -47,12 +44,16 @@
     selectedFrame,
     changeListeningToThisTab,
     tabToRead,
+    tabCookies,
+    tabFrames,
   } = useCookie(({ state, actions }) => ({
     isCurrentTabBeingListenedTo: state.isCurrentTabBeingListenedTo,
     loading: state.loading,
     selectedFrame: state.selectedFrame,
     tabToRead: state.tabToRead,
     changeListeningToThisTab: actions.changeListeningToThisTab,
+    tabCookies: state.tabCookies,
+    tabFrames: state.tabFrames,
   }));
 
   const { allowedNumberOfTabs } = useSettings(({ state }) => ({
@@ -89,27 +90,14 @@
         {selectedFrame ? (
           <CookiesListing setFilteredCookies={setFilteredCookies} />
         ) : (
-<<<<<<< HEAD
-          <>
+          <CookiesLanding>
             <Button
               extraClasses="absolute top-3 right-3"
               onClick={() => downloadReport(tabCookies, tabFrames)}
               text="Download report"
             />
-            <CookiesLanding
-              tabCookies={tabCookies}
-              tabFrames={processedTabFrames}
-              showBlockedCookiesSection
-              showFramesSection
-              description={description}
-              additionalComponents={{ libraryDetection: LibraryDetection }}
-            />
-          </>
-=======
-          <CookiesLanding>
             <AssembledCookiesLanding />
           </CookiesLanding>
->>>>>>> a1877df9
         )}
       </div>
     );
