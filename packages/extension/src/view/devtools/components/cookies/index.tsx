/*
 * Copyright 2023 Google LLC
 *
 * Licensed under the Apache License, Version 2.0 (the "License");
 * you may not use this file except in compliance with the License.
 * You may obtain a copy of the License at
 *
 *     https://www.apache.org/licenses/LICENSE-2.0
 *
 * Unless required by applicable law or agreed to in writing, software
 * distributed under the License is distributed on an "AS IS" BASIS,
 * WITHOUT WARRANTIES OR CONDITIONS OF ANY KIND, either express or implied.
 * See the License for the specific language governing permissions and
 * limitations under the License.
 */
/**
 * External dependencies.
 */
import React from 'react';
import {
  Button,
  CookiesLanding,
  ProgressBar,
} from '@ps-analysis-tool/design-system';
import { type CookieTableData } from '@ps-analysis-tool/common';

/**
 * Internal dependencies.
 */
import { useCookie, useSettings } from '../../stateProviders';
import CookiesListing from './cookiesListing';
<<<<<<< HEAD
import Layout from './cookieLandingLayout';
=======
import AssembledCookiesLanding from './cookieLanding';
>>>>>>> d5cec370

interface CookiesProps {
  setFilteredCookies: React.Dispatch<CookieTableData[]>;
}

// eslint-disable-next-line complexity
const Cookies = ({ setFilteredCookies }: CookiesProps) => {
  const {
    isCurrentTabBeingListenedTo,
    loading,
    selectedFrame,
    tabToRead,
    changeListeningToThisTab,
<<<<<<< HEAD
  } = useCookieStore(({ state, actions }) => ({
=======
  } = useCookie(({ state, actions }) => ({
>>>>>>> d5cec370
    isCurrentTabBeingListenedTo: state.isCurrentTabBeingListenedTo,
    loading: state.loading,
    selectedFrame: state.selectedFrame,
    tabToRead: state.tabToRead,
    changeListeningToThisTab: actions.changeListeningToThisTab,
  }));

<<<<<<< HEAD
  const { allowedNumberOfTabs } = useSettingsStore(({ state }) => ({
=======
  const { allowedNumberOfTabs } = useSettings(({ state }) => ({
>>>>>>> d5cec370
    allowedNumberOfTabs: state.allowedNumberOfTabs,
  }));

  if (
    loading ||
    (loading &&
      tabToRead &&
      isCurrentTabBeingListenedTo &&
      allowedNumberOfTabs &&
      allowedNumberOfTabs === 'single')
  ) {
    return (
      <div className="w-full h-screen flex items-center justify-center overflow-hidden bg-white dark:bg-raisin-black">
        <ProgressBar additionalStyles="w-full" />
      </div>
    );
  }

  if (
    (tabToRead &&
      isCurrentTabBeingListenedTo &&
      allowedNumberOfTabs &&
      allowedNumberOfTabs === 'single') ||
    (allowedNumberOfTabs && allowedNumberOfTabs === 'unlimited')
  ) {
    return (
      <div
        className={`h-full ${selectedFrame ? '' : 'flex items-center'}`}
        data-testid="cookies-content"
      >
        {selectedFrame ? (
          <CookiesListing setFilteredCookies={setFilteredCookies} />
        ) : (
          <CookiesLanding>
<<<<<<< HEAD
            <Layout />
=======
            <AssembledCookiesLanding />
>>>>>>> d5cec370
          </CookiesLanding>
        )}
      </div>
    );
  }

  return (
    <div className="w-full h-screen overflow-hidden bg-white dark:bg-raisin-black">
      <div className="w-full h-full flex flex-col items-center justify-center">
        <Button onClick={changeListeningToThisTab} text="Analyze this tab" />
      </div>
    </div>
  );
};

export default Cookies;<|MERGE_RESOLUTION|>--- conflicted
+++ resolved
@@ -29,11 +29,7 @@
  */
 import { useCookie, useSettings } from '../../stateProviders';
 import CookiesListing from './cookiesListing';
-<<<<<<< HEAD
-import Layout from './cookieLandingLayout';
-=======
 import AssembledCookiesLanding from './cookieLanding';
->>>>>>> d5cec370
 
 interface CookiesProps {
   setFilteredCookies: React.Dispatch<CookieTableData[]>;
@@ -47,11 +43,7 @@
     selectedFrame,
     tabToRead,
     changeListeningToThisTab,
-<<<<<<< HEAD
-  } = useCookieStore(({ state, actions }) => ({
-=======
   } = useCookie(({ state, actions }) => ({
->>>>>>> d5cec370
     isCurrentTabBeingListenedTo: state.isCurrentTabBeingListenedTo,
     loading: state.loading,
     selectedFrame: state.selectedFrame,
@@ -59,11 +51,7 @@
     changeListeningToThisTab: actions.changeListeningToThisTab,
   }));
 
-<<<<<<< HEAD
-  const { allowedNumberOfTabs } = useSettingsStore(({ state }) => ({
-=======
   const { allowedNumberOfTabs } = useSettings(({ state }) => ({
->>>>>>> d5cec370
     allowedNumberOfTabs: state.allowedNumberOfTabs,
   }));
 
@@ -98,11 +86,7 @@
           <CookiesListing setFilteredCookies={setFilteredCookies} />
         ) : (
           <CookiesLanding>
-<<<<<<< HEAD
-            <Layout />
-=======
             <AssembledCookiesLanding />
->>>>>>> d5cec370
           </CookiesLanding>
         )}
       </div>
