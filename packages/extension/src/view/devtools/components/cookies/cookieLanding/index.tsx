--- conflicted
+++ resolved
@@ -73,13 +73,7 @@
 
   return (
     <>
-<<<<<<< HEAD
       <DownloadReportButton />
-      <CookiesSection />
-      <BlockedCookiesSection />
-      <LibraryDetection />
-      <FramesSection />
-=======
       <MenuBar
         menuData={menuData}
         scrollContainerId="cookies-landing-scroll-container"
@@ -89,7 +83,6 @@
           {Element && <Element {...(props || {})} />}
         </div>
       ))}
->>>>>>> d5cec370
     </>
   );
 };
