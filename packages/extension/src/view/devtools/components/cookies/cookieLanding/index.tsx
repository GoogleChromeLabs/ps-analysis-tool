--- conflicted
+++ resolved
@@ -33,21 +33,9 @@
 import CookiesSection from './cookiesSection';
 import FramesSection from './framesSection';
 import BlockedCookiesSection from './blockedCookiesSection';
-<<<<<<< HEAD
-import ExemptedCookiesSection from './exemptedCookiesSection';
-import { useCookie } from '../../../stateProviders';
-
-const AssembledCookiesLanding = () => {
-  const { tabCookies } = useCookie(({ state }) => ({
-    tabCookies: state.tabCookies,
-  }));
-
-  const cookieStats = prepareCookiesCount(tabCookies);
-  const sections: Array<CookiesLandingSection> = useMemo(() => {
-    const defaultSections = [
-=======
 import { useCookie } from '../../../stateProviders';
 import downloadReport from '../../../../../utils/downloadReport';
+import ExemptedCookiesSection from './exemptedCookiesSection';
 
 const AssembledCookiesLanding = () => {
   const { url, tabCookies, tabFrames } = useCookie(({ state }) => ({
@@ -62,9 +50,10 @@
       showLoader: state.showLoader,
     })
   );
-  const sections: Array<CookiesLandingSection> = useMemo(
-    () => [
->>>>>>> f0a113e8
+
+  const cookieStats = prepareCookiesCount(tabCookies);
+  const sections: Array<CookiesLandingSection> = useMemo(() => {
+    const defaultSections = [
       {
         name: 'Cookies',
         link: 'cookies',
