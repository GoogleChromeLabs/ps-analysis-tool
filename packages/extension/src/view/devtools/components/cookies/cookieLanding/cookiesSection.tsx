/*
 * Copyright 2023 Google LLC
 *
 * Licensed under the Apache License, Version 2.0 (the "License");
 * you may not use this file except in compliance with the License.
 * You may obtain a copy of the License at
 *
 *     https://www.apache.org/licenses/LICENSE-2.0
 *
 * Unless required by applicable law or agreed to in writing, software
 * distributed under the License is distributed on an "AS IS" BASIS,
 * WITHOUT WARRANTIES OR CONDITIONS OF ANY KIND, either express or implied.
 * See the License for the specific language governing permissions and
 * limitations under the License.
 */
/**
 * External dependencies
 */
import React, { useMemo } from 'react';
import {
  CookiesLandingWrapper,
  CookiesMatrix,
  MessageBox,
  prepareCookieDataMapping,
  prepareCookieStatsComponents,
  prepareCookiesCount,
  useFiltersMapping,
} from '@ps-analysis-tool/design-system';
/**
 * Internal dependencies
 */
import { useCookieStore } from '../../../stateProviders/syncCookieStore';
import {
  ORPHANED_COOKIE_KEY,
  UNMAPPED_COOKIE_KEY,
} from '@ps-analysis-tool/common';

const CookiesSection = () => {
  const { tabCookies, tabFrames, frameHasCookies } = useCookieStore(
    ({ state }) => ({
      tabCookies: state.tabCookies,
      tabFrames: state.tabFrames,
      frameHasCookies: state.frameHasCookies,
    })
  );
<<<<<<< HEAD

  const { selectedItemUpdater } = useFiltersMapping(tabFrames || {});

=======
>>>>>>> 7ca246ca
  const cookieStats = prepareCookiesCount(tabCookies);
  const cookiesStatsComponents = prepareCookieStatsComponents(cookieStats);
  const cookieClassificationDataMapping = prepareCookieDataMapping(
    cookieStats,
    cookiesStatsComponents,
    selectedItemUpdater
  );

  const cookieComponentData = useMemo(() => {
    return cookiesStatsComponents.legend.map((component) => ({
      ...component,
      onClick: (title: string) =>
        selectedItemUpdater(title, 'analytics.category'),
    }));
  }, [cookiesStatsComponents.legend, selectedItemUpdater]);

  const processedTabFrames = useMemo(
    () =>
      Object.fromEntries(
        Object.entries(tabFrames || {}).filter(([url]) => {
          if (url === ORPHANED_COOKIE_KEY || url === UNMAPPED_COOKIE_KEY) {
            return frameHasCookies[url];
          }

          return true;
        })
      ),
    [tabFrames, frameHasCookies]
  );

  const processedTabFrames = useMemo(
    () =>
      Object.fromEntries(
        Object.entries(tabFrames || {}).filter(([url]) => {
          if (url === ORPHANED_COOKIE_KEY || url === UNMAPPED_COOKIE_KEY) {
            return frameHasCookies[url];
          }

          return true;
        })
      ),
    [tabFrames, frameHasCookies]
  );

  return (
    <CookiesLandingWrapper
      dataMapping={cookieClassificationDataMapping}
      testId="cookies-insights"
    >
      {!cookieStats ||
        (cookieStats?.firstParty.total === 0 &&
          cookieStats?.thirdParty.total === 0 && (
            <MessageBox
              headerText="No cookies found on this page"
              bodyText="Please try reloading the page"
            />
          ))}
      <CookiesMatrix
        tabCookies={tabCookies}
<<<<<<< HEAD
        componentData={cookieComponentData}
=======
        componentData={cookiesStatsComponents.legend}
>>>>>>> 7ca246ca
        tabFrames={processedTabFrames}
        showHorizontalMatrix={false}
      />
    </CookiesLandingWrapper>
  );
};
export default CookiesSection;<|MERGE_RESOLUTION|>--- conflicted
+++ resolved
@@ -43,12 +43,9 @@
       frameHasCookies: state.frameHasCookies,
     })
   );
-<<<<<<< HEAD
-
+  
   const { selectedItemUpdater } = useFiltersMapping(tabFrames || {});
-
-=======
->>>>>>> 7ca246ca
+  
   const cookieStats = prepareCookiesCount(tabCookies);
   const cookiesStatsComponents = prepareCookieStatsComponents(cookieStats);
   const cookieClassificationDataMapping = prepareCookieDataMapping(
@@ -79,20 +76,6 @@
     [tabFrames, frameHasCookies]
   );
 
-  const processedTabFrames = useMemo(
-    () =>
-      Object.fromEntries(
-        Object.entries(tabFrames || {}).filter(([url]) => {
-          if (url === ORPHANED_COOKIE_KEY || url === UNMAPPED_COOKIE_KEY) {
-            return frameHasCookies[url];
-          }
-
-          return true;
-        })
-      ),
-    [tabFrames, frameHasCookies]
-  );
-
   return (
     <CookiesLandingWrapper
       dataMapping={cookieClassificationDataMapping}
@@ -108,11 +91,7 @@
           ))}
       <CookiesMatrix
         tabCookies={tabCookies}
-<<<<<<< HEAD
         componentData={cookieComponentData}
-=======
-        componentData={cookiesStatsComponents.legend}
->>>>>>> 7ca246ca
         tabFrames={processedTabFrames}
         showHorizontalMatrix={false}
       />
