--- conflicted
+++ resolved
@@ -30,10 +30,7 @@
  * Internal dependencies
  */
 import { useCookie } from '../../../stateProviders';
-<<<<<<< HEAD
 import { I18n } from '@ps-analysis-tool/i18n';
-=======
->>>>>>> 370acad4
 
 const CookiesSection = () => {
   const { tabCookies, tabFrames } = useCookie(({ state }) => ({
@@ -60,16 +57,7 @@
   }, [cookiesStatsComponents.legend, selectedItemUpdater]);
 
   const processedTabFrames = useMemo(
-<<<<<<< HEAD
-    () =>
-      Object.fromEntries(
-        Object.entries(tabFrames || {}).filter(() => {
-          return true;
-        })
-      ),
-=======
     () => Object.fromEntries(Object.entries(tabFrames || {})),
->>>>>>> 370acad4
     [tabFrames]
   );
 
