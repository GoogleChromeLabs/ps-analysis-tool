--- conflicted
+++ resolved
@@ -71,24 +71,6 @@
     },
   ];
 
-<<<<<<< HEAD
-  // Can we remove this description, as we don't show when CDP is off?
-  const description = !isUsingCDP ? (
-    <>
-      To gather data and insights regarding blocked cookies and exempted
-      cookies, please enable PSAT to use the Chrome DevTools protocol. You can
-      do this in the Settings page or in the extension popup. For more
-      information check the PSAT&nbsp;
-      <a
-        target="_blank"
-        rel="noreferrer"
-        className="text-bright-navy-blue dark:text-jordy-blue"
-        href="https://github.com/GoogleChromeLabs/ps-analysis-tool/wiki"
-      >
-        Wiki
-      </a>
-    </>
-=======
   const description = !cookieStats.exemptedCookies.total ? (
     <div className="flex gap-1 justify-center items-center">
       No cookies were exempted by the browser.
@@ -96,7 +78,6 @@
         <InfoIcon className="fill-granite-gray" />
       </span>
     </div>
->>>>>>> d3ccfc88
   ) : (
     ''
   );
