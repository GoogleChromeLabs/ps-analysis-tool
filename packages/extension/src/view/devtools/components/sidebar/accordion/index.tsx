/*
 * Copyright 2023 Google LLC
 *
 * Licensed under the Apache License, Version 2.0 (the "License");
 * you may not use this file except in compliance with the License.
 * You may obtain a copy of the License at
 *
 *     https://www.apache.org/licenses/LICENSE-2.0
 *
 * Unless required by applicable law or agreed to in writing, software
 * distributed under the License is distributed on an "AS IS" BASIS,
 * WITHOUT WARRANTIES OR CONDITIONS OF ANY KIND, either express or implied.
 * See the License for the specific language governing permissions and
 * limitations under the License.
 */
/**
 * External dependencies.
 */
import React, { useCallback } from 'react';
import classNames from 'classnames';

/**
 * Internal dependencies
 */
import {
  ArrowDown,
  CookieGray,
  CookieWhite,
  ArrowDownWhite,
} from '../../../../../icons';

interface AccordionProps {
  accordionState: boolean;
  keyboardNavigator: (event: React.KeyboardEvent<HTMLDivElement>) => void;
  setAccordionState: (state: boolean) => void;
  tabName: string;
  index: number;
  selectedIndex: number;
  tabFrames: {
    [key: string]: {
      frameIds: number[];
    };
  } | null;
  setSelectedFrame: (state: string | null) => void;
  selectedFrame: string | null;
  setIndex: (state: number) => void;
}

const Accordion: React.FC<AccordionProps> = ({
  keyboardNavigator,
  accordionState,
  setAccordionState,
  tabName,
  index,
  selectedIndex,
  tabFrames,
  setSelectedFrame,
  selectedFrame,
  setIndex,
}) => {
  const subMenuSelected = useCallback(() => {
    setAccordionState(!accordionState);
    setSelectedFrame(null);
  }, [accordionState, setAccordionState, setSelectedFrame]);

  return (
    <div className="flex flex-col w-screen">
      <div
        data-testid="cookies-tab-heading-wrapper"
<<<<<<< HEAD
        className={`flex h-full flex-row items-center pl-2 py-0.5 outline-0 ${
          selectedIndex === index && !selectedFrame
            ? 'bg-selected-background-color text-white'
            : ''
        }`}
=======
        className={classNames(
          'flex h-full flex-row items-center pl-3 py-0.5 outline-0',
          {
            'bg-royal-blue text-white':
              selectedIndex === index && !selectedFrame,
          }
        )}
>>>>>>> b536b692
        tabIndex={0}
        onClick={() => setIndex(index)}
        onKeyDown={(event) => keyboardNavigator(event)}
      >
        <div
<<<<<<< HEAD
          data-testid="accordion-opener"
          className={`origin-center transition-transform h-3.5 w-3.5 flex items-center justify-center ${
=======
          className={`origin-center transition-transform scale-125 p-0.5 ${
>>>>>>> b536b692
            accordionState ? '' : '-rotate-90'
          }`}
          onClick={subMenuSelected}
        >
          {selectedIndex === index && !selectedFrame ? (
            <ArrowDownWhite />
          ) : (
            <ArrowDown />
          )}
        </div>
        <div>
          {selectedIndex === index && !selectedFrame ? (
            <CookieWhite />
          ) : (
            <CookieGray />
          )}
        </div>
        <p className="pl-1.5 truncate">{tabName}</p>
      </div>
      <div
        data-testid="cookie-frames-container"
        className={`${accordionState ? 'flex flex-col' : 'hidden'}`}
      >
        {tabFrames &&
          Object.keys(tabFrames)?.map((key) => (
            <div
              tabIndex={0}
              data-testid={key}
              key={key}
              onClick={() => {
                if (selectedIndex !== index) {
                  setIndex(index);
                }
                setSelectedFrame(key);
              }}
              role="treeitem"
              className={classNames(
                'pl-9 py-0.5 h-5 flex items-center cursor-default outline-0',
                {
                  'bg-royal-blue text-white': selectedFrame === key,
                }
              )}
            >
              <div className="h-4">
                {selectedFrame === key ? <CookieWhite /> : <CookieGray />}
              </div>
              <p
                className="pl-1.5 whitespace-nowrap"
                title={`Cookies used by frames from ${key}`}
              >
                {key}
              </p>
            </div>
          ))}
      </div>
    </div>
  );
};

export default Accordion;<|MERGE_RESOLUTION|>--- conflicted
+++ resolved
@@ -67,13 +67,6 @@
     <div className="flex flex-col w-screen">
       <div
         data-testid="cookies-tab-heading-wrapper"
-<<<<<<< HEAD
-        className={`flex h-full flex-row items-center pl-2 py-0.5 outline-0 ${
-          selectedIndex === index && !selectedFrame
-            ? 'bg-selected-background-color text-white'
-            : ''
-        }`}
-=======
         className={classNames(
           'flex h-full flex-row items-center pl-3 py-0.5 outline-0',
           {
@@ -81,18 +74,12 @@
               selectedIndex === index && !selectedFrame,
           }
         )}
->>>>>>> b536b692
         tabIndex={0}
         onClick={() => setIndex(index)}
         onKeyDown={(event) => keyboardNavigator(event)}
       >
         <div
-<<<<<<< HEAD
-          data-testid="accordion-opener"
-          className={`origin-center transition-transform h-3.5 w-3.5 flex items-center justify-center ${
-=======
           className={`origin-center transition-transform scale-125 p-0.5 ${
->>>>>>> b536b692
             accordionState ? '' : '-rotate-90'
           }`}
           onClick={subMenuSelected}
