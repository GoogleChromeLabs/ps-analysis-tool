/*
 * Copyright 2023 Google LLC
 *
 * Licensed under the Apache License, Version 2.0 (the "License");
 * you may not use this file except in compliance with the License.
 * You may obtain a copy of the License at
 *
 *     https://www.apache.org/licenses/LICENSE-2.0
 *
 * Unless required by applicable law or agreed to in writing, software
 * distributed under the License is distributed on an "AS IS" BASIS,
 * WITHOUT WARRANTIES OR CONDITIONS OF ANY KIND, either express or implied.
 * See the License for the specific language governing permissions and
 * limitations under the License.
 */
/**
 * External dependencies.
 */
import React, { useCallback, useEffect, useRef, useState } from 'react';

/**
 * Internal dependencies
 */
import Accordion from './accordion';
import { useCookieStore } from '../../stateProviders/syncCookieStore';
import TABS from '../../tabs';
import AccordionChildren from './accordion/accordionChildren';
import { InspectIcon, InspectBlueIcon } from '../../../../icons';
interface SidebarProps {
  selectedIndex: number;
  setIndex: (index: number) => void;
}

const Sidebar: React.FC<SidebarProps> = ({ selectedIndex, setIndex }) => {
  const {
    setSelectedFrame,
    selectedFrame,
    tabFrames,
<<<<<<< HEAD
    inspectedFrame,
    isInspecting,
    setIsInspecting,
  } = useCookieStore(({ state, actions }) => ({
    setSelectedFrame: actions.setSelectedFrame,
    setIsInspecting: actions.setIsInspecting,
    tabFrames: state.tabFrames,
    selectedFrame: state.selectedFrame,
    inspectedFrame: state.inspectedFrame,
    isInspecting: state.isInspecting,
=======
    isCurrentTabBeingListenedTo,
  } = useCookieStore(({ state, actions }) => ({
    setSelectedFrame: actions.setSelectedFrame,
    tabFrames: state.tabFrames,
    selectedFrame: state.selectedFrame,
    isCurrentTabBeingListenedTo: state.isCurrentTabBeingListenedTo,
>>>>>>> 6cc0ddd0
  }));

  const [accordionState, setAccordionState] =
    useState<Record<string, boolean>>();
  const [isTabFocused, setIsTabFocused] = useState<boolean>(true);
  const [selectedAccordionChild, setSelectedAccordionChild] = useState<
    string | null
  >(null);
  const sidebarContainerRef = useRef<HTMLDivElement>(null);

  useEffect(() => {
    setIndex(0);
    setSelectedAccordionChild('cookies');
    setSelectedFrame(inspectedFrame);
    setIsTabFocused(true);
  }, [inspectedFrame, setSelectedFrame, setIndex]);

  useEffect(() => {
    const handleClickOutside = (event: MouseEvent) => {
      if (
        sidebarContainerRef.current &&
        !sidebarContainerRef.current.contains(event.target as Node)
      ) {
        setIsTabFocused(false);
      }
    };
    setAccordionState(
      TABS.filter((tab) => Boolean(!tab.parentId)).reduce(
        (accumulator, tab) => {
          return { ...accumulator, [tab.id]: false };
        },
        {}
      )
    );

    document.addEventListener('click', handleClickOutside, true);

    return () => {
      document.removeEventListener('click', handleClickOutside, true);
    };
  }, []);

  const getPreviousTab = useCallback(() => {
    for (let i = selectedIndex; i > 0; i = i - 1) {
      if (!TABS[i]?.parentId && TABS[i].id !== TABS[selectedIndex].id) {
        return i;
      }
    }
    return 0;
  }, [selectedIndex]);

  const getNextTab = useCallback(() => {
    for (let i = selectedIndex; i < TABS.length - 1; i = i + 1) {
      if (!TABS[i]?.parentId && TABS[i].id !== TABS[selectedIndex].id) {
        return i;
      }
    }
    return selectedIndex;
  }, [selectedIndex]);

  const mainMenuTabSelector = useCallback(
    (index: number) => {
      setIndex(index);
      setSelectedFrame(null);
      setSelectedAccordionChild(null);
      setIsTabFocused(true);
    },
    [setIndex, setSelectedFrame]
  );

  const keyboardNavigator = useCallback(
    // eslint-disable-next-line complexity
    (event: React.KeyboardEvent<HTMLDivElement>) => {
      let keys: string[] = [];
      let currIndex = 0;
      const id = TABS[selectedIndex].id;
      if (tabFrames) {
        keys = Object.keys(tabFrames);
        currIndex = keys.findIndex((frame) => frame === selectedFrame);
      }

      switch (event.code) {
        case 'ArrowUp':
          if (accordionState && accordionState['cookies']) {
            if (selectedFrame) {
              if (currIndex === 0) {
                mainMenuTabSelector(0);
              } else {
                setSelectedFrame(keys[currIndex - 1]);
              }
            } else {
              if (TABS[selectedIndex].id === 'siteBoundaries') {
                setIndex(0);
                setSelectedFrame(keys[keys.length - 1]);
              } else {
                if (selectedIndex > 0) {
                  if (
                    accordionState &&
                    (accordionState[TABS[selectedIndex].id] || //@ts-ignore We have already set the parents in useEffect
                      Boolean(accordionState[TABS[selectedIndex - 1].parentId]))
                  ) {
                    setSelectedAccordionChild(TABS[selectedIndex - 1].id);
                    setIndex(selectedIndex - 1);
                  } else {
                    setSelectedAccordionChild(null);
                    setIndex(getPreviousTab());
                  }
                }
              }
            }
          } else {
            if (selectedIndex > 0) {
              if (
                accordionState &&
                (accordionState[TABS[selectedIndex].id] || //@ts-ignore Since we are using Boolean this will default to false
                  Boolean(accordionState[TABS[selectedIndex - 1].parentId]))
              ) {
                setSelectedAccordionChild(TABS[selectedIndex - 1].id);
                setIndex(selectedIndex - 1);
              } else {
                setSelectedAccordionChild(null);
                setIndex(getPreviousTab());
              }
            }
          }
          break;
        case 'ArrowDown':
          if (accordionState && accordionState['cookies']) {
            if (selectedFrame) {
              if (currIndex === keys.length - 1) {
                mainMenuTabSelector(1);
              } else {
                setSelectedFrame(keys[currIndex + 1]);
              }
            } else {
              if (selectedIndex === 0) {
                setSelectedFrame(keys[0]);
              } else if (selectedIndex < TABS.length - 1) {
                if (
                  accordionState &&
                  (accordionState[TABS[selectedIndex].id] || //@ts-ignore Since we are using Boolean this will default to false
                    Boolean(accordionState[TABS[selectedIndex + 1].parentId]))
                ) {
                  setSelectedAccordionChild(TABS[selectedIndex + 1].id);
                  setIndex(selectedIndex + 1);
                } else {
                  setSelectedAccordionChild(null);
                  setIndex(getNextTab());
                }
              }
            }
          } else {
            if (selectedIndex < TABS.length - 1) {
              if (
                accordionState &&
                (accordionState[TABS[selectedIndex].id] || //@ts-ignore Since we are using Boolean this will default to false
                  Boolean(accordionState[TABS[selectedIndex + 1].parentId]))
              ) {
                setSelectedAccordionChild(TABS[selectedIndex + 1].id);
                setIndex(selectedIndex + 1);
              } else {
                setSelectedAccordionChild(null);
                setIndex(getNextTab());
              }
            }
          }
          break;
        case 'ArrowLeft':
          if (accordionState && accordionState[id]) {
            if (selectedFrame) {
              mainMenuTabSelector(0);
            } else {
              setAccordionState((prevState) => ({ ...prevState, [id]: false }));
            }
          }
          break;
        case 'ArrowRight':
          if (accordionState && !accordionState[id]) {
            event.preventDefault();
            setAccordionState((prevState) => ({ ...prevState, [id]: true }));
          }
          break;
        default:
          break;
      }
    },
    [
      tabFrames,
      selectedFrame,
      accordionState,
      mainMenuTabSelector,
      setSelectedFrame,
      selectedIndex,
      setIndex,
      getPreviousTab,
      getNextTab,
    ]
  );
  useEffect(() => {
    if (!isCurrentTabBeingListenedTo) {
      setAccordionState((prevState) => ({ ...prevState, cookies: false }));
    }
  }, [isCurrentTabBeingListenedTo]);

  return (
    <div className="overflow-auto flex h-full">
      <div className="flex flex-col grow" ref={sidebarContainerRef}>
        <div className="mini-status-bar w-full min-h-[25px] px-2 flex items-center border-b border-american-silver dark:border-quartz bg-anti-flash-white dark:bg-charleston-green">
          <span
            className="psat-inspect inline-block"
            onClick={() => setIsInspecting(!isInspecting)}
          >
            {isInspecting ? <InspectBlueIcon /> : <InspectIcon />}
          </span>
        </div>
        {TABS.map(({ id, display_name: name, parentId }, index: number) => {
          if (!parentId) {
            return (
              <div
                key={id}
                data-testid={id}
                className="flex items-center cursor-default gap-y-1.5 outline-0 dark:text-bright-gray"
                tabIndex={0}
                onKeyDown={(event) => keyboardNavigator(event)}
              >
                {!parentId && (
                  <Accordion
                    key={id}
                    accordionState={Boolean(
                      accordionState && accordionState[id]
                    )}
                    index={index}
                    isAccordionHeaderSelected={
                      selectedIndex === index && !selectedFrame
                    }
                    isTabFocused={isTabFocused}
                    tabId={id}
                    tabName={name}
                    keyboardNavigator={keyboardNavigator}
                    onAccordionOpenerClick={() => {
                      setAccordionState((prevState) => {
                        return {
                          ...prevState,
                          [id]: prevState ? !prevState[id] : false,
                        };
                      });
                      setSelectedAccordionChild(null);
                      setSelectedFrame(null);
                    }}
                    onAccordionHeaderClick={() => mainMenuTabSelector(index)}
                  >
                    {id === 'cookies'
                      ? tabFrames &&
                        Object.keys(tabFrames)?.map((key) => {
                          return (
                            <AccordionChildren
                              key={key}
                              accordionMenuItemName={key}
                              defaultIcon={TABS[index].icons.default}
                              isTabFocused={isTabFocused}
                              isAccordionChildSelected={selectedFrame === key}
                              selectedIcon={TABS[index].icons.selected}
                              onAccordionChildClick={() => {
                                if (selectedIndex !== index) {
                                  setIndex(index);
                                }
                                setSelectedAccordionChild('cookies');
                                setSelectedFrame(key);
                                setIsTabFocused(true);
                              }}
                              titleForMenuItem={`Cookies used by frames from ${key}`}
                            />
                          );
                        })
                      : TABS.map((tab, currentIndex) => {
                          if (id === tab?.parentId && Boolean(tab?.parentId)) {
                            return (
                              <AccordionChildren
                                key={tab.id}
                                accordionMenuItemName={tab.display_name}
                                defaultIcon={tab.icons.default}
                                isTabFocused={isTabFocused}
                                isAccordionChildSelected={
                                  tab.id === selectedAccordionChild
                                }
                                selectedIcon={tab.icons.selected}
                                titleForMenuItem={tab.display_name}
                                onAccordionChildClick={() => {
                                  setIndex(currentIndex);
                                  setSelectedAccordionChild(tab.id);
                                  setSelectedFrame(null);
                                  setIsTabFocused(true);
                                }}
                              />
                            );
                          }
                          return null;
                        })}
                  </Accordion>
                )}
              </div>
            );
          }
          return null;
        })}
      </div>
    </div>
  );
};

export default Sidebar;<|MERGE_RESOLUTION|>--- conflicted
+++ resolved
@@ -36,7 +36,7 @@
     setSelectedFrame,
     selectedFrame,
     tabFrames,
-<<<<<<< HEAD
+    isCurrentTabBeingListenedTo,
     inspectedFrame,
     isInspecting,
     setIsInspecting,
@@ -47,14 +47,7 @@
     selectedFrame: state.selectedFrame,
     inspectedFrame: state.inspectedFrame,
     isInspecting: state.isInspecting,
-=======
-    isCurrentTabBeingListenedTo,
-  } = useCookieStore(({ state, actions }) => ({
-    setSelectedFrame: actions.setSelectedFrame,
-    tabFrames: state.tabFrames,
-    selectedFrame: state.selectedFrame,
     isCurrentTabBeingListenedTo: state.isCurrentTabBeingListenedTo,
->>>>>>> 6cc0ddd0
   }));
 
   const [accordionState, setAccordionState] =
