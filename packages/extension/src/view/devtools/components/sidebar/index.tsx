--- conflicted
+++ resolved
@@ -159,44 +159,6 @@
 
   return (
     <div className="overflow-auto h-full">
-<<<<<<< HEAD
-      {tabsNames.map((name, index: number) => (
-        <div
-          key={name}
-          data-testid={name}
-          className={classNames(
-            'flex items-center cursor-default gap-y-1.5 outline-0 dark:text-bright-gray',
-            {
-              'bg-royal-blue text-white dark:bg-medium-persian-blue dark:text-chinese-silver':
-                selectedIndex === index && name !== 'Cookies',
-            }
-          )}
-          tabIndex={0}
-          onKeyDown={(event) => keyboardNavigator(event)}
-        >
-          {name === 'Cookies' ? (
-            <Accordion
-              keyboardNavigator={keyboardNavigator}
-              accordionState={accordionState}
-              setAccordionState={setAccordionState}
-              tabFrames={tabFrames}
-              setSelectedFrame={setSelectedFrame}
-              selectedFrame={selectedFrame}
-              selectedIndex={selectedIndex}
-              index={index}
-              tabName={name}
-              setIndex={mainMenuTabSelector}
-            />
-          ) : (
-            <MenuItem
-              handleClick={() => mainMenuTabSelector(index)}
-              isActive={selectedIndex === index}
-              name={name}
-            />
-          )}
-        </div>
-      ))}
-=======
       <div ref={sidebarContainerRef}>
         {tabsNames.map((name, index: number) => (
           <div
@@ -229,26 +191,15 @@
                 setIsTabFocused={setIsTabFocused}
               />
             ) : (
-              <div
-                className="flex w-full items-center pl-6 py-0.5"
-                onClick={() => mainMenuTabSelector(index)}
-              >
-                <div className="h-4">
-                  {selectedIndex === index && isTabFocused ? (
-                    <FileWhite />
-                  ) : (
-                    <File />
-                  )}
-                </div>
-                <div className="block">
-                  <span className="pl-2.5">{name}</span>
-                </div>
-              </div>
+              <MenuItem
+                handleClick={() => mainMenuTabSelector(index)}
+                isActive={selectedIndex === index}
+                name={name}
+              />
             )}
           </div>
         ))}
       </div>
->>>>>>> 6c5ee821
     </div>
   );
 };
