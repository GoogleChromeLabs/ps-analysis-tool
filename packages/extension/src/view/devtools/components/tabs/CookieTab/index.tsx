--- conflicted
+++ resolved
@@ -25,25 +25,15 @@
 import CookieList from './cookieList';
 
 export const CookieTab = () => {
-<<<<<<< HEAD
-  const { cookies: _cookies, url: tabURL } = useCookieStore(
-    ({ state: { cookies, url } }) => ({
-      cookies,
-      url,
-    })
-  );
-
-  if (!_cookies || !tabURL) {
-    return <></>;
-  }
-=======
-  const cookies = useCookieStore(({ state }) => state?.cookies);
->>>>>>> 52bfb27a
+  const { cookies, tabURL } = useCookieStore(({ state }) => ({
+    cookies: state?.cookies,
+    tabURL: state?.url,
+  }));
 
   return (
     <div className="w-full h-full flex flex-col ">
       <div className="flex-1 overflow-y-scroll ">
-        <CookieList cookies={_cookies} tabURL={tabURL} />
+        <CookieList cookies={cookies} tabURL={tabURL} />
       </div>
     </div>
   );
