--- conflicted
+++ resolved
@@ -111,12 +111,16 @@
   const tableRowClassName = classNames(
     'h-5 outline-0',
     {
-      'bg-gainsboro dark:bg-outer-space': selectedKey === null,
+      'bg-gainsboro dark:bg-outer-space': selectedKey === null && isRowFocused,
     },
     selectedKey !== null &&
       (rows.length % 2
         ? 'bg-anti-flash-white dark:bg-charleston-green'
-        : 'bg-white dark:bg-raisin-black')
+        : 'bg-white dark:bg-raisin-black'),
+    {
+      'bg-royal-blue text-white dark:bg-medium-persian-blue dark:text-chinese-silver':
+        !isRowFocused && selectedKey === null,
+    }
   );
 
   return (
@@ -136,25 +140,7 @@
         />
       ))}
       <tr
-<<<<<<< HEAD
-        className={classNames(
-          'h-5 outline-0',
-          {
-            'bg-gainsboro dark:bg-outer-space':
-              selectedKey === null && isRowFocused,
-          },
-          selectedKey !== null &&
-            (rows.length % 2
-              ? 'bg-anti-flash-white dark:bg-charleston-green'
-              : 'bg-white dark:bg-raisin-black'),
-          {
-            'bg-royal-blue text-white dark:bg-medium-persian-blue dark:text-chinese-silver':
-              !isRowFocused && selectedKey === null,
-          }
-        )}
-=======
         className={tableRowClassName}
->>>>>>> 6bd9131b
         data-testid="empty-row"
         tabIndex={0}
         onClick={() => {
