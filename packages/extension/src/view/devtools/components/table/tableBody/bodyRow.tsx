/*
 * Copyright 2023 Google LLC
 *
 * Licensed under the Apache License, Version 2.0 (the "License");
 * you may not use this file except in compliance with the License.
 * You may obtain a copy of the License at
 *
 *     https://www.apache.org/licenses/LICENSE-2.0
 *
 * Unless required by applicable law or agreed to in writing, software
 * distributed under the License is distributed on an "AS IS" BASIS,
 * WITHOUT WARRANTIES OR CONDITIONS OF ANY KIND, either express or implied.
 * See the License for the specific language governing permissions and
 * limitations under the License.
 */

/**
 * External dependencies.
 */
import React from 'react';
import { type Row } from '@tanstack/react-table';
import classNames from 'classnames';

/**
 * Internal dependencies.
 */
import type { TableData } from '..';
import BodyCell from './bodyCell';

interface BodyRowProps {
  row: Row<TableData>;
  index: number;
  isRowFocused: boolean;
  selectedKey: string | undefined | null;
  onRowClick: () => void;
  onKeyDown: (
    e: React.KeyboardEvent<HTMLTableRowElement>,
    row: Row<TableData>
  ) => void;
}

const BodyRow = ({
  row,
  index,
  selectedKey,
  isRowFocused,
  onRowClick,
  onKeyDown,
}: BodyRowProps) => {
  const tableRowClassName = classNames(
    'outline-0',
    row.original.parsedCookie.name !== selectedKey &&
      (index % 2
        ? 'bg-anti-flash-white dark:bg-charleston-green'
        : 'bg-white dark:bg-raisin-black'),
    {
      'bg-gainsboro dark:bg-outer-space':
        row.original.parsedCookie.name === selectedKey,
    }
  );

  return (
    <tr
      id={row.id}
<<<<<<< HEAD
      className={classNames(
        'outline-0',
        row.original.parsedCookie.name !== selectedKey &&
          (index % 2
            ? 'bg-anti-flash-white dark:bg-charleston-green'
            : 'bg-white dark:bg-raisin-black'),
        {
          'bg-gainsboro dark:bg-outer-space':
            row.original.parsedCookie.name === selectedKey && isRowFocused,
        },
        {
          'bg-royal-blue text-white dark:bg-medium-persian-blue dark:text-chinese-silver':
            row.original.parsedCookie.name === selectedKey && !isRowFocused,
        }
      )}
      onClick={onRowClick}
=======
      className={tableRowClassName}
      onClick={() => {
        onRowClick(row.original);
      }}
>>>>>>> 6bd9131b
      onKeyDown={(e) => onKeyDown(e, row)}
      data-testid="body-row"
    >
      {row.getVisibleCells().map((cell) => (
        <BodyCell key={cell.id} cell={cell} />
      ))}
    </tr>
  );
};

export default BodyRow;<|MERGE_RESOLUTION|>--- conflicted
+++ resolved
@@ -55,36 +55,19 @@
         : 'bg-white dark:bg-raisin-black'),
     {
       'bg-gainsboro dark:bg-outer-space':
-        row.original.parsedCookie.name === selectedKey,
+        row.original.parsedCookie.name === selectedKey && isRowFocused,
+    },
+    {
+      'bg-royal-blue text-white dark:bg-medium-persian-blue dark:text-chinese-silver':
+        row.original.parsedCookie.name === selectedKey && !isRowFocused,
     }
   );
 
   return (
     <tr
       id={row.id}
-<<<<<<< HEAD
-      className={classNames(
-        'outline-0',
-        row.original.parsedCookie.name !== selectedKey &&
-          (index % 2
-            ? 'bg-anti-flash-white dark:bg-charleston-green'
-            : 'bg-white dark:bg-raisin-black'),
-        {
-          'bg-gainsboro dark:bg-outer-space':
-            row.original.parsedCookie.name === selectedKey && isRowFocused,
-        },
-        {
-          'bg-royal-blue text-white dark:bg-medium-persian-blue dark:text-chinese-silver':
-            row.original.parsedCookie.name === selectedKey && !isRowFocused,
-        }
-      )}
+      className={tableRowClassName}
       onClick={onRowClick}
-=======
-      className={tableRowClassName}
-      onClick={() => {
-        onRowClick(row.original);
-      }}
->>>>>>> 6bd9131b
       onKeyDown={(e) => onKeyDown(e, row)}
       data-testid="body-row"
     >
