--- conflicted
+++ resolved
@@ -36,13 +36,9 @@
     <th
       colSpan={header.colSpan}
       style={{ maxWidth: header.getSize() }}
-<<<<<<< HEAD
       onClick={header.column.getToggleSortingHandler()}
-      className="border-x border-american-silver relative hover:bg-gainsboro select-none touch-none cursor-pointer font-normal"
+      className="border-x border-american-silver relative hover:bg-gainsboro select-none touch-none font-normal"
       data-testid="header-cell"
-=======
-      className="border-x border-american-silver relative hover:bg-gainsboro select-none touch-none font-normal"
->>>>>>> 1a251aed
     >
       <div className="w-full h-full flex items-center justify-between">
         <p className="px-1 py-px truncate text-xs">
