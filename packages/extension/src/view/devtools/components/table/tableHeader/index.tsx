--- conflicted
+++ resolved
@@ -27,14 +27,10 @@
 import type { TableData } from '..';
 
 interface TableHeaderProps {
-<<<<<<< HEAD
-  headerGroups: HeaderGroup<TData>[];
+  headerGroups: HeaderGroup<TableData>[];
   onRightClick: (
     event: React.MouseEvent<HTMLTableSectionElement, MouseEvent>
   ) => void;
-=======
-  headerGroups: HeaderGroup<TableData>[];
->>>>>>> 26ec593a
 }
 
 const TableHeader = ({ headerGroups, onRightClick }: TableHeaderProps) => {
