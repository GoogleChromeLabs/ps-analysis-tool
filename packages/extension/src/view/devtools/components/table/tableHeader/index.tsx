/*
 * Copyright 2023 Google LLC
 *
 * Licensed under the Apache License, Version 2.0 (the "License");
 * you may not use this file except in compliance with the License.
 * You may obtain a copy of the License at
 *
 *     https://www.apache.org/licenses/LICENSE-2.0
 *
 * Unless required by applicable law or agreed to in writing, software
 * distributed under the License is distributed on an "AS IS" BASIS,
 * WITHOUT WARRANTIES OR CONDITIONS OF ANY KIND, either express or implied.
 * See the License for the specific language governing permissions and
 * limitations under the License.
 */

/**
 * External dependencies.
 */
import React from 'react';
import type { HeaderGroup } from '@tanstack/react-table';

/**
 * Internal dependencies.
 */
import HeaderRow from './headerRow';
import type { TData } from '..';

interface TableHeaderProps {
  headerGroups: HeaderGroup<TData>[];
  onRightClick: (
    event: React.MouseEvent<HTMLTableSectionElement, MouseEvent>
  ) => void;
}

const TableHeader = ({ headerGroups, onRightClick }: TableHeaderProps) => {
  return (
<<<<<<< HEAD
    <thead onContextMenu={onRightClick} className="sticky top-0">
=======
    <thead className="sticky -top-px">
>>>>>>> 7770dd90
      {headerGroups.map((headerGroup) => (
        <HeaderRow key={headerGroup.id} headerGroup={headerGroup} />
      ))}
    </thead>
  );
};

export default TableHeader;<|MERGE_RESOLUTION|>--- conflicted
+++ resolved
@@ -35,11 +35,7 @@
 
 const TableHeader = ({ headerGroups, onRightClick }: TableHeaderProps) => {
   return (
-<<<<<<< HEAD
-    <thead onContextMenu={onRightClick} className="sticky top-0">
-=======
-    <thead className="sticky -top-px">
->>>>>>> 7770dd90
+    <thead onContextMenu={onRightClick} className="sticky -top-px">
       {headerGroups.map((headerGroup) => (
         <HeaderRow key={headerGroup.id} headerGroup={headerGroup} />
       ))}
