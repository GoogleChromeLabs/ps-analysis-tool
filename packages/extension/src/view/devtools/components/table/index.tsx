--- conflicted
+++ resolved
@@ -52,15 +52,6 @@
     [showColumnsMenu]
   );
   return (
-<<<<<<< HEAD
-    <table className="w-full h-full">
-      <TableHeader headerGroups={table.getHeaderGroups()} />
-      <TableBody
-        rows={table.getRowModel().rows}
-        selectedKey={selectedKey}
-        onRowClick={onRowClick}
-        emptyRowCellCount={table.getAllColumns().length}
-=======
     <>
       <ColumnMenu
         open={showColumnsMenu}
@@ -68,7 +59,6 @@
         table={table}
         columns={table.getAllLeafColumns()}
         position={columnPosition}
->>>>>>> 7ea1b45e
       />
       <table className="w-full">
         <TableHeader
@@ -80,6 +70,7 @@
           rows={table.getRowModel().rows}
           selectedKey={selectedKey}
           onRowClick={onRowClick}
+          emptyRowCellCount={table.getAllColumns().length}
         />
       </table>
     </>
