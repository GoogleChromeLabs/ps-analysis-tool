--- conflicted
+++ resolved
@@ -25,12 +25,8 @@
  */
 import TableHeader from './tableHeader';
 import TableBody from './tableBody';
-<<<<<<< HEAD
-import type { CookieData } from '../../../../localStore';
+import type { CookieTableData } from '../../stateProviders/syncCookieStore';
 import ColumnMenu from './columnMenu';
-=======
-import type { CookieTableData } from '../../stateProviders/syncCookieStore';
->>>>>>> 26ec593a
 
 export type TableData = CookieTableData;
 
