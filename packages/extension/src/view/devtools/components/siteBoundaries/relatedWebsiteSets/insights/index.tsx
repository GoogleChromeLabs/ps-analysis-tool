--- conflicted
+++ resolved
@@ -135,14 +135,8 @@
                         )
                         .map(([domain, value]) => (
                           <p key={domain} className="text-sm">
-<<<<<<< HEAD
-                            {I18n.getMessage('rationale')}:{' '}
-                            <span className="underline">
-                              {I18n.getMessage(value)}
-                            </span>
-=======
-                            Rationale: {value as string}
->>>>>>> 7115b3db
+                            {I18n.getMessage('rationale')}:
+                            {I18n.getMessage(value)}
                           </p>
                         ))}
                     </>
