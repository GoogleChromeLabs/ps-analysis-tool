/*
 * Copyright 2023 Google LLC
 *
 * Licensed under the Apache License, Version 2.0 (the "License");
 * you may not use this file except in compliance with the License.
 * You may obtain a copy of the License at
 *
 *     https://www.apache.org/licenses/LICENSE-2.0
 *
 * Unless required by applicable law or agreed to in writing, software
 * distributed under the License is distributed on an "AS IS" BASIS,
 * WITHOUT WARRANTIES OR CONDITIONS OF ANY KIND, either express or implied.
 * See the License for the specific language governing permissions and
 * limitations under the License.
 */
/**
 * External dependencies.
 */
import React, { useMemo } from 'react';
import {
<<<<<<< HEAD
=======
  Breadcrumbs,
>>>>>>> 5a7a276f
  InfoCard,
  PSInfoKey,
  QuickLinksList,
  Tabs,
<<<<<<< HEAD
=======
  useSidebar,
>>>>>>> 5a7a276f
} from '@google-psat/design-system';
import { I18n } from '@google-psat/i18n';

/**
 * Internal dependencies.
 */
import RWSJsonGenerator from './jsonGenerator';
import Insights from './insights';

const RelatedWebsiteSets = () => {
<<<<<<< HEAD
=======
  const { extractSelectedItemKeyTitles } = useSidebar(({ actions }) => ({
    extractSelectedItemKeyTitles: actions.extractSelectedItemKeyTitles,
  }));

>>>>>>> 5a7a276f
  const tabItems = useMemo(
    () => [
      {
        title: 'Overview',
        content: {
          Element: InfoCard,
          props: {
            infoKey: PSInfoKey.RelatedWebsiteSets,
          },
        },
      },
      {
        title: 'Membership',
        content: {
          Element: Insights,
        },
      },
      {
        title: 'JSON Generator',
        content: {
          Element: RWSJsonGenerator,
        },
      },
    ],
    []
  );

  return (
    <div data-testid="related-website-sets-content" className="h-full w-full">
<<<<<<< HEAD
      <div className="p-4">
        <div className="flex gap-2 text-2xl font-bold items-baseline text-raisin-black dark:text-bright-gray">
          <h1 className="text-left">{I18n.getMessage('rws')}</h1>
        </div>
=======
      <div className="p-4 flex flex-col gap-1 mb-2">
        <div className="flex gap-2 text-2xl font-bold items-baseline text-raisin-black dark:text-bright-gray">
          <h1 className="text-left">{I18n.getMessage('rws')}</h1>
        </div>
        <Breadcrumbs items={extractSelectedItemKeyTitles()} />
>>>>>>> 5a7a276f
      </div>
      <Tabs items={tabItems} />
      <div className="mt-8 border-t border-gray-300 dark:border-quartz">
        <QuickLinksList />
      </div>
    </div>
  );
};

export default RelatedWebsiteSets;<|MERGE_RESOLUTION|>--- conflicted
+++ resolved
@@ -18,18 +18,12 @@
  */
 import React, { useMemo } from 'react';
 import {
-<<<<<<< HEAD
-=======
   Breadcrumbs,
->>>>>>> 5a7a276f
   InfoCard,
   PSInfoKey,
   QuickLinksList,
   Tabs,
-<<<<<<< HEAD
-=======
   useSidebar,
->>>>>>> 5a7a276f
 } from '@google-psat/design-system';
 import { I18n } from '@google-psat/i18n';
 
@@ -40,13 +34,10 @@
 import Insights from './insights';
 
 const RelatedWebsiteSets = () => {
-<<<<<<< HEAD
-=======
   const { extractSelectedItemKeyTitles } = useSidebar(({ actions }) => ({
     extractSelectedItemKeyTitles: actions.extractSelectedItemKeyTitles,
   }));
 
->>>>>>> 5a7a276f
   const tabItems = useMemo(
     () => [
       {
@@ -76,18 +67,11 @@
 
   return (
     <div data-testid="related-website-sets-content" className="h-full w-full">
-<<<<<<< HEAD
-      <div className="p-4">
-        <div className="flex gap-2 text-2xl font-bold items-baseline text-raisin-black dark:text-bright-gray">
-          <h1 className="text-left">{I18n.getMessage('rws')}</h1>
-        </div>
-=======
       <div className="p-4 flex flex-col gap-1 mb-2">
         <div className="flex gap-2 text-2xl font-bold items-baseline text-raisin-black dark:text-bright-gray">
           <h1 className="text-left">{I18n.getMessage('rws')}</h1>
         </div>
         <Breadcrumbs items={extractSelectedItemKeyTitles()} />
->>>>>>> 5a7a276f
       </div>
       <Tabs items={tabItems} />
       <div className="mt-8 border-t border-gray-300 dark:border-quartz">
