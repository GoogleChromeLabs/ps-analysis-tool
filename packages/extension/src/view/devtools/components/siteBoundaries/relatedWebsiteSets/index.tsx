--- conflicted
+++ resolved
@@ -23,11 +23,8 @@
   PSInfoKey,
   QuickLinksList,
   Tabs,
-<<<<<<< HEAD
   type TabItems,
-=======
   useSidebar,
->>>>>>> 9782526c
 } from '@google-psat/design-system';
 import { I18n } from '@google-psat/i18n';
 
@@ -38,17 +35,13 @@
 import Insights from './insights';
 
 const RelatedWebsiteSets = () => {
-<<<<<<< HEAD
   const [activeTab, setActiveTab] = useState(0);
 
-  const tabItems = useMemo<TabItems>(
-=======
   const { extractSelectedItemKeyTitles } = useSidebar(({ actions }) => ({
     extractSelectedItemKeyTitles: actions.extractSelectedItemKeyTitles,
   }));
 
-  const tabItems = useMemo(
->>>>>>> 9782526c
+  const tabItems = useMemo<TabItems>(
     () => [
       {
         title: 'Overview',
