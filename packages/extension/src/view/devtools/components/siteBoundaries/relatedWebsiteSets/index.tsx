--- conflicted
+++ resolved
@@ -23,13 +23,9 @@
  */
 import InfoCard from '../../../../design-system/components/infoCard';
 import { PSInfoKey } from '../../../../../utils/fetchPSInfo';
-<<<<<<< HEAD
-import { MessageBox } from '@cookie-analysis-tool/design-system';
-=======
-import { Button } from '../../../../design-system/components';
 import RWSJsonGenerator from './jsonGenerator';
 import Insights from './insights';
->>>>>>> 6cc0ddd0
+import { Button } from '@cookie-analysis-tool/design-system';
 
 const RelatedWebsiteSets = () => {
   const [showForm, setShowForm] = useState(false);
