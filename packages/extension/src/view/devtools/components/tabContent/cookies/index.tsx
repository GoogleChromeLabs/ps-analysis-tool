--- conflicted
+++ resolved
@@ -27,20 +27,9 @@
 import CookiesLanding from './cookiesLanding';
 
 const Cookies = () => {
-<<<<<<< HEAD
-  const { cookies, tabUrl, selectedFrame, tabFrames } = useCookieStore(
-    ({ state }) => ({
-      cookies: state.tabCookies,
-      tabUrl: state.tabUrl,
-      selectedFrame: state.selectedFrame,
-      tabFrames: state.tabFrames,
-    })
-  );
-=======
   const { selectedFrame } = useCookieStore(({ state }) => ({
     selectedFrame: state.selectedFrame,
   }));
->>>>>>> f88927d5
 
   return (
     <div
@@ -49,39 +38,7 @@
       }`}
       data-testid="cookies-content"
     >
-<<<<<<< HEAD
-      {selectedFrame ? (
-        <div className="h-full flex flex-col">
-          <Resizable
-            defaultSize={{
-              width: '100%',
-              height: '80%',
-            }}
-            minHeight="6%"
-            maxHeight="98%"
-            enable={{
-              top: false,
-              right: false,
-              bottom: true,
-              left: false,
-            }}
-          >
-            <CookieTable
-              cookies={calculatedCookies}
-              selectedFrame={selectedFrame}
-              tabUrl={tabUrl}
-            />
-          </Resizable>
-          <div className="w-full h-full bg-white border-t-2 border-gray-300 shadow overflow-auto">
-            <CookieDetails />
-          </div>
-        </div>
-      ) : (
-        <p> landing page placeholder</p>
-      )}
-=======
       {selectedFrame ? <CookiesListing /> : <CookiesLanding />}
->>>>>>> f88927d5
     </div>
   );
 };
