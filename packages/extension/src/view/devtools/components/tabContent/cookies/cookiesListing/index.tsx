--- conflicted
+++ resolved
@@ -25,21 +25,16 @@
 import { useCookieStore } from '../../../../stateProviders/syncCookieStore';
 import CookieDetails from './cookieDetails';
 import CookieTable from './cookieTable';
-<<<<<<< HEAD
-import FiltersList from '../../../cookieFilter';
 import { useFilterManagementStore } from '../../../../stateProviders/filterManagementStore';
 import ChipsBar from '../../../cookieFilter/chips';
 import CookieTopBar from '../../../cookieTopBar';
-=======
-import { filterCookiesByFrame } from '../utils/filterCookiesByFrame';
->>>>>>> 8c386804
+import FiltersList from '../../../cookieFilter';
 
 const CookiesListing = () => {
   const { selectedFrame } = useCookieStore(({ state }) => ({
     selectedFrame: state.selectedFrame,
   }));
 
-<<<<<<< HEAD
   const filteredCookies = useFilterManagementStore(
     ({ state }) => state.filteredCookies
   );
@@ -110,33 +105,6 @@
             <CookieDetails />
           </div>
         </div>
-=======
-  const filteredCookies = useMemo(
-    () => filterCookiesByFrame(cookies, tabFrames, selectedFrame),
-    [cookies, selectedFrame, tabFrames]
-  );
-
-  return (
-    <div className="h-full flex flex-col">
-      <Resizable
-        defaultSize={{
-          width: '100%',
-          height: '80%',
-        }}
-        minHeight="6%"
-        maxHeight="98%"
-        enable={{
-          top: false,
-          right: false,
-          bottom: true,
-          left: false,
-        }}
-      >
-        <CookieTable cookies={filteredCookies} selectedFrame={selectedFrame} />
-      </Resizable>
-      <div className="w-full h-full border border-gray-300 dark:border-quartz shadow overflow-auto">
-        <CookieDetails />
->>>>>>> 8c386804
       </div>
     </div>
   );
