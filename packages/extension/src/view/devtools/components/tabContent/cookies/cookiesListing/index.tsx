--- conflicted
+++ resolved
@@ -46,27 +46,6 @@
   };
 
   return (
-<<<<<<< HEAD
-    <div className="h-full flex flex-col">
-      <Resizable
-        defaultSize={{
-          width: '100%',
-          height: '80%',
-        }}
-        minHeight="6%"
-        maxHeight="95%"
-        enable={{
-          top: false,
-          right: false,
-          bottom: true,
-          left: false,
-        }}
-      >
-        <CookieTable cookies={filteredCookies} selectedFrame={selectedFrame} />
-      </Resizable>
-      <div className="w-full h-full border border-gray-300 dark:border-quartz shadow overflow-auto">
-        <CookieDetails />
-=======
     <div className="w-full h-full flex flex-col">
       <CookieTopBar
         isFilterMenuOpen={isFilterMenuOpen}
@@ -118,7 +97,6 @@
             <CookieDetails />
           </div>
         </div>
->>>>>>> 04b11422
       </div>
     </div>
   );
