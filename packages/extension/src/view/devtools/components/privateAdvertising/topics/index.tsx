/*
 * Copyright 2023 Google LLC
 *
 * Licensed under the Apache License, Version 2.0 (the "License");
 * you may not use this file except in compliance with the License.
 * You may obtain a copy of the License at
 *
 *     https://www.apache.org/licenses/LICENSE-2.0
 *
 * Unless required by applicable law or agreed to in writing, software
 * distributed under the License is distributed on an "AS IS" BASIS,
 * WITHOUT WARRANTIES OR CONDITIONS OF ANY KIND, either express or implied.
 * See the License for the specific language governing permissions and
 * limitations under the License.
 */

/**
 * External dependencies.
 */
import React, { useMemo, useState } from 'react';
import {
  InfoCard as InfoCardTemplate,
  PSInfoKey,
  QuickLinksList,
  Tabs,
  type PSInfoKeyType,
  type TabItems,
} from '@google-psat/design-system';
import { I18n } from '@google-psat/i18n';
import classNames from 'classnames';

/**
 * Internal dependencies.
 */
<<<<<<< HEAD
import ExplorableExplanation from './explorableExplanation';
=======
import TaxonomyTree from './taxonomyTree';
>>>>>>> 4c6a078b

const InfoCard = ({ infoKey }: { infoKey: PSInfoKeyType }) => {
  return (
    <>
      <InfoCardTemplate infoKey={infoKey} />
      <div className="mt-8 border-t border-gray-300 dark:border-quartz">
        <QuickLinksList />
      </div>
    </>
  );
};

const Topics = () => {
  const [activeTab, setActiveTab] = useState(0);

  const tabItems = useMemo<TabItems>(
    () => [
      {
        title: 'Overview',
        content: {
          Element: InfoCard,
          props: {
            infoKey: PSInfoKey.Topics,
          },
          className: 'p-4',
        },
      },
      {
<<<<<<< HEAD
        title: 'Explorable Explantion',
        content: {
          Element: ExplorableExplanation,
=======
        title: 'Taxonomy V2',
        content: {
          Element: TaxonomyTree,
          props: {
            taxonomyUrl:
              'https://raw.githubusercontent.com/patcg-individual-drafts/topics/refs/heads/main/taxonomy_v2.md',
            githubUrl:
              'https://github.com/patcg-individual-drafts/topics/blob/main/taxonomy_v2.md',
          },
        },
      },
      {
        title: 'Taxonomy V1',
        content: {
          Element: TaxonomyTree,
          props: {
            taxonomyUrl:
              'https://raw.githubusercontent.com/patcg-individual-drafts/topics/refs/heads/main/taxonomy_v1.md',
            githubUrl:
              'https://github.com/patcg-individual-drafts/topics/blob/main/taxonomy_v1.md',
          },
>>>>>>> 4c6a078b
        },
      },
    ],
    []
  );

  const ActiveTabContent = tabItems[activeTab].content.Element;

  return (
<<<<<<< HEAD
    <div
      data-testid="topics-content"
      className="h-screen w-full flex flex-col overflow-hidden"
    >
      <div className="p-4">
        <div className="flex gap-2 text-2xl font-bold items-baseline text-raisin-black dark:text-bright-gray">
          <h1 className="text-left">{I18n.getMessage('topics')}</h1>
=======
    <div data-testid="topics-content" className="h-screen w-full flex flex-col">
      <div className="p-4">
        <div className="flex gap-2 text-2xl font-bold items-baseline text-raisin-black dark:text-bright-gray">
          <h1 className="text-left">{I18n.getMessage('Topics')}</h1>
>>>>>>> 4c6a078b
        </div>
      </div>
      <Tabs
        items={tabItems}
        activeTab={activeTab}
        setActiveTab={setActiveTab}
      />
      <div
<<<<<<< HEAD
        className={classNames(
          'overflow-auto',
          tabItems[activeTab].content.className
        )}
        style={{
          minHeight: 'calc(100% - 93px)',
        }}
=======
        className={classNames(tabItems[activeTab].content.className, 'flex-1')}
>>>>>>> 4c6a078b
      >
        {ActiveTabContent && (
          <ActiveTabContent {...tabItems[activeTab].content.props} />
        )}
      </div>
    </div>
  );
};

export default Topics;<|MERGE_RESOLUTION|>--- conflicted
+++ resolved
@@ -32,11 +32,8 @@
 /**
  * Internal dependencies.
  */
-<<<<<<< HEAD
 import ExplorableExplanation from './explorableExplanation';
-=======
 import TaxonomyTree from './taxonomyTree';
->>>>>>> 4c6a078b
 
 const InfoCard = ({ infoKey }: { infoKey: PSInfoKeyType }) => {
   return (
@@ -65,11 +62,12 @@
         },
       },
       {
-<<<<<<< HEAD
         title: 'Explorable Explantion',
         content: {
           Element: ExplorableExplanation,
-=======
+        },
+      },
+      {
         title: 'Taxonomy V2',
         content: {
           Element: TaxonomyTree,
@@ -91,7 +89,6 @@
             githubUrl:
               'https://github.com/patcg-individual-drafts/topics/blob/main/taxonomy_v1.md',
           },
->>>>>>> 4c6a078b
         },
       },
     ],
@@ -101,7 +98,6 @@
   const ActiveTabContent = tabItems[activeTab].content.Element;
 
   return (
-<<<<<<< HEAD
     <div
       data-testid="topics-content"
       className="h-screen w-full flex flex-col overflow-hidden"
@@ -109,12 +105,6 @@
       <div className="p-4">
         <div className="flex gap-2 text-2xl font-bold items-baseline text-raisin-black dark:text-bright-gray">
           <h1 className="text-left">{I18n.getMessage('topics')}</h1>
-=======
-    <div data-testid="topics-content" className="h-screen w-full flex flex-col">
-      <div className="p-4">
-        <div className="flex gap-2 text-2xl font-bold items-baseline text-raisin-black dark:text-bright-gray">
-          <h1 className="text-left">{I18n.getMessage('Topics')}</h1>
->>>>>>> 4c6a078b
         </div>
       </div>
       <Tabs
@@ -123,17 +113,13 @@
         setActiveTab={setActiveTab}
       />
       <div
-<<<<<<< HEAD
         className={classNames(
-          'overflow-auto',
+          'overflow-auto flex-1',
           tabItems[activeTab].content.className
         )}
         style={{
           minHeight: 'calc(100% - 93px)',
         }}
-=======
-        className={classNames(tabItems[activeTab].content.className, 'flex-1')}
->>>>>>> 4c6a078b
       >
         {ActiveTabContent && (
           <ActiveTabContent {...tabItems[activeTab].content.props} />
