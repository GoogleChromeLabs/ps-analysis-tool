--- conflicted
+++ resolved
@@ -33,11 +33,8 @@
 import InterestGroups from './interestGroups';
 import Auctions from './auctions';
 import AdUnits from './adUnits';
-<<<<<<< HEAD
 import Panel from './panel';
-=======
 import Bids from './bids';
->>>>>>> ae902472
 
 const InfoCard = ({ infoKey }: { infoKey: PSInfoKeyType }) => {
   return (
