/*
 * Copyright 2024 Google LLC
 *
 * Licensed under the Apache License, Version 2.0 (the "License");
 * you may not use this file except in compliance with the License.
 * You may obtain a copy of the License at
 *
 *     https://www.apache.org/licenses/LICENSE-2.0
 *
 * Unless required by applicable law or agreed to in writing, software
 * distributed under the License is distributed on an "AS IS" BASIS,
 * WITHOUT WARRANTIES OR CONDITIONS OF ANY KIND, either express or implied.
 * See the License for the specific language governing permissions and
 * limitations under the License.
 */

/**
 * External dependencies.
 */
import React, {
  useState,
  useCallback,
  useEffect,
  useRef,
  useMemo,
} from 'react';
import {
  app,
  userSketch,
  interestGroupSketch,
  sketch,
} from '@google-psat/explorable-explanations';
import { ReactP5Wrapper } from '@p5-wrapper/react';
import { useTabs } from '@google-psat/design-system';

/**
 * Internal dependencies.
 */
import Header from '../../../explorableExplanation/header';
import TableTray from '../../../explorableExplanation/tableTray';
import type { CurrentSiteData } from '.';

declare module 'react' {
  interface CSSProperties {
    [key: `--${string}`]: string | number;
  }
}
interface PanelProps {
  setCurrentSite: (siteData: CurrentSiteData | null) => void;
  currentSiteData: CurrentSiteData | null;
<<<<<<< HEAD
  setHighlightedInterestGroup: React.Dispatch<
    React.SetStateAction<{
      interestGroupName: string;
      color: string;
    } | null>
  >;
=======
  interactiveMode: boolean;
  setInteractiveMode: (event: React.ChangeEvent<HTMLInputElement>) => void;
>>>>>>> 98e8c628
}

const Panel = ({
  currentSiteData,
  setCurrentSite,
<<<<<<< HEAD
  setHighlightedInterestGroup,
=======
  interactiveMode,
  setInteractiveMode,
>>>>>>> 98e8c628
}: PanelProps) => {
  const [play, setPlay] = useState(true);
  const [sliderStep, setSliderStep] = useState(1);
  const [autoExpand, setAutoExpand] = useState(true);
  const [isMultiSeller, setIsMultiSeller] = useState(false);
  const historyCount = 8;
  const divRef = useRef<HTMLDivElement>(null);
  const containerRef = useRef<HTMLDivElement>(null);
  const [expandedBubbleWidth, setBubbleWidth] = useState(0);
  const [expandedBubbleX, setExpandedBubbleX] = useState(0);
  const [expandedBubbleY, setExpandedBubbleY] = useState(0);

  const setPlaying = useCallback(() => {
    setPlay((prevState) => {
      if (!prevState) {
        app.play(true);
      } else {
        app.pause();
      }
      return !prevState;
    });
  }, []);

  const tooglePlayOnKeydown = useCallback(
    (event: KeyboardEvent) => {
      // Check if the pressed key is the spacebar
      if (event.code === 'Space') {
        setPlaying();
      }
    },
    [setPlaying]
  );

  const { setActiveTab } = useTabs(({ actions }) => ({
    setActiveTab: actions.setActiveTab,
  }));

  useEffect(() => {
    document.addEventListener('keydown', tooglePlayOnKeydown);

    return () => {
      document.removeEventListener('keydown', tooglePlayOnKeydown);
    };
  }, [tooglePlayOnKeydown]);

  useEffect(() => {
    if (!currentSiteData) {
      setActiveTab(0);
      return;
    }

    if (currentSiteData?.type === 'advertiser') {
      setActiveTab(0);
    } else {
      setActiveTab(1);
    }
  }, [currentSiteData, currentSiteData?.type, setActiveTab]);

  const handleResizeCallback = useMemo(() => {
    return new ResizeObserver(() => {
      if (containerRef.current) {
        const containerWidth = containerRef.current.offsetWidth;
        const containerHeight = containerRef.current.offsetHeight;
        const newSize = Math.min(containerWidth, containerHeight) / 2;
        const centerX = (containerWidth - newSize) / 4;
        const centerY = (containerHeight - newSize) / 4;

        setBubbleWidth(newSize);
        setExpandedBubbleX(centerX);
        setExpandedBubbleY(centerY);
      }
    });
  }, []);

  useEffect(() => {
    if (divRef.current) {
      const divRect = divRef.current.getBoundingClientRect();
      const visibleWidth = Math.max(
        0,
        Math.min(divRect.right, window.innerWidth) - Math.max(divRect.left, 0)
      );
      const visibleHeight = Math.max(
        0,
        Math.min(divRect.bottom, window.innerHeight) - Math.max(divRect.top, 0)
      );

      const newSize = Math.min(visibleWidth, visibleHeight) / 2;
      const centerX = (visibleWidth - newSize) / 4;
      const centerY = (visibleHeight - newSize) / 4;

      setBubbleWidth(newSize);
      setExpandedBubbleX(centerX);
      setExpandedBubbleY(centerY);
    }

    if (containerRef.current) {
      handleResizeCallback.observe(containerRef.current);
    }

    const containerRefCopy = containerRef;

    return () => {
      app.reset();
      if (containerRefCopy.current) {
        handleResizeCallback.unobserve(containerRefCopy.current);
      }
    };
  }, [handleResizeCallback]);

  const resetHandler = useCallback(() => {
    app.reset();
    setCurrentSite(null);
  }, [setCurrentSite]);

  const extraInterface = (
    <div className="flex gap-3 items-center">
      <label className="text-raisin-black dark:text-bright-gray flex items-center gap-2 hover:cursor-pointer">
        <input
          type="checkbox"
          checked={interactiveMode}
          onChange={setInteractiveMode}
          className="hover:cursor-pointer"
        />
        Interactive Mode
      </label>
      <label className="text-raisin-black dark:text-bright-gray flex items-center gap-2 hover:cursor-pointer">
        <input
          type="checkbox"
          checked={isMultiSeller}
          onChange={(event) => setIsMultiSeller(event.target.checked)}
          className="hover:cursor-pointer"
        />
        Multi Seller
      </label>
      <label className="text-raisin-black dark:text-bright-gray flex items-center gap-2 hover:cursor-pointer">
        <input
          type="checkbox"
          checked={autoExpand}
          onChange={(event) => setAutoExpand(event.target.checked)}
          className="hover:cursor-pointer"
        />
        Auto Expand
      </label>
    </div>
  );

  return (
    <div
      className="flex flex-col h-full"
      style={{
        '--expandedBubbleWidth': `${expandedBubbleWidth}px`,
        '--expandedBubbleX': `${expandedBubbleX}px`,
        '--expandedBubbleY': `${expandedBubbleY}px`,
      }}
    >
      <Header
        play={play}
        setPlay={setPlaying}
        sliderStep={sliderStep}
        setSliderStep={setSliderStep}
        historyCount={historyCount}
        reset={resetHandler}
        showNextPrevButtons={true}
        extraInterface={extraInterface}
      />
      <div className="w-full h-full">
        <main className="h-full w-full overflow-auto relative" ref={divRef}>
          <div id="ps-canvas">
            <div id="canvas-container" />
          </div>
          <div id="interest-canvas"></div>
          <div
            id="bubble-container-div"
            className="bubble-container"
            ref={containerRef}
          >
            <div
              id="minified-bubble-container"
              className="minified-bubble-container"
            >
              <span id="count-display"></span>
            </div>
            <div id="open-button" style={{ color: 'black' }}>
              <svg
                xmlns="http://www.w3.org/2000/svg"
                height="24px"
                viewBox="0 -960 960 960"
                width="24px"
                fill="#808080"
              >
                <path d="M200-200v-240h80v160h160v80H200Zm480-320v-160H520v-80h240v240h-80Z" />
              </svg>
            </div>
            <div id="close-button" style={{ color: 'black' }}>
              <svg
                xmlns="http://www.w3.org/2000/svg"
                height="24px"
                viewBox="0 -960 960 960"
                width="24px"
                fill="currentColor"
              >
                <path d="M440-440v240h-80v-160H200v-80h240Zm160-320v160h160v80H520v-240h80Z" />
              </svg>
            </div>
          </div>
          <div id="user-canvas"></div>
        </main>
      </div>
      {/* Main Canvas */}
      <ReactP5Wrapper sketch={sketch} isMultiSeller={isMultiSeller} />
      {/* Interest Group Canvas */}
      <ReactP5Wrapper
        autoExpand={autoExpand}
        sketch={interestGroupSketch}
        expandedBubbleX={expandedBubbleX}
        expandedBubbleY={expandedBubbleY}
        expandedBubbleWidth={expandedBubbleWidth}
        speedMultiplier={2 * sliderStep}
        setCurrentSite={setCurrentSite}
        setPlayState={setPlay}
        setHighlightedInterestGroup={setHighlightedInterestGroup}
      />
      <ReactP5Wrapper sketch={userSketch} />
      <TableTray />
    </div>
  );
};

export default Panel;<|MERGE_RESOLUTION|>--- conflicted
+++ resolved
@@ -48,28 +48,22 @@
 interface PanelProps {
   setCurrentSite: (siteData: CurrentSiteData | null) => void;
   currentSiteData: CurrentSiteData | null;
-<<<<<<< HEAD
   setHighlightedInterestGroup: React.Dispatch<
     React.SetStateAction<{
       interestGroupName: string;
       color: string;
     } | null>
   >;
-=======
   interactiveMode: boolean;
   setInteractiveMode: (event: React.ChangeEvent<HTMLInputElement>) => void;
->>>>>>> 98e8c628
 }
 
 const Panel = ({
   currentSiteData,
   setCurrentSite,
-<<<<<<< HEAD
   setHighlightedInterestGroup,
-=======
   interactiveMode,
   setInteractiveMode,
->>>>>>> 98e8c628
 }: PanelProps) => {
   const [play, setPlay] = useState(true);
   const [sliderStep, setSliderStep] = useState(1);
