/*
 * Copyright 2024 Google LLC
 *
 * Licensed under the Apache License, Version 2.0 (the "License");
 * you may not use this file except in compliance with the License.
 * You may obtain a copy of the License at
 *
 *     https://www.apache.org/licenses/LICENSE-2.0
 *
 * Unless required by applicable law or agreed to in writing, software
 * distributed under the License is distributed on an "AS IS" BASIS,
 * WITHOUT WARRANTIES OR CONDITIONS OF ANY KIND, either express or implied.
 * See the License for the specific language governing permissions and
 * limitations under the License.
 */

/**
 * External dependencies.
 */
import React, {
  useState,
  useCallback,
  useEffect,
  useRef,
  useMemo,
} from 'react';
import {
  app,
  userSketch,
  interestGroupSketch,
  sketch as mainSketch,
} from '@google-psat/explorable-explanations';
import { ReactP5Wrapper } from '@p5-wrapper/react';
import { useTabs } from '@google-psat/design-system';

/**
 * Internal dependencies.
 */
import Header from '../../../explorableExplanation/header';
import TableTray from '../../../explorableExplanation/tableTray';
import type { CurrentSiteData } from './auctionEventTransformers';

declare module 'react' {
  interface CSSProperties {
    [key: `--${string}`]: string | number;
  }
}
interface PanelProps {
  setCurrentSite: (siteData: CurrentSiteData | null) => void;
  currentSiteData: CurrentSiteData | null;
  setHighlightedInterestGroup: React.Dispatch<
    React.SetStateAction<{
      interestGroupName: string;
      color: string;
    } | null>
  >;
  isMultiSeller: boolean;
  setIsMultiSeller: React.Dispatch<React.SetStateAction<boolean>>;
  interactiveMode: boolean;
  setInteractiveMode: (event: React.ChangeEvent<HTMLInputElement>) => void;
  setInfo: React.Dispatch<React.SetStateAction<string | null>>;
  info: string | null;
}

const Panel = ({
  currentSiteData,
  setCurrentSite,
  setHighlightedInterestGroup,
  isMultiSeller,
  setIsMultiSeller,
  interactiveMode,
  setInteractiveMode,
  info,
  setInfo,
}: PanelProps) => {
  const [play, setPlay] = useState(true);
  const [sliderStep, setSliderStep] = useState(1);
  const [autoExpand, setAutoExpand] = useState(true);
  const historyCount = 8;
  const divRef = useRef<HTMLDivElement>(null);
  const containerRef = useRef<HTMLDivElement>(null);
  const [expandedBubbleWidth, setBubbleWidth] = useState(0);
  const [expandedBubbleX, setExpandedBubbleX] = useState(0);
  const [expandedBubbleY, setExpandedBubbleY] = useState(0);

  const setPlaying = useCallback(() => {
    setPlay((prevState) => {
      if (!prevState) {
        app.play(true);
      } else {
        app.pause();
      }
      return !prevState;
    });
  }, []);

  const tooglePlayOnKeydown = useCallback(
    (event: KeyboardEvent) => {
      // Check if the pressed key is the spacebar
      if (event.code === 'Space') {
        setPlaying();
      }
    },
    [setPlaying]
  );

  const { setActiveTab } = useTabs(({ actions }) => ({
    setActiveTab: actions.setActiveTab,
  }));

  useEffect(() => {
    if (info) {
      setActiveTab(3);
    }
  }, [info, setActiveTab]);

  useEffect(() => {
    document.addEventListener('keydown', tooglePlayOnKeydown);

    return () => {
      document.removeEventListener('keydown', tooglePlayOnKeydown);
    };
  }, [tooglePlayOnKeydown]);

  useEffect(() => {
    if (!currentSiteData) {
      setActiveTab(0);
      return;
    }

    if (currentSiteData?.type === 'advertiser') {
      setActiveTab(0);
    } else {
      setActiveTab(1);
    }
  }, [currentSiteData, currentSiteData?.type, setActiveTab]);

  const handleResizeCallback = useMemo(() => {
    return new ResizeObserver(() => {
      if (containerRef.current) {
        const containerWidth = containerRef.current.offsetWidth;
        const containerHeight = containerRef.current.offsetHeight;
        const newSize = Math.min(containerWidth, containerHeight) / 2;
        const centerX = (containerWidth - newSize) / 4;
        const centerY = (containerHeight - newSize) / 4;

        setBubbleWidth(newSize);
        setExpandedBubbleX(centerX);
        setExpandedBubbleY(centerY);
      }
    });
  }, []);

  useEffect(() => {
    if (divRef.current) {
      const divRect = divRef.current.getBoundingClientRect();
      const visibleWidth = Math.max(
        0,
        Math.min(divRect.right, window.innerWidth) - Math.max(divRect.left, 0)
      );
      const visibleHeight = Math.max(
        0,
        Math.min(divRect.bottom, window.innerHeight) - Math.max(divRect.top, 0)
      );

      const newSize = Math.min(visibleWidth, visibleHeight) / 2;
      const centerX = (visibleWidth - newSize) / 4;
      const centerY = (visibleHeight - newSize) / 4;

      setBubbleWidth(newSize);
      setExpandedBubbleX(centerX);
      setExpandedBubbleY(centerY);
    }

    if (containerRef.current) {
      handleResizeCallback.observe(containerRef.current);
    }

    const containerRefCopy = containerRef;

    return () => {
      app.reset();
      if (containerRefCopy.current) {
        handleResizeCallback.unobserve(containerRefCopy.current);
      }
    };
  }, [handleResizeCallback]);

  const resetHandler = useCallback(() => {
    app.reset();
    setCurrentSite(null);
  }, [setCurrentSite]);

  const extraInterface = (
    <div className="flex gap-3 items-center">
      <label className="text-raisin-black dark:text-bright-gray flex items-center gap-2 hover:cursor-pointer">
        <input
          type="checkbox"
          checked={interactiveMode}
          onChange={setInteractiveMode}
          className="hover:cursor-pointer"
        />
        Interactive Mode
      </label>
      <label className="text-raisin-black dark:text-bright-gray flex items-center gap-2 hover:cursor-pointer">
        <input
          type="checkbox"
          checked={isMultiSeller}
          onChange={(event) => setIsMultiSeller(event.target.checked)}
          className="hover:cursor-pointer"
        />
        Multi Seller
      </label>
      <label className="text-raisin-black dark:text-bright-gray flex items-center gap-2 hover:cursor-pointer">
        <input
          type="checkbox"
          checked={autoExpand}
          onChange={(event) => setAutoExpand(event.target.checked)}
          className="hover:cursor-pointer"
        />
        Auto Expand
      </label>
    </div>
  );

  return (
    <div
      className="flex flex-col h-full"
      style={{
        '--expandedBubbleWidth': `${expandedBubbleWidth}px`,
        '--expandedBubbleX': `${expandedBubbleX}px`,
        '--expandedBubbleY': `${expandedBubbleY}px`,
      }}
    >
      <Header
        play={play}
        setPlay={setPlaying}
        sliderStep={sliderStep}
        setSliderStep={setSliderStep}
        historyCount={historyCount}
        reset={resetHandler}
        showNextPrevButtons={true}
        extraInterface={extraInterface}
      />
      <div className="w-full h-full">
        <main className="h-full w-full overflow-auto relative" ref={divRef}>
          <div id="ps-canvas">
            <div id="canvas-container" />
          </div>
          <div id="interest-canvas"></div>
          <div
            id="bubble-container-div"
            className="bubble-container"
            ref={containerRef}
          >
            <div
              id="minified-bubble-container"
              className="minified-bubble-container"
            >
              <span id="count-display"></span>
            </div>
            <div id="open-button" style={{ color: 'black' }}>
              <svg
                xmlns="http://www.w3.org/2000/svg"
                height="24px"
                viewBox="0 -960 960 960"
                width="24px"
                fill="#808080"
              >
                <path d="M200-200v-240h80v160h160v80H200Zm480-320v-160H520v-80h240v240h-80Z" />
              </svg>
            </div>
            <div id="close-button" style={{ color: 'black' }}>
              <svg
                xmlns="http://www.w3.org/2000/svg"
                height="24px"
                viewBox="0 -960 960 960"
                width="24px"
                fill="currentColor"
              >
                <path d="M440-440v240h-80v-160H200v-80h240Zm160-320v160h160v80H520v-240h80Z" />
              </svg>
            </div>
          </div>
          <div id="user-canvas"></div>
        </main>
      </div>
      {/* Main Canvas */}
      <ReactP5Wrapper sketch={mainSketch} isMultiSeller={isMultiSeller} />
      {/* Interest Group Canvas */}
      <ReactP5Wrapper
        autoExpand={autoExpand}
        sketch={interestGroupSketch}
        expandedBubbleX={expandedBubbleX}
        expandedBubbleY={expandedBubbleY}
        expandedBubbleWidth={expandedBubbleWidth}
        speedMultiplier={2 * sliderStep}
        setCurrentSite={setCurrentSite}
        setPlayState={setPlay}
<<<<<<< HEAD
        setInfo={setInfo}
=======
        setHighlightedInterestGroup={setHighlightedInterestGroup}
>>>>>>> 5e00b991
      />
      <ReactP5Wrapper sketch={userSketch} />
      <TableTray />
    </div>
  );
};

export default Panel;<|MERGE_RESOLUTION|>--- conflicted
+++ resolved
@@ -297,11 +297,8 @@
         speedMultiplier={2 * sliderStep}
         setCurrentSite={setCurrentSite}
         setPlayState={setPlay}
-<<<<<<< HEAD
         setInfo={setInfo}
-=======
         setHighlightedInterestGroup={setHighlightedInterestGroup}
->>>>>>> 5e00b991
       />
       <ReactP5Wrapper sketch={userSketch} />
       <TableTray />
