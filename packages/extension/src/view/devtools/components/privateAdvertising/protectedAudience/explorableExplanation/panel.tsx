--- conflicted
+++ resolved
@@ -48,25 +48,19 @@
 interface PanelProps {
   setCurrentSite: (siteData: CurrentSiteData | null) => void;
   currentSiteData: CurrentSiteData | null;
-<<<<<<< HEAD
   isMultiSeller: boolean;
   setIsMultiSeller: React.Dispatch<React.SetStateAction<boolean>>;
-=======
   interactiveMode: boolean;
   setInteractiveMode: (event: React.ChangeEvent<HTMLInputElement>) => void;
->>>>>>> 98e8c628
 }
 
 const Panel = ({
   currentSiteData,
   setCurrentSite,
-<<<<<<< HEAD
   isMultiSeller,
   setIsMultiSeller,
-=======
   interactiveMode,
   setInteractiveMode,
->>>>>>> 98e8c628
 }: PanelProps) => {
   const [play, setPlay] = useState(true);
   const [sliderStep, setSliderStep] = useState(1);
