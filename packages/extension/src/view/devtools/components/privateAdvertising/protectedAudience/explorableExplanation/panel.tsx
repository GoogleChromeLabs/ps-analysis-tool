--- conflicted
+++ resolved
@@ -233,12 +233,9 @@
         expandedBubbleX={expandedBubbleX}
         expandedBubbleY={expandedBubbleY}
         expandedBubbleWidth={expandedBubbleWidth}
-<<<<<<< HEAD
         speedMultiplier={2 * sliderStep}
-=======
         setCurrentSite={setCurrentSite}
         setPlayState={setPlay}
->>>>>>> 5afed08c
       />
       <ReactP5Wrapper sketch={userSketch} />
       <TableTray />
