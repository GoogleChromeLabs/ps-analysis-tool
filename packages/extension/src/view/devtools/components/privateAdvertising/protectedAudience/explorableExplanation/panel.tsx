--- conflicted
+++ resolved
@@ -48,17 +48,14 @@
 interface PanelProps {
   setCurrentSite: (siteData: CurrentSiteData | null) => void;
   currentSiteData: CurrentSiteData | null;
-<<<<<<< HEAD
   setHighlightedInterestGroup: React.Dispatch<
     React.SetStateAction<{
       interestGroupName: string;
       color: string;
     } | null>
   >;
-=======
   isMultiSeller: boolean;
   setIsMultiSeller: React.Dispatch<React.SetStateAction<boolean>>;
->>>>>>> 5e1f5653
   interactiveMode: boolean;
   setInteractiveMode: (event: React.ChangeEvent<HTMLInputElement>) => void;
 }
@@ -66,12 +63,9 @@
 const Panel = ({
   currentSiteData,
   setCurrentSite,
-<<<<<<< HEAD
   setHighlightedInterestGroup,
-=======
   isMultiSeller,
   setIsMultiSeller,
->>>>>>> 5e1f5653
   interactiveMode,
   setInteractiveMode,
 }: PanelProps) => {
