--- conflicted
+++ resolved
@@ -48,25 +48,19 @@
 interface PanelProps {
   setCurrentSite: (siteData: CurrentSiteData | null) => void;
   currentSiteData: CurrentSiteData | null;
-<<<<<<< HEAD
+  interactiveMode: boolean;
+  setInteractiveMode: (event: React.ChangeEvent<HTMLInputElement>) => void;
   setInfo: React.Dispatch<React.SetStateAction<string | null>>;
   info: string | null;
-=======
-  interactiveMode: boolean;
-  setInteractiveMode: (event: React.ChangeEvent<HTMLInputElement>) => void;
->>>>>>> 98e8c628
 }
 
 const Panel = ({
   currentSiteData,
   setCurrentSite,
-<<<<<<< HEAD
+  interactiveMode,
+  setInteractiveMode,
   info,
   setInfo,
-=======
-  interactiveMode,
-  setInteractiveMode,
->>>>>>> 98e8c628
 }: PanelProps) => {
   const [play, setPlay] = useState(true);
   const [sliderStep, setSliderStep] = useState(1);
@@ -105,6 +99,12 @@
   }));
 
   useEffect(() => {
+    if (info) {
+      setActiveTab(3);
+    }
+  }, [info, setActiveTab]);
+
+  useEffect(() => {
     document.addEventListener('keydown', tooglePlayOnKeydown);
 
     return () => {
@@ -125,23 +125,6 @@
     }
   }, [currentSiteData, currentSiteData?.type, setActiveTab]);
 
-<<<<<<< HEAD
-  useEffect(() => {
-    if (info) {
-      setActiveTab(3);
-    }
-  }, [info, setActiveTab]);
-
-  const setInteractiveMode = useCallback(
-    (event: React.ChangeEvent<HTMLInputElement>) => {
-      _setInteractiveMode(event.target.checked);
-      app.toggleInteractiveMode();
-    },
-    []
-  );
-
-=======
->>>>>>> 98e8c628
   const handleResizeCallback = useMemo(() => {
     return new ResizeObserver(() => {
       if (containerRef.current) {
