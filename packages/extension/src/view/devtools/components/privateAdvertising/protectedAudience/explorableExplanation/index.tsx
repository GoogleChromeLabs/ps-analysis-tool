/*
 * Copyright 2024 Google LLC
 *
 * Licensed under the Apache License, Version 2.0 (the "License");
 * you may not use this file except in compliance with the License.
 * You may obtain a copy of the License at
 *
 *     https://www.apache.org/licenses/LICENSE-2.0
 *
 * Unless required by applicable law or agreed to in writing, software
 * distributed under the License is distributed on an "AS IS" BASIS,
 * WITHOUT WARRANTIES OR CONDITIONS OF ANY KIND, either express or implied.
 * See the License for the specific language governing permissions and
 * limitations under the License.
 */
/**
 * External dependencies.
 */
import { TabsProvider, type TabItems } from '@google-psat/design-system';
<<<<<<< HEAD
import React, { useCallback, useMemo, useState } from 'react';
import type { InterestGroups } from '@google-psat/common';
=======
import React, { useEffect, useMemo, useRef, useState } from 'react';
>>>>>>> e036a8a7

/**
 * Internal dependencies.
 */
import Panel from './panel';
import IGTable from '../interestGroups/table';
import Auctions from './auctions';
import { SYNTHETIC_INTEREST_GROUPS } from './constants';
import { createAuctionEvents } from './auctionEventTransformers';
import InfoPanel from './infoPanel';
import BidsPanel from '../bids/panel';

export interface CurrentSiteData {
  type: 'advertiser' | 'publisher';
  website: string;
  datetime: string;
  igGroupsCount: number;
  interestGroups: string[];
  visited: boolean;
  visitedIndex: boolean;
}
export type AdUnitLiteral = 'div-200-1' | 'div-200-2' | 'div-200-3';

const ExplorableExplanation = () => {
  const [currentSiteData, setCurrentSiteData] =
    useState<CurrentSiteData | null>(null);
  const [interestGroupsData, setInterestGroupsData] = useState<
    InterestGroups[]
  >([]);

  const _setCurrentSiteData = (siteData: typeof currentSiteData) => {
    setCurrentSiteData(() => siteData);
    setInterestGroupsData(() => getInterestGroupData(siteData));
  };

  const [sitesVisited, setSitesVisited] = useState<string[]>([]);

<<<<<<< HEAD
  const getInterestGroupData = useCallback(
    (siteData: typeof currentSiteData) => {
      if (!siteData) {
        return [];
      }

      let hasReached = -1;
      const requiredIG = Object.keys(SYNTHETIC_INTEREST_GROUPS)
        .map((site, index) => {
          if (hasReached !== -1) {
            return null;
          }

          if (site === siteData?.website) {
            hasReached = index;
          }

          return SYNTHETIC_INTEREST_GROUPS[site];
        })
        .filter((_data) => _data !== null)
        .flat();

      setSitesVisited(() =>
        Object.keys(SYNTHETIC_INTEREST_GROUPS).slice(0, hasReached + 1)
      );

      return requiredIG;
    },
    []
  );
=======
  const interestGroupsRef = useRef<InterestGroups[]>([]);

  useEffect(() => {
    if (!currentSiteData) {
      interestGroupsRef.current = [];
    }
  }, [currentSiteData]);
>>>>>>> e036a8a7

  const auctionsData = useMemo(() => {
    if (!currentSiteData || currentSiteData?.type === 'advertiser') {
      return {};
    }

    //@ts-ignore since SYNTHETIC_INTEREST_GROUPS is a constant and type is not defined.
    const advertiserSet = sitesVisited.filter(
      (site) => Object.keys(SYNTHETIC_INTEREST_GROUPS[site]).length > 0
    );

    const interestGroups = advertiserSet.map((advertiser) => {
      return SYNTHETIC_INTEREST_GROUPS[advertiser].map((interestGroup) => {
        return {
          interestGroupName: interestGroup.name as string,
          ownerOrigin: interestGroup.ownerOrigin as string,
        };
      });
    });

    const dateTimeString = new Date(currentSiteData?.datetime).toUTCString();
    const websiteString = `https://www.${currentSiteData?.website}`;

    const auctionData = {
      'div-200-1': {
        [dateTimeString]: {
          [websiteString]: {
            [websiteString]: createAuctionEvents(
              interestGroups.flat(),
              currentSiteData?.website,
              Array.from(advertiserSet),
              new Date(currentSiteData?.datetime).getTime()
            ),
          },
        },
      },
      'div-200-2': {
        [dateTimeString]: {
          [websiteString]: {
            [websiteString]: createAuctionEvents(
              interestGroups.flat(),
              currentSiteData?.website,
              Array.from(advertiserSet),
              new Date(currentSiteData?.datetime).getTime()
            ),
          },
        },
      },
      'div-200-3': {
        [dateTimeString]: {
          [websiteString]: {
            [websiteString]: createAuctionEvents(
              interestGroups.flat(),
              currentSiteData?.website,
              Array.from(advertiserSet),
              new Date(currentSiteData?.datetime).getTime()
            ),
          },
        },
      },
    };

    return {
      auctionData,
      receivedBids: {
        'div-200-1':
          auctionData['div-200-1']?.[dateTimeString]?.[websiteString]?.[
            websiteString
          ].filter((event) => event.type === 'bid') ?? [],
        'div-200-2':
          auctionData['div-200-2']?.[dateTimeString]?.[websiteString]?.[
            websiteString
          ].filter((event) => event.type === 'bid') ?? [],
        'div-200-3':
          auctionData['div-200-3']?.[dateTimeString]?.[websiteString]?.[
            websiteString
          ].filter((event) => event.type === 'bid') ?? [],
      },
    };
  }, [currentSiteData, sitesVisited]);

  const customAdsAndBidders = useMemo(() => {
    if (!currentSiteData || currentSiteData?.type === 'advertiser') {
      return {};
    }

    const currentWebsite = `https://www.${currentSiteData?.website}`;

    return {
      'div-200-1': {
        adUnitCode: 'div-200-1',
        bidders: ['DSP 1', 'DSP 2'],
        mediaContainerSize: [[320, 320]],
        winningBid: auctionsData.auctionData?.['div-200-1']?.[
          new Date(currentSiteData?.datetime).toUTCString()
        ]?.[currentWebsite]?.[currentWebsite].filter(
          ({ type }) => type === 'win'
        )?.[0]?.bid,
        bidCurrency: 'USD',
        winningBidder: 'DSP 1',
      },
      'div-200-2': {
        adUnitCode: 'div-200-2',
        bidders: ['DSP 1', 'DSP 2'],
        mediaContainerSize: [[320, 320]],
        winningBid: auctionsData.auctionData?.['div-200-2']?.[
          new Date(currentSiteData?.datetime).toUTCString()
        ]?.[currentWebsite]?.[currentWebsite].filter(
          ({ type }) => type === 'win'
        )?.[0]?.bid,
        bidCurrency: 'USD',
        winningBidder: 'DSP 1',
      },
      'div-200-3': {
        adUnitCode: 'div-200-3',
        bidders: ['DSP 1', 'DSP 2'],
        mediaContainerSize: [[320, 320]],
        winningBid: auctionsData.auctionData?.['div-200-3']?.[
          new Date(currentSiteData?.datetime).toUTCString()
        ]?.[currentWebsite]?.[currentWebsite].filter(
          ({ type }) => type === 'win'
        )?.[0]?.bid,
        bidCurrency: 'USD',
        winningBidder: 'DSP 2',
      },
    };
  }, [auctionsData, currentSiteData]);

<<<<<<< HEAD
=======
  const interestGroupData = useMemo(() => {
    if (!currentSiteData || currentSiteData?.type === 'publisher') {
      return interestGroupsRef.current;
    }

    interestGroupsRef.current.push(
      ...SYNTHETIC_INTEREST_GROUPS[currentSiteData?.website]
    );

    setSitesVisited((prevState) => {
      const set = new Set<string>();
      prevState.forEach((site) => set.add(site));
      set.add(currentSiteData?.website);
      return Array.from(set);
    });

    return interestGroupsRef.current;
  }, [currentSiteData]);

>>>>>>> e036a8a7
  const tabItems = useMemo<TabItems>(
    () => [
      {
        title: 'Interest Groups',
        content: {
          Element: IGTable,
          props: {
            interestGroupDetails: [...(interestGroupsData as InterestGroups[])],
          },
        },
      },
      {
        title: 'Auctions',
        content: {
          Element: Auctions,
          props: {
            auctionEvents: {
              ...auctionsData,
            },
            customAdsAndBidders: customAdsAndBidders,
          },
        },
      },
      {
        title: 'Bids',
        content: {
          Element: BidsPanel,
          props: {
            receivedBids: Object.keys(auctionsData.receivedBids ?? {})
              .map(
                (key: string) =>
                  auctionsData?.receivedBids?.[key as AdUnitLiteral] ?? []
              )
              .flat(),
            noBids: {},
            eeAnimatedTab: true,
          },
        },
      },
      {
        title: 'Info',
        content: {
          Element: InfoPanel,
          props: {
            data: undefined,
          },
        },
      },
    ],
    [auctionsData, customAdsAndBidders, interestGroupsData]
  );

  return (
    <TabsProvider items={tabItems}>
      <Panel
        currentSiteData={currentSiteData}
        setCurrentSite={_setCurrentSiteData}
      />
    </TabsProvider>
  );
};

export default ExplorableExplanation;<|MERGE_RESOLUTION|>--- conflicted
+++ resolved
@@ -17,12 +17,8 @@
  * External dependencies.
  */
 import { TabsProvider, type TabItems } from '@google-psat/design-system';
-<<<<<<< HEAD
-import React, { useCallback, useMemo, useState } from 'react';
 import type { InterestGroups } from '@google-psat/common';
-=======
-import React, { useEffect, useMemo, useRef, useState } from 'react';
->>>>>>> e036a8a7
+import React, { useMemo, useState, useCallback } from 'react';
 
 /**
  * Internal dependencies.
@@ -60,7 +56,6 @@
 
   const [sitesVisited, setSitesVisited] = useState<string[]>([]);
 
-<<<<<<< HEAD
   const getInterestGroupData = useCallback(
     (siteData: typeof currentSiteData) => {
       if (!siteData) {
@@ -91,15 +86,6 @@
     },
     []
   );
-=======
-  const interestGroupsRef = useRef<InterestGroups[]>([]);
-
-  useEffect(() => {
-    if (!currentSiteData) {
-      interestGroupsRef.current = [];
-    }
-  }, [currentSiteData]);
->>>>>>> e036a8a7
 
   const auctionsData = useMemo(() => {
     if (!currentSiteData || currentSiteData?.type === 'advertiser') {
@@ -228,28 +214,6 @@
     };
   }, [auctionsData, currentSiteData]);
 
-<<<<<<< HEAD
-=======
-  const interestGroupData = useMemo(() => {
-    if (!currentSiteData || currentSiteData?.type === 'publisher') {
-      return interestGroupsRef.current;
-    }
-
-    interestGroupsRef.current.push(
-      ...SYNTHETIC_INTEREST_GROUPS[currentSiteData?.website]
-    );
-
-    setSitesVisited((prevState) => {
-      const set = new Set<string>();
-      prevState.forEach((site) => set.add(site));
-      set.add(currentSiteData?.website);
-      return Array.from(set);
-    });
-
-    return interestGroupsRef.current;
-  }, [currentSiteData]);
-
->>>>>>> e036a8a7
   const tabItems = useMemo<TabItems>(
     () => [
       {
