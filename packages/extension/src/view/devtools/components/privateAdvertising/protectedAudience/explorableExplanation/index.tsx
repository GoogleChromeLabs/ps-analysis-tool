--- conflicted
+++ resolved
@@ -33,6 +33,7 @@
   useRef,
 } from 'react';
 import { app, config } from '@google-psat/explorable-explanations';
+import { isEqual } from 'lodash-es';
 
 /**
  * Internal dependencies.
@@ -49,11 +50,7 @@
 import BidsPanel from '../bids/panel';
 import type { AuctionEventsType } from '../../../../stateProviders/protectedAudience/context';
 import Auctions from './tableTabPanels/auctions';
-<<<<<<< HEAD
 import { transformInterestGroup } from './interestGroupTransformer';
-=======
-import { isEqual } from 'lodash-es';
->>>>>>> dc33e37c
 
 const STORAGE_KEY = 'paExplorableExplanation';
 const DEFAULT_SETTINGS = {
