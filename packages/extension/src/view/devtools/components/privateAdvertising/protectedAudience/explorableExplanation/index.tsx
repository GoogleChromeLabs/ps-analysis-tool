/*
 * Copyright 2024 Google LLC
 *
 * Licensed under the Apache License, Version 2.0 (the "License");
 * you may not use this file except in compliance with the License.
 * You may obtain a copy of the License at
 *
 *     https://www.apache.org/licenses/LICENSE-2.0
 *
 * Unless required by applicable law or agreed to in writing, software
 * distributed under the License is distributed on an "AS IS" BASIS,
 * WITHOUT WARRANTIES OR CONDITIONS OF ANY KIND, either express or implied.
 * See the License for the specific language governing permissions and
 * limitations under the License.
 */
/**
 * External dependencies.
 */
import { TabsProvider, type TabItems } from '@google-psat/design-system';
import type { InterestGroups } from '@google-psat/common';
import React, {
  useMemo,
  useState,
  useCallback,
  useEffect,
  useRef,
} from 'react';
import { app, config } from '@google-psat/explorable-explanations';

/**
 * Internal dependencies.
 */
import Panel from './panel';
import IGTable from '../interestGroups/table';
import Auctions from '../auctions';
import { SYNTHETIC_INTEREST_GROUPS } from './constants';
<<<<<<< HEAD
import { createAuctionEvents } from './auctionEventTransformers';
import Info from './tableTabPanels/info';
=======
import {
  configuredAuctionEvents,
  type CurrentSiteData,
  type AdUnitLiteral,
} from './auctionEventTransformers';
import InfoPanel from './infoPanel';
>>>>>>> 5e00b991
import BidsPanel from '../bids/panel';

const ExplorableExplanation = () => {
  const [currentSiteData, setCurrentSiteData] =
    useState<CurrentSiteData | null>(null);

  const [isMultiSeller, setIsMultiSeller] = useState(false);

  const [interestGroupsData, setInterestGroupsData] = useState<
    InterestGroups[]
  >([]);
  const [sitesVisited, setSitesVisited] = useState<string[]>([]);
  const [info, setInfo] = useState<string | null>(null);

  const [interactiveMode, _setInteractiveMode] = useState(false);

  const setInteractiveMode = useCallback(
    (event: React.ChangeEvent<HTMLInputElement>) => {
      setSitesVisited([]);
      _setInteractiveMode(event.target.checked);
      app.toggleInteractiveMode();
    },
    []
  );

  useEffect(() => {
    if (interactiveMode !== app.isInteractiveMode) {
      app.toggleInteractiveMode();
      setSitesVisited([]);
    }
  }, [interactiveMode]);

  useEffect(() => {
    return () => {
      app.isInteractiveMode = false;
      app.isMultiSeller = false;
      app.isAutoExpand = true;
    };
  }, []);

  const _setCurrentSiteData = (siteData: typeof currentSiteData) => {
    setCurrentSiteData(() => siteData);
    setInterestGroupsData(() => getInterestGroupData(siteData));
  };

  const getInterestGroupData = useCallback(
    (siteData: typeof currentSiteData) => {
      if (!siteData) {
        return [];
      }

      if (app.isInteractiveMode) {
        const _sitesVisited: string[] = [];
        const requiredIG: InterestGroups[] = [];

        app.visitedIndexOrder.forEach((index: number) => {
          const website = config.timeline.circles[index].website;
          _sitesVisited.push(website);
          requiredIG.push(...SYNTHETIC_INTEREST_GROUPS[website]);
        });

        setSitesVisited(() => _sitesVisited);
        return requiredIG;
      }

      let hasReached = -1;
      const requiredIG = Object.keys(SYNTHETIC_INTEREST_GROUPS)
        .map((site, index) => {
          if (hasReached !== -1) {
            return null;
          }

          if (site === siteData?.website) {
            hasReached = index;
          }

          return SYNTHETIC_INTEREST_GROUPS[site];
        })
        .filter((_data) => _data !== null)
        .flat();

      setSitesVisited(() =>
        Object.keys(SYNTHETIC_INTEREST_GROUPS).slice(0, hasReached + 1)
      );

      return requiredIG;
    },
    []
  );

  const auctionsData = useMemo(() => {
    if (!currentSiteData || currentSiteData?.type === 'advertiser') {
      return {};
    }

    //@ts-ignore since SYNTHETIC_INTEREST_GROUPS is a constant and type is not defined.
    const advertiserSet = sitesVisited.filter(
      (site) => Object.keys(SYNTHETIC_INTEREST_GROUPS[site]).length > 0
    );

    const interestGroups = advertiserSet.map((advertiser) => {
      return SYNTHETIC_INTEREST_GROUPS[advertiser].map((interestGroup) => {
        return {
          interestGroupName: interestGroup.name as string,
          ownerOrigin: interestGroup.ownerOrigin as string,
        };
      });
    });

    const { auctionData, receivedBids, adsAndBidders } =
      configuredAuctionEvents(
        interestGroups.flat(),
        Array.from(advertiserSet),
        isMultiSeller,
        currentSiteData
      );

    return {
      auctionData,
      receivedBids,
      adsAndBidders,
    };
  }, [currentSiteData, sitesVisited, isMultiSeller]);

  const [highlightedInterestGroup, setHighlightedInterestGroup] = useState<{
    interestGroupName: string;
    color: string;
  } | null>(null);

  const timeoutRef = useRef<ReturnType<typeof setTimeout> | null>(null);

  useEffect(() => {
    timeoutRef.current = setTimeout(() => {
      setHighlightedInterestGroup(null);
    }, 1500);

    return () => {
      if (timeoutRef.current) {
        clearTimeout(timeoutRef.current);
      }
    };
  }, [highlightedInterestGroup]);

  const tabItems = useMemo<TabItems>(
    () => [
      {
        title: 'Interest Groups',
        content: {
          Element: IGTable,
          props: {
            interestGroupDetails: [...(interestGroupsData as InterestGroups[])],
            highlightedInterestGroup,
          },
        },
      },
      {
        title: 'Auctions',
        content: {
          Element: Auctions,
          props: {
            auctionEvents: {
              ...auctionsData,
            },
            customAdsAndBidders: auctionsData.adsAndBidders,
          },
        },
      },
      {
        title: 'Bids',
        content: {
          Element: BidsPanel,
          props: {
            receivedBids: Object.keys(auctionsData.receivedBids ?? {})
              .map(
                (key: string) =>
                  auctionsData?.receivedBids?.[key as AdUnitLiteral] ?? []
              )
              .flat(),
            noBids: {},
            eeAnimatedTab: true,
          },
        },
      },
      {
        title: 'Info',
        content: {
          Element: Info,
          props: {
            data: info,
          },
        },
      },
    ],
<<<<<<< HEAD
    [auctionsData, customAdsAndBidders, interestGroupsData, info]
=======
    [auctionsData, highlightedInterestGroup, interestGroupsData]
>>>>>>> 5e00b991
  );

  return (
    <TabsProvider items={tabItems}>
      <Panel
        currentSiteData={currentSiteData}
        setCurrentSite={_setCurrentSiteData}
        setInteractiveMode={setInteractiveMode}
        interactiveMode={interactiveMode}
<<<<<<< HEAD
        info={info}
        setInfo={setInfo}
=======
        setHighlightedInterestGroup={setHighlightedInterestGroup}
        isMultiSeller={isMultiSeller}
        setIsMultiSeller={setIsMultiSeller}
>>>>>>> 5e00b991
      />
    </TabsProvider>
  );
};

export default ExplorableExplanation;<|MERGE_RESOLUTION|>--- conflicted
+++ resolved
@@ -34,17 +34,12 @@
 import IGTable from '../interestGroups/table';
 import Auctions from '../auctions';
 import { SYNTHETIC_INTEREST_GROUPS } from './constants';
-<<<<<<< HEAD
-import { createAuctionEvents } from './auctionEventTransformers';
 import Info from './tableTabPanels/info';
-=======
 import {
   configuredAuctionEvents,
   type CurrentSiteData,
   type AdUnitLiteral,
 } from './auctionEventTransformers';
-import InfoPanel from './infoPanel';
->>>>>>> 5e00b991
 import BidsPanel from '../bids/panel';
 
 const ExplorableExplanation = () => {
@@ -238,11 +233,7 @@
         },
       },
     ],
-<<<<<<< HEAD
-    [auctionsData, customAdsAndBidders, interestGroupsData, info]
-=======
-    [auctionsData, highlightedInterestGroup, interestGroupsData]
->>>>>>> 5e00b991
+    [auctionsData, highlightedInterestGroup, interestGroupsData, info]
   );
 
   return (
@@ -252,14 +243,11 @@
         setCurrentSite={_setCurrentSiteData}
         setInteractiveMode={setInteractiveMode}
         interactiveMode={interactiveMode}
-<<<<<<< HEAD
         info={info}
         setInfo={setInfo}
-=======
         setHighlightedInterestGroup={setHighlightedInterestGroup}
         isMultiSeller={isMultiSeller}
         setIsMultiSeller={setIsMultiSeller}
->>>>>>> 5e00b991
       />
     </TabsProvider>
   );
