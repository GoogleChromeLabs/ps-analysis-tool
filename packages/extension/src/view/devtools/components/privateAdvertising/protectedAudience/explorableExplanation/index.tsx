/*
 * Copyright 2024 Google LLC
 *
 * Licensed under the Apache License, Version 2.0 (the "License");
 * you may not use this file except in compliance with the License.
 * You may obtain a copy of the License at
 *
 *     https://www.apache.org/licenses/LICENSE-2.0
 *
 * Unless required by applicable law or agreed to in writing, software
 * distributed under the License is distributed on an "AS IS" BASIS,
 * WITHOUT WARRANTIES OR CONDITIONS OF ANY KIND, either express or implied.
 * See the License for the specific language governing permissions and
 * limitations under the License.
 */
/**
 * External dependencies.
 */
import { TabsProvider, type TabItems } from '@google-psat/design-system';
import {
  type AdsAndBiddersType,
  type NoBidsType,
  type ReceivedBids,
  type InterestGroups,
  updateSessionStorage,
  getSessionStorage,
} from '@google-psat/common';
import React, {
  useMemo,
  useState,
  useCallback,
  useEffect,
  useRef,
} from 'react';
import { app, config } from '@google-psat/explorable-explanations';

/**
 * Internal dependencies.
 */
import Panel from './panel';
import IGTable from '../interestGroups/table';
import { SYNTHETIC_INTEREST_GROUPS } from './constants';
import Info from './tableTabPanels/info';
import {
  configuredAuctionEvents,
  type CurrentSiteData,
  type StepType,
} from './auctionEventTransformers';
import BidsPanel from '../bids/panel';
import type { AuctionEventsType } from '../../../../stateProviders/protectedAudience/context';
import Auctions from './tableTabPanels/auctions';
import { isEqual } from 'lodash-es';

const STORAGE_KEY = 'paExplorableExplanation';
const DEFAULT_SETTINGS = {
  isInteractiveMode: false,
  isMultiSeller: false,
};

const ExplorableExplanation = () => {
  const [currentSiteData, setCurrentSiteData] =
    useState<CurrentSiteData | null>(null);
  const [hasLastNodeVisited, setHasLastNodeVisited] = useState(false);

  const [isMultiSeller, setIsMultiSeller] = useState(false);
  const [selectedAdUnit, setSelectedAdUnit] = useState<string | null>(null);
  const [selectedDateTime, setSelectedDateTime] = useState<string | null>(null);
  const previousAuctionData = useRef<AuctionEventsType | null>(null);

  const [interestGroupsData, setInterestGroupsData] = useState<
    InterestGroups[]
  >([]);
  const [currentStep, setCurrentStep] = useState<StepType>({} as StepType);
  const [sitesVisited, setSitesVisited] = useState<string[]>([]);
  const [info, setInfo] = useState<string | null>(null);
  const hasDataBeenFetchedFromSessionStorage = useRef<boolean>(false);

  const [interactiveMode, _setInteractiveMode] = useState(false);

  const [interestGroupUpdateIndicator, setInterestGroupUpdateIndicator] =
    useState(-1);
  const [auctionUpdateIndicator, setAuctionUpdateIndicator] = useState(-1);
  const [bidsUpdateIndicator, setBidsUpdateIndicator] = useState(-1);

  const setInteractiveMode = useCallback(
    (event: React.ChangeEvent<HTMLInputElement>) => {
      setSitesVisited([]);
      _setInteractiveMode(event.target.checked);
      setHasLastNodeVisited(false);
      app.toggleInteractiveMode();
      setCurrentSiteData(null);
    },
    []
  );

  useEffect(() => {
    (async () => {
      if (!hasDataBeenFetchedFromSessionStorage.current) {
        return;
      }

      await updateSessionStorage(
        { interactiveMode, isMultiSeller },
        STORAGE_KEY
      );
    })();
  }, [interactiveMode, isMultiSeller]);

  useEffect(() => {
    if (currentSiteData === null || hasLastNodeVisited) {
      setInterestGroupUpdateIndicator(-1);
      setAuctionUpdateIndicator(-1);
      setBidsUpdateIndicator(-1);
    }
  }, [currentSiteData, hasLastNodeVisited]);

  useEffect(() => {
    if (interactiveMode !== app.isInteractiveMode) {
      app.toggleInteractiveMode();
      setSitesVisited([]);
    }
  }, [interactiveMode]);

  useEffect(() => {
    (async () => {
      const data = (await getSessionStorage(STORAGE_KEY)) || {};
      if (Object.prototype.hasOwnProperty.call(data, 'interactiveMode')) {
        _setInteractiveMode(data.interactiveMode);
      }

      if (Object.prototype.hasOwnProperty.call(data, 'isMultiSeller')) {
        setIsMultiSeller(data.isMultiSeller);
      }

      hasDataBeenFetchedFromSessionStorage.current = true;
    })();

    return () => {
      app.isInteractiveMode = DEFAULT_SETTINGS.isInteractiveMode;
      app.isMultiSeller = DEFAULT_SETTINGS.isMultiSeller;
    };
  }, []);

  const getInterestGroupData = useCallback(
    (
      siteData: typeof currentSiteData,
      prevInterestGroupsData: InterestGroups[]
    ) => {
      if (!siteData) {
        return [];
      }

      if (app.isInteractiveMode) {
        const _sitesVisited: string[] = [];
        const requiredIG: InterestGroups[] = [];

        app.visitedIndexOrder.forEach((index: number) => {
          const website = config.timeline.circles[index].website;
          _sitesVisited.push(website);
          requiredIG.push(...SYNTHETIC_INTEREST_GROUPS[website]);
        });

        setSitesVisited(() => _sitesVisited);

        if (requiredIG.length > prevInterestGroupsData.length) {
          setInterestGroupUpdateIndicator(
            (prev) => (prev === -1 ? 0 : prev) ^ 1
          );
        }

        return requiredIG;
      }

      let hasReached = -1;
      const requiredIG = Object.keys(SYNTHETIC_INTEREST_GROUPS)
        .map((site, index) => {
          if (hasReached !== -1) {
            return null;
          }

          if (site === siteData?.website) {
            hasReached = index;
          }

          return SYNTHETIC_INTEREST_GROUPS[site];
        })
        .filter((_data) => _data !== null)
        .flat();

      setSitesVisited(() =>
        Object.keys(SYNTHETIC_INTEREST_GROUPS).slice(0, hasReached + 1)
      );

      if (siteData?.type !== 'publisher') {
        if (requiredIG.length > prevInterestGroupsData.length) {
          setInterestGroupUpdateIndicator(
            (prev) => (prev === -1 ? 0 : prev) ^ 1
          );
        }
      }

      return requiredIG;
    },
    []
  );

  const lastVisitedNode = useRef<string | undefined>(undefined);

  const _setCurrentSiteData = useCallback(
    (siteData: typeof currentSiteData) => {
      previousAuctionData.current = null;
      setCurrentStep({} as StepType);
      setSelectedAdUnit(null);
      setSelectedDateTime(null);
      setCurrentSiteData((prev) => {
        lastVisitedNode.current = prev?.website;

        return siteData;
      });
      setInterestGroupsData((prev) => getInterestGroupData(siteData, prev));
    },
    [getInterestGroupData]
  );

  const [auctionsData, setAuctionsData] = useState<{
    auctionData: AuctionEventsType | null;
    receivedBids: Record<string, ReceivedBids[]> | null;
    adsAndBidders: AdsAndBiddersType | null;
    noBids?: NoBidsType;
  } | null>(null);

  useEffect(() => {
    setAuctionsData((prevData) => {
      if (!currentSiteData || currentSiteData?.type === 'advertiser') {
        previousAuctionData.current = null;
        setAuctionUpdateIndicator(-1);
        setBidsUpdateIndicator(-1);
        return null;
      }

      if (lastVisitedNode.current !== currentSiteData.website) {
        setAuctionUpdateIndicator(-1);
        setBidsUpdateIndicator(-1);
        lastVisitedNode.current = currentSiteData.website;
      }

      const advertiserSet = sitesVisited.filter(
        (site) => Object.keys(SYNTHETIC_INTEREST_GROUPS[site]).length > 0
      );

      const interestGroups = advertiserSet.map((advertiser) => {
        return SYNTHETIC_INTEREST_GROUPS[advertiser].map((interestGroup) => {
          return {
            interestGroupName: interestGroup.name as string,
            ownerOrigin: interestGroup.ownerOrigin as string,
          };
        });
      });

      const { auctionData, receivedBids, adsAndBidders, noBids } =
        configuredAuctionEvents(
          interestGroups.flat(),
          Array.from(advertiserSet),
          isMultiSeller,
          currentSiteData,
          currentStep,
          previousAuctionData.current,
          selectedAdUnit,
          selectedDateTime
        );

      previousAuctionData.current = auctionData;

      if (auctionData) {
        const isDataEqual = isEqual(auctionData, prevData?.auctionData);

        if (!isDataEqual) {
          setAuctionUpdateIndicator((prev) => (prev === -1 ? 0 : prev) ^ 1);
        }
      }

      if (receivedBids || noBids) {
        const isDataEqual = isEqual(
          { receivedBids, noBids },
          {
            receivedBids: prevData?.receivedBids,
            noBids: prevData?.noBids,
          }
        );

        if (!isDataEqual) {
          setBidsUpdateIndicator((prev) => (prev === -1 ? 0 : prev) ^ 1);
        }
      }

      return {
        auctionData,
        receivedBids,
        adsAndBidders,
        noBids,
      };
    });
  }, [
    currentSiteData,
    sitesVisited,
    isMultiSeller,
    currentStep,
    selectedAdUnit,
    selectedDateTime,
  ]);

  const [highlightedInterestGroup, setHighlightedInterestGroup] = useState<{
    interestGroupName: string;
    interestGroupOwner: string;
    color: string;
  } | null>(null);

  const tabItems = useMemo<TabItems>(
    () => [
      {
        title: 'Interest Groups',
        content: {
          Element: IGTable,
          props: {
            interestGroupDetails: [...(interestGroupsData as InterestGroups[])],
            highlightedInterestGroup,
            isEE: true,
          },
        },
      },
      {
        title: 'Auctions',
        content: {
          Element: Auctions,
          props: {
            auctionEvents: auctionsData,
<<<<<<< HEAD
            customAdsAndBidders: auctionsData.adsAndBidders,
            noBids: auctionsData.noBids ?? {},
=======
            customAdsAndBidders: auctionsData?.adsAndBidders,
>>>>>>> dc33e37c
          },
        },
      },
      {
        title: 'Bids',
        content: {
          Element: BidsPanel,
          props: {
            receivedBids: Object.keys(auctionsData?.receivedBids ?? {})
              .map((key: string) => auctionsData?.receivedBids?.[key] ?? [])
              .flat(),
            noBids: auctionsData?.noBids ?? {},
            eeAnimatedTab: true,
          },
        },
      },
      {
        title: 'Info',
        content: {
          Element: Info,
          props: {
            data: info,
          },
        },
      },
    ],
    [auctionsData, highlightedInterestGroup, interestGroupsData, info]
  );

  return (
    <TabsProvider items={tabItems} name="explorableExplanation">
      <Panel
        currentSiteData={currentSiteData}
        setCurrentSite={_setCurrentSiteData}
        setInteractiveMode={setInteractiveMode}
        interactiveMode={interactiveMode}
        info={info}
        setInfo={setInfo}
        highlightedInterestGroup={highlightedInterestGroup}
        setHighlightedInterestGroup={setHighlightedInterestGroup}
        isMultiSeller={isMultiSeller}
        setIsMultiSeller={setIsMultiSeller}
        setCurrentStep={setCurrentStep}
        setSelectedAdUnit={setSelectedAdUnit}
        setSelectedDateTime={setSelectedDateTime}
        interestGroupUpdateIndicator={interestGroupUpdateIndicator}
        auctionUpdateIndicator={auctionUpdateIndicator}
        bidsUpdateIndicator={bidsUpdateIndicator}
        setHasLastNodeVisited={setHasLastNodeVisited}
      />
    </TabsProvider>
  );
};

export default ExplorableExplanation;<|MERGE_RESOLUTION|>--- conflicted
+++ resolved
@@ -334,12 +334,8 @@
           Element: Auctions,
           props: {
             auctionEvents: auctionsData,
-<<<<<<< HEAD
-            customAdsAndBidders: auctionsData.adsAndBidders,
-            noBids: auctionsData.noBids ?? {},
-=======
+            noBids: auctionsData?.noBids ?? {},
             customAdsAndBidders: auctionsData?.adsAndBidders,
->>>>>>> dc33e37c
           },
         },
       },
