--- conflicted
+++ resolved
@@ -16,32 +16,20 @@
 /**
  * External dependencies.
  */
-<<<<<<< HEAD
-import React, { useMemo, useState } from 'react';
-import { TabsProvider, type TabItems } from '@google-psat/design-system';
-import type { InterestGroups } from '@google-psat/common';
-=======
 import { TabsProvider, type TabItems } from '@google-psat/design-system';
 import React, { useEffect, useMemo, useRef, useState } from 'react';
->>>>>>> e036a8a7
+import type { InterestGroups } from '@google-psat/common';
 
 /**
  * Internal dependencies.
  */
 import Panel from './panel';
 import IGTable from '../interestGroups/table';
-import Auctions from './tableTabPanels/auctions';
+import Auctions from '../auctions';
+import { SYNTHETIC_INTEREST_GROUPS } from './constants';
+import { createAuctionEvents } from './auctionEventTransformers';
 import Info from './tableTabPanels/info';
-import { SYNTHETIC_INTEREST_GROUPS } from './constants';
-<<<<<<< HEAD
-import type { AuctionEventsType } from '../../../../stateProviders/protectedAudience/context';
-import { createAuctionEvents } from './auctionEventTransformers';
-=======
-import type { InterestGroups } from '@google-psat/common';
-import { createAuctionEvents } from './auctionEventTransformers';
-import InfoPanel from './infoPanel';
 import BidsPanel from '../bids/panel';
->>>>>>> e036a8a7
 
 export interface CurrentSiteData {
   type: 'advertiser' | 'publisher';
@@ -264,11 +252,7 @@
         },
       },
     ],
-<<<<<<< HEAD
-    [auctionsData, interestGroupData, info]
-=======
-    [auctionsData, customAdsAndBidders, interestGroupData]
->>>>>>> e036a8a7
+    [auctionsData, customAdsAndBidders, interestGroupData, info]
   );
 
   return (
