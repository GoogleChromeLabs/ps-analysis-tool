--- conflicted
+++ resolved
@@ -18,7 +18,13 @@
  */
 import { TabsProvider, type TabItems } from '@google-psat/design-system';
 import type { InterestGroups } from '@google-psat/common';
-import React, { useMemo, useState, useCallback, useEffect } from 'react';
+import React, {
+  useMemo,
+  useState,
+  useCallback,
+  useEffect,
+  useRef,
+} from 'react';
 import { app, config } from '@google-psat/explorable-explanations';
 
 /**
@@ -254,26 +260,6 @@
     };
   }, [auctionsData, currentSiteData]);
 
-<<<<<<< HEAD
-  const interestGroupData = useMemo(() => {
-    if (!currentSiteData || currentSiteData?.type === 'publisher') {
-      return interestGroupsRef.current;
-    }
-
-    interestGroupsRef.current.push(
-      ...SYNTHETIC_INTEREST_GROUPS[currentSiteData?.website]
-    );
-
-    setSitesVisited((prevState) => {
-      const set = new Set<string>();
-      prevState.forEach((site) => set.add(site));
-      set.add(currentSiteData?.website);
-      return Array.from(set);
-    });
-
-    return interestGroupsRef.current;
-  }, [currentSiteData]);
-
   const [highlightedInterestGroup, setHighlightedInterestGroup] = useState<{
     interestGroupName: string;
     color: string;
@@ -293,8 +279,6 @@
     };
   }, [highlightedInterestGroup]);
 
-=======
->>>>>>> 98e8c628
   const tabItems = useMemo<TabItems>(
     () => [
       {
@@ -302,12 +286,8 @@
         content: {
           Element: IGTable,
           props: {
-<<<<<<< HEAD
-            interestGroupDetails: [...(interestGroupData as InterestGroups[])],
+            interestGroupDetails: [...(interestGroupsData as InterestGroups[])],
             highlightedInterestGroup,
-=======
-            interestGroupDetails: [...(interestGroupsData as InterestGroups[])],
->>>>>>> 98e8c628
           },
         },
       },
@@ -349,30 +329,22 @@
         },
       },
     ],
-<<<<<<< HEAD
     [
       auctionsData,
       customAdsAndBidders,
       highlightedInterestGroup,
-      interestGroupData,
+      interestGroupsData,
     ]
-=======
-    [auctionsData, customAdsAndBidders, interestGroupsData]
->>>>>>> 98e8c628
   );
 
   return (
     <TabsProvider items={tabItems}>
       <Panel
         currentSiteData={currentSiteData}
-<<<<<<< HEAD
-        setCurrentSite={setCurrentSiteData}
-        setHighlightedInterestGroup={setHighlightedInterestGroup}
-=======
         setCurrentSite={_setCurrentSiteData}
         setInteractiveMode={setInteractiveMode}
         interactiveMode={interactiveMode}
->>>>>>> 98e8c628
+        setHighlightedInterestGroup={setHighlightedInterestGroup}
       />
     </TabsProvider>
   );
