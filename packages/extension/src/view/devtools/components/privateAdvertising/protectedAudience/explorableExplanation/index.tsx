--- conflicted
+++ resolved
@@ -32,24 +32,16 @@
  */
 import Panel from './panel';
 import IGTable from '../interestGroups/table';
-<<<<<<< HEAD
-import Auctions from './tableTabPanels/auctions';
-=======
->>>>>>> 692e457c
 import { SYNTHETIC_INTEREST_GROUPS } from './constants';
 import Info from './tableTabPanels/info';
 import {
   configuredAuctionEvents,
   type CurrentSiteData,
-  type AdUnitLiteral,
   type StepType,
 } from './auctionEventTransformers';
 import BidsPanel from '../bids/panel';
-<<<<<<< HEAD
 import type { AuctionEventsType } from '../../../../stateProviders/protectedAudience/context';
-=======
 import Auctions from './tableTabPanels/auctions';
->>>>>>> 692e457c
 
 const ExplorableExplanation = () => {
   const [currentSiteData, setCurrentSiteData] =
@@ -226,10 +218,7 @@
           Element: BidsPanel,
           props: {
             receivedBids: Object.keys(auctionsData.receivedBids ?? {})
-              .map(
-                (key: string) =>
-                  auctionsData?.receivedBids?.[key as AdUnitLiteral] ?? []
-              )
+              .map((key: string) => auctionsData?.receivedBids?.[key] ?? [])
               .flat(),
             noBids: {},
             eeAnimatedTab: true,
