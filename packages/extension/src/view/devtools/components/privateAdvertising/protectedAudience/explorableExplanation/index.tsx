--- conflicted
+++ resolved
@@ -17,14 +17,9 @@
  * External dependencies.
  */
 import { TabsProvider, type TabItems } from '@google-psat/design-system';
-<<<<<<< HEAD
-import React, { useEffect, useMemo, useRef, useState } from 'react';
-import type { InterestGroups } from '@google-psat/common';
-=======
 import type { InterestGroups } from '@google-psat/common';
 import React, { useMemo, useState, useCallback, useEffect } from 'react';
 import { app, config } from '@google-psat/explorable-explanations';
->>>>>>> 98e8c628
 
 /**
  * Internal dependencies.
@@ -51,15 +46,11 @@
 const ExplorableExplanation = () => {
   const [currentSiteData, setCurrentSiteData] =
     useState<CurrentSiteData | null>(null);
-<<<<<<< HEAD
-  const [info, setInfo] = useState<string | null>(null);
-
-=======
   const [interestGroupsData, setInterestGroupsData] = useState<
     InterestGroups[]
   >([]);
->>>>>>> 98e8c628
   const [sitesVisited, setSitesVisited] = useState<string[]>([]);
+  const [info, setInfo] = useState<string | null>(null);
 
   const [interactiveMode, _setInteractiveMode] = useState(false);
 
@@ -313,26 +304,18 @@
         },
       },
     ],
-<<<<<<< HEAD
-    [auctionsData, customAdsAndBidders, interestGroupData, info]
-=======
-    [auctionsData, customAdsAndBidders, interestGroupsData]
->>>>>>> 98e8c628
+    [auctionsData, customAdsAndBidders, interestGroupsData, info]
   );
 
   return (
     <TabsProvider items={tabItems}>
       <Panel
         currentSiteData={currentSiteData}
-<<<<<<< HEAD
-        setCurrentSite={setCurrentSiteData}
-        info={info}
-        setInfo={setInfo}
-=======
         setCurrentSite={_setCurrentSiteData}
         setInteractiveMode={setInteractiveMode}
         interactiveMode={interactiveMode}
->>>>>>> 98e8c628
+        info={info}
+        setInfo={setInfo}
       />
     </TabsProvider>
   );
