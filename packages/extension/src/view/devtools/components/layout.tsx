--- conflicted
+++ resolved
@@ -226,16 +226,14 @@
     }
   }, [isCollapsed]);
 
-<<<<<<< HEAD
   useEffect(() => {
     mainRef.current?.scrollTo({
       top: 0,
       left: 0,
     });
   }, [PanelElement]);
-=======
+
   const [allowTransition, setAllowTransition] = useState(true);
->>>>>>> ee121dcc
 
   return (
     <div className="w-full h-full flex flex-row z-1">
