--- conflicted
+++ resolved
@@ -18,10 +18,7 @@
 export { default as MatrixComponent } from './matrix/matrixComponent';
 export { default as MatrixComponentHorizontal } from './matrix/matrixComponent/matrixComponentHorizontal';
 export { default as Matrix } from './matrix';
-<<<<<<< HEAD
 export { default as MessageBox } from './messageBox';
-=======
 export { default as Button } from './button';
->>>>>>> 59e6566b
 
 export type { MatrixComponentProps } from './matrix/matrixComponent';