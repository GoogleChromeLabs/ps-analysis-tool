/*
 * Copyright 2023 Google LLC
 *
 * Licensed under the Apache License, Version 2.0 (the "License");
 * you may not use this file except in compliance with the License.
 * You may obtain a copy of the License at
 *
 *     https://www.apache.org/licenses/LICENSE-2.0
 *
 * Unless required by applicable law or agreed to in writing, software
 * distributed under the License is distributed on an "AS IS" BASIS,
 * WITHOUT WARRANTIES OR CONDITIONS OF ANY KIND, either express or implied.
 * See the License for the specific language governing permissions and
 * limitations under the License.
 */
/**
 * External dependencies.
 */
import { useContextSelector, createContext } from 'use-context-selector';
import React, {
  type PropsWithChildren,
  useEffect,
  useState,
  useCallback,
} from 'react';
import { useDebouncedCallback } from 'use-debounce';

/**
 * Internal dependencies.
 */
import { getCurrentTab } from '../../../../utils/getCurrentTabId';
import type { CookiesCount } from '../../types';
import prepareCookiesCount from '../../../../utils/prepareCookiesCount';

export interface CookieStoreContext {
  state: {
    tabCookieStats: CookiesCount | null;
  };
  actions: object;
}

const initialState: CookieStoreContext = {
  state: {
    tabCookieStats: {
      total: 0,
      firstParty: {
        total: 0,
        functional: 0,
        marketing: 0,
        analytics: 0,
        uncategorized: 0,
      },
      thirdParty: {
        total: 0,
        functional: 0,
        marketing: 0,
        analytics: 0,
        uncategorized: 0,
      },
    },
  },
  actions: {},
};

export const Context = createContext<CookieStoreContext>(initialState);

export const Provider = ({ children }: PropsWithChildren) => {
  const [tabId, setTabId] = useState<number | null>(null);

  const [tabUrl, setTabUrl] = useState<string | null>(null);

  const [tabCookieStats, setTabCookieStats] =
    useState<CookieStoreContext['state']['tabCookieStats']>(null);

  const setDebouncedStats = useDebouncedCallback((value) => {
    setTabCookieStats(value);
  }, 100);

  const intitialSync = useCallback(async () => {
    const [tab] = await getCurrentTab();
    if (!tab.id || !tab.url) {
      return;
    }
    const _tabId = tab.id;
    const _tabUrl = tab.url;

    setTabId(tab.id);
    setTabUrl(tab.url);

    const tabData = (await chrome.storage.local.get([_tabId.toString()]))[
      _tabId.toString()
    ];

    if (tabData && tabData.cookies) {
<<<<<<< HEAD
      setTabCookieStats(prepareCookiesCount(tabData.cookies, _tabUrl));
=======
      setDebouncedStats(countCookiesByCategory(tabData.cookies, _tabUrl));
>>>>>>> 6bd9131b
    }
  }, [setDebouncedStats]);

  const storeChangeListener = useCallback(
    (changes: { [key: string]: chrome.storage.StorageChange }) => {
      if (
        tabId &&
        tabUrl &&
        Object.keys(changes).includes(tabId.toString()) &&
        changes[tabId.toString()]?.newValue?.cookies
      ) {
<<<<<<< HEAD
        setTabCookieStats(
          prepareCookiesCount(
=======
        setDebouncedStats(
          countCookiesByCategory(
>>>>>>> 6bd9131b
            changes[tabId.toString()].newValue.cookies,
            tabUrl
          )
        );
      }
    },
    [setDebouncedStats, tabId, tabUrl]
  );

  const tabUpdateListener = useCallback(
    (_tabId: number, changeInfo: chrome.tabs.TabChangeInfo) => {
      if (tabId === _tabId && changeInfo.url) {
        setTabUrl(changeInfo.url);
      }
    },
    [tabId]
  );

  useEffect(() => {
    intitialSync();
    chrome.storage.local.onChanged.addListener(storeChangeListener);
    chrome.tabs.onUpdated.addListener(tabUpdateListener);
    return () => {
      chrome.storage.local.onChanged.removeListener(storeChangeListener);
      chrome.tabs.onUpdated.removeListener(tabUpdateListener);
    };
  }, [intitialSync, storeChangeListener, tabUpdateListener]);

  return (
    <Context.Provider value={{ state: { tabCookieStats }, actions: {} }}>
      {children}
    </Context.Provider>
  );
};

export function useCookieStore(): CookieStoreContext;
export function useCookieStore<T>(
  selector: (state: CookieStoreContext) => T
): T;

/**
 * Cookie store hook.
 * @param selector Selector function to partially select state.
 * @returns selected part of the state
 */
export function useCookieStore<T>(
  selector: (state: CookieStoreContext) => T | CookieStoreContext = (state) =>
    state
) {
  return useContextSelector(Context, selector);
}<|MERGE_RESOLUTION|>--- conflicted
+++ resolved
@@ -92,11 +92,7 @@
     ];
 
     if (tabData && tabData.cookies) {
-<<<<<<< HEAD
-      setTabCookieStats(prepareCookiesCount(tabData.cookies, _tabUrl));
-=======
-      setDebouncedStats(countCookiesByCategory(tabData.cookies, _tabUrl));
->>>>>>> 6bd9131b
+      setDebouncedStats(prepareCookiesCount(tabData.cookies, _tabUrl));
     }
   }, [setDebouncedStats]);
 
@@ -108,13 +104,8 @@
         Object.keys(changes).includes(tabId.toString()) &&
         changes[tabId.toString()]?.newValue?.cookies
       ) {
-<<<<<<< HEAD
-        setTabCookieStats(
+        setDebouncedStats(
           prepareCookiesCount(
-=======
-        setDebouncedStats(
-          countCookiesByCategory(
->>>>>>> 6bd9131b
             changes[tabId.toString()].newValue.cookies,
             tabUrl
           )
