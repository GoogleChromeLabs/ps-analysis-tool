--- conflicted
+++ resolved
@@ -16,10 +16,6 @@
 /**
  * External dependencies.
  */
-<<<<<<< HEAD
-import { createContext } from 'use-context-selector';
-=======
->>>>>>> 2eb67159
 import React, {
   type PropsWithChildren,
   useEffect,
@@ -33,10 +29,7 @@
   type CookieData,
   type CookiesCount,
   useContextSelector,
-<<<<<<< HEAD
-=======
   createContext,
->>>>>>> 2eb67159
 } from '@ps-analysis-tool/common';
 
 /**
