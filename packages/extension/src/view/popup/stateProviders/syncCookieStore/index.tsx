--- conflicted
+++ resolved
@@ -34,7 +34,6 @@
 import { getCurrentTab } from '../../../../utils/getCurrentTabId';
 import {
   ALLOWED_NUMBER_OF_TABS,
-  CHANGE_CDP_SETTING,
   INITIAL_SYNC,
   NEW_COOKIE_DATA,
   POPUP_CLOSE,
@@ -155,18 +154,10 @@
   }, 100);
 
   const _setUsingCDP = useCallback((newValue: boolean) => {
-<<<<<<< HEAD
-    chrome.runtime.sendMessage({
-      type: CHANGE_CDP_SETTING,
-      payload: {
-        isUsingCDP: newValue,
-      },
-=======
     setIsUsingCDPForSettingsDisplay(newValue);
     chrome.storage.session.set({
       isUsingCDP: newValue,
       pendingReload: true,
->>>>>>> bc7ce7d6
     });
   }, []);
 
@@ -301,13 +292,6 @@
         setTabToRead(message?.payload?.tabId || '');
         setIsCurrentTabBeingListenedTo(true);
         setLoading(false);
-      }
-
-      if (
-        message.type === CHANGE_CDP_SETTING &&
-        typeof message?.payload?.isUsingCDPNewValue !== 'undefined'
-      ) {
-        setIsUsingCDP(message?.payload?.isUsingCDPNewValue);
       }
 
       if (message.type === NEW_COOKIE_DATA) {
