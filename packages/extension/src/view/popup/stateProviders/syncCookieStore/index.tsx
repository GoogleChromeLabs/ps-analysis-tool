/*
 * Copyright 2023 Google LLC
 *
 * Licensed under the Apache License, Version 2.0 (the "License");
 * you may not use this file except in compliance with the License.
 * You may obtain a copy of the License at
 *
 *     https://www.apache.org/licenses/LICENSE-2.0
 *
 * Unless required by applicable law or agreed to in writing, software
 * distributed under the License is distributed on an "AS IS" BASIS,
 * WITHOUT WARRANTIES OR CONDITIONS OF ANY KIND, either express or implied.
 * See the License for the specific language governing permissions and
 * limitations under the License.
 */
/**
 * External dependencies.
 */
import { useContextSelector, createContext } from 'use-context-selector';
import React, {
  type PropsWithChildren,
  useEffect,
  useState,
  useCallback,
  useRef,
} from 'react';
import { useDebouncedCallback } from 'use-debounce';

/**
 * Internal dependencies.
 */
import { getCurrentTab } from '../../../../utils/getCurrentTabId';
import type { CookiesCount } from '../../types';
import prepareCookiesCount from '../../../../utils/prepareCookiesCount';

export interface CookieStoreContext {
  state: {
<<<<<<< HEAD
    tabCookieStats: CookieStats | null;
    loading: boolean;
=======
    tabCookieStats: CookiesCount | null;
>>>>>>> 8c386804
  };
  actions: object;
}

const initialState: CookieStoreContext = {
  state: {
    tabCookieStats: {
      total: 0,
      firstParty: {
        total: 0,
        functional: 0,
        marketing: 0,
        analytics: 0,
        uncategorized: 0,
      },
      thirdParty: {
        total: 0,
        functional: 0,
        marketing: 0,
        analytics: 0,
        uncategorized: 0,
      },
    },
    loading: true,
  },
  actions: {},
};

export const Context = createContext<CookieStoreContext>(initialState);

export const Provider = ({ children }: PropsWithChildren) => {
  const [tabId, setTabId] = useState<number | null>(null);

  const [tabUrl, setTabUrl] = useState<string | null>(null);

  const [tabCookieStats, setTabCookieStats] =
    useState<CookieStoreContext['state']['tabCookieStats']>(null);

  const [loading, setLoading] = useState<boolean>(true);

  const timeoutRef = useRef<ReturnType<typeof setTimeout> | null>(null);

  useEffect(() => {
    timeoutRef.current = setTimeout(() => {
      setLoading(false);
    }, 10000);

    return () => {
      if (timeoutRef.current) {
        clearTimeout(timeoutRef.current);
      }
    };
  }, []);

  const setDebouncedStats = useDebouncedCallback((value) => {
    setTabCookieStats(value);
    setLoading(false);
  }, 100);

  const intitialSync = useCallback(async () => {
    const [tab] = await getCurrentTab();
    if (!tab.id || !tab.url) {
      return;
    }
    const _tabId = tab.id;
    const _tabUrl = tab.url;

    setTabId(tab.id);
    setTabUrl(tab.url);

    const tabData = (await chrome.storage.local.get([_tabId.toString()]))[
      _tabId.toString()
    ];

    if (tabData && tabData.cookies) {
      setDebouncedStats(prepareCookiesCount(tabData.cookies, _tabUrl));
    }
  }, [setDebouncedStats]);

  const storeChangeListener = useCallback(
    (changes: { [key: string]: chrome.storage.StorageChange }) => {
      if (
        tabId &&
        tabUrl &&
        Object.keys(changes).includes(tabId.toString()) &&
        changes[tabId.toString()]?.newValue?.cookies
      ) {
        setDebouncedStats(
          prepareCookiesCount(
            changes[tabId.toString()].newValue.cookies,
            tabUrl
          )
        );
      }
    },
    [setDebouncedStats, tabId, tabUrl]
  );

  const tabUpdateListener = useCallback(
    (_tabId: number, changeInfo: chrome.tabs.TabChangeInfo) => {
      if (tabId === _tabId && changeInfo.url) {
        setTabUrl(changeInfo.url);
      }
    },
    [tabId]
  );

  useEffect(() => {
    intitialSync();
    chrome.storage.local.onChanged.addListener(storeChangeListener);
    chrome.tabs.onUpdated.addListener(tabUpdateListener);
    return () => {
      chrome.storage.local.onChanged.removeListener(storeChangeListener);
      chrome.tabs.onUpdated.removeListener(tabUpdateListener);
    };
  }, [intitialSync, storeChangeListener, tabUpdateListener]);

  return (
    <Context.Provider
      value={{ state: { tabCookieStats, loading }, actions: {} }}
    >
      {children}
    </Context.Provider>
  );
};

export function useCookieStore(): CookieStoreContext;
export function useCookieStore<T>(
  selector: (state: CookieStoreContext) => T
): T;

/**
 * Cookie store hook.
 * @param selector Selector function to partially select state.
 * @returns selected part of the state
 */
export function useCookieStore<T>(
  selector: (state: CookieStoreContext) => T | CookieStoreContext = (state) =>
    state
) {
  return useContextSelector(Context, selector);
}<|MERGE_RESOLUTION|>--- conflicted
+++ resolved
@@ -35,12 +35,8 @@
 
 export interface CookieStoreContext {
   state: {
-<<<<<<< HEAD
-    tabCookieStats: CookieStats | null;
+    tabCookieStats: CookiesCount | null;
     loading: boolean;
-=======
-    tabCookieStats: CookiesCount | null;
->>>>>>> 8c386804
   };
   actions: object;
 }
