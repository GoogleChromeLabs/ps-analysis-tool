/*
 * Copyright 2023 Google LLC
 *
 * Licensed under the Apache License, Version 2.0 (the "License");
 * you may not use this file except in compliance with the License.
 * You may obtain a copy of the License at
 *
 *     https://www.apache.org/licenses/LICENSE-2.0
 *
 * Unless required by applicable law or agreed to in writing, software
 * distributed under the License is distributed on an "AS IS" BASIS,
 * WITHOUT WARRANTIES OR CONDITIONS OF ANY KIND, either express or implied.
 * See the License for the specific language governing permissions and
 * limitations under the License.
 */
/**
 * External dependencies.
 */
import { useContextSelector, createContext } from 'use-context-selector';
import React, {
  type PropsWithChildren,
  useEffect,
  useState,
  useCallback,
  useRef,
} from 'react';
import { useDebouncedCallback } from 'use-debounce';
import { noop, prepareCookiesCount } from '@ps-analysis-tool/design-system';
import { type CookiesCount } from '@ps-analysis-tool/common';

/**
 * Internal dependencies.
 */
import { getCurrentTab } from '../../../../utils/getCurrentTabId';
import { ALLOWED_NUMBER_OF_TABS } from '../../../../constants';

export interface CookieStoreContext {
  state: {
    tabCookieStats: CookiesCount | null;
    isCurrentTabBeingListenedTo: boolean;
    loading: boolean;
    returningToSingleTab: boolean;
    tabId: number | null;
    onChromeUrl: boolean;
    allowedNumberOfTabs: string | null;
    isUsingCDP: boolean;
  };
  actions: {
    changeListeningToThisTab: () => void;
    setIsUsingCDP: (newValue: boolean) => void;
  };
}

const initialState: CookieStoreContext = {
  state: {
    tabCookieStats: {
      total: 0,
      blockedCookies: {
        total: 0,
      },
      firstParty: {
        total: 0,
        functional: 0,
        marketing: 0,
        analytics: 0,
        uncategorized: 0,
      },
      thirdParty: {
        total: 0,
        functional: 0,
        marketing: 0,
        analytics: 0,
        uncategorized: 0,
      },
    },
    isCurrentTabBeingListenedTo: false,
    loading: true,
    returningToSingleTab: false,
    onChromeUrl: false,
    tabId: null,
    allowedNumberOfTabs: null,
    isUsingCDP: false,
  },
  actions: {
    changeListeningToThisTab: noop,
    setIsUsingCDP: noop,
  },
};

export const Context = createContext<CookieStoreContext>(initialState);

export const Provider = ({ children }: PropsWithChildren) => {
  const [tabId, setTabId] = useState<number | null>(null);

  const [tabUrl, setTabUrl] = useState<string | null>(null);

  const [allowedNumberOfTabs, setAllowedNumberOfTabs] = useState<string | null>(
    null
  );
  const [isUsingCDP, setIsUsingCDP] = useState(false);

  const [tabCookieStats, setTabCookieStats] =
    useState<CookieStoreContext['state']['tabCookieStats']>(null);

  const [returningToSingleTab, setReturningToSingleTab] =
    useState<CookieStoreContext['state']['returningToSingleTab']>(false);

  const [loading, setLoading] = useState<boolean>(true);

  const [isCurrentTabBeingListenedTo, setIsCurrentTabBeingListenedTo] =
    useState<boolean>(false);

  const [onChromeUrl, setOnChromeUrl] = useState<boolean>(false);
  const loadingTimeout = useRef<ReturnType<typeof setTimeout> | null>(null);

  useEffect(() => {
    loadingTimeout.current = setTimeout(() => {
      setLoading(false);
    }, 6500);

    return () => {
      if (loadingTimeout.current) {
        clearTimeout(loadingTimeout.current);
      }
    };
  }, []);

  const setDebouncedStats = useDebouncedCallback((value) => {
    setTabCookieStats(value);
    setLoading(false);
  }, 100);

  const _setUsingCDP = useCallback((newValue: boolean) => {
    chrome.runtime.sendMessage({
      type: 'CHANGE_CDP_SETTING',
      payload: {
        isUsingCDP: newValue,
      },
    });
    setIsUsingCDP(newValue);
  }, []);

  const intitialSync = useCallback(async () => {
    const tab = await getCurrentTab();

    const extensionStorage = await chrome.storage.sync.get();

    if (extensionStorage?.allowedNumberOfTabs) {
      setAllowedNumberOfTabs(extensionStorage?.allowedNumberOfTabs);
    }
    if (Object.keys(extensionStorage).includes('isUsingCDP')) {
      setIsUsingCDP(extensionStorage.isUsingCDP);
    }

    if (!tab || !tab[0].id || !tab[0].url) {
      return;
    }

    if (tab[0].url.startsWith('chrome:')) {
      setOnChromeUrl(true);
    } else {
      setOnChromeUrl(false);
    }

    setTabId(tab[0].id);
    setTabUrl(tab[0].url);
  }, []);

  const storeChangeListener = useCallback(
    async (changes: { [key: string]: chrome.storage.StorageChange }) => {
      if (
        tabId &&
        tabUrl &&
        Object.keys(changes).includes(tabId.toString()) &&
        changes[tabId.toString()]?.newValue?.cookies
      ) {
        setDebouncedStats(
          prepareCookiesCount(changes[tabId.toString()].newValue.cookies)
        );
      }
      if (tabUrl) {
        if (tabUrl.startsWith('chrome:')) {
          setOnChromeUrl(true);
        } else {
          setOnChromeUrl(false);
        }
      }
      if (tabId) {
        const extensionStorage = await chrome.storage.sync.get();

        if (extensionStorage?.allowedNumberOfTabs === 'single') {
          const getTabBeingListenedTo = await chrome.storage.local.get();
          const availableTabs = await chrome.tabs.query({});

          if (
            availableTabs.length === ALLOWED_NUMBER_OF_TABS &&
            availableTabs.filter(
              (processingTab) =>
                processingTab.id?.toString() ===
                getTabBeingListenedTo?.tabToRead
            )
          ) {
            setReturningToSingleTab(true);
          }

          if (
            getTabBeingListenedTo &&
            tabId.toString() !== getTabBeingListenedTo?.tabToRead
          ) {
            setIsCurrentTabBeingListenedTo(false);
            setLoading(false);
            return;
          } else {
            setIsCurrentTabBeingListenedTo(true);
          }
        }
      }
    },
    [setDebouncedStats, tabId, tabUrl]
  );

  useEffect(() => {
    if (tabId) {
      chrome.runtime.sendMessage({
        type: 'POPUP_STATE_OPEN',
        payload: {
          tabId: tabId,
        },
      });
    }

    return () => {
      chrome.runtime.sendMessage({
        type: 'POPUP_STATE_CLOSE',
        payload: {
          tabId: tabId,
        },
      });
    };
  }, [tabId]);

  const changeListeningToThisTab = useCallback(() => {
    chrome.runtime.sendMessage({
      type: 'Popup::SET_TAB_TO_READ',
      payload: {
        tabId,
      },
    });
  }, [tabId]);

  useEffect(() => {
    const listener = async (message: {
      type: string;
<<<<<<< HEAD
      payload: {
        tabId?: number;
        cookieData?: string;
        tabToRead?: string;
        tabProcessingMode: string;
      };
    }) => {
      if (message.type === 'ServiceWorker::Popup::SET_TAB_TO_READ') {
=======
      payload: { tabId?: string; isUsingCDPNewValue?: boolean };
    }) => {
      if (
        message.type === 'CHANGE_CDP_SETTING' &&
        typeof message?.payload?.isUsingCDPNewValue !== 'undefined'
      ) {
        setIsUsingCDP(message?.payload?.isUsingCDPNewValue);
      }

      if (message.type === 'syncCookieStore:SET_TAB_TO_READ') {
>>>>>>> d610c3aa
        const tab = await getCurrentTab();

        if (tab?.[0]?.url) {
          setTabUrl(tab[0]?.url);
        }

        setIsCurrentTabBeingListenedTo(true);
        setLoading(false);
      }

      if (message.type === 'ServiceWorker::Popup::NEW_COOKIE_DATA') {
        if (
          message?.payload?.tabId &&
          tabId?.toString() === message?.payload?.tabId.toString()
        ) {
          setTabCookieStats(
            prepareCookiesCount(
              JSON.parse(message?.payload?.cookieData ?? '{}')
            )
          );
        }
      }

      if (message.type === 'ServiceWorker::Popup::TAB_TO_READ_DATA') {
        if (allowedNumberOfTabs === 'single') {
          setIsCurrentTabBeingListenedTo(
            tabId?.toString() === message?.payload?.tabId
          );
        }
        setTabCookieStats(
          prepareCookiesCount(JSON.parse(message?.payload?.cookieData ?? '{}'))
        );
        setLoading(false);
      }
    };

    chrome.runtime.onMessage.addListener(listener);

    return () => {
      chrome.runtime.onMessage.removeListener(listener);
    };
  }, [setDebouncedStats, tabId, allowedNumberOfTabs]);

  const changeSyncStorageListener = useCallback(async () => {
    const extensionStorage = await chrome.storage.sync.get();
    if (extensionStorage?.allowedNumberOfTabs) {
      setAllowedNumberOfTabs(extensionStorage?.allowedNumberOfTabs);
    }
  }, []);

  const tabUpdateListener = useCallback(
    (_tabId: number, changeInfo: chrome.tabs.TabChangeInfo) => {
      if (tabId === _tabId && changeInfo.url) {
        setTabUrl(changeInfo.url);
      }
    },
    [tabId]
  );

  useEffect(() => {
    intitialSync();
    chrome.storage.local.onChanged.addListener(storeChangeListener);
    chrome.storage.sync.onChanged.addListener(changeSyncStorageListener);
    chrome.tabs.onUpdated.addListener(tabUpdateListener);
    return () => {
      chrome.storage.local.onChanged.removeListener(storeChangeListener);
      chrome.tabs.onUpdated.removeListener(tabUpdateListener);
      chrome.storage.sync.onChanged.removeListener(changeSyncStorageListener);
    };
  }, [
    intitialSync,
    storeChangeListener,
    tabUpdateListener,
    changeSyncStorageListener,
  ]);

  return (
    <Context.Provider
      value={{
        state: {
          tabCookieStats,
          isCurrentTabBeingListenedTo,
          loading,
          tabId,
          returningToSingleTab,
          onChromeUrl,
          allowedNumberOfTabs,
          isUsingCDP,
        },
        actions: {
          changeListeningToThisTab,
          setIsUsingCDP: _setUsingCDP,
        },
      }}
    >
      {children}
    </Context.Provider>
  );
};

export function useCookieStore(): CookieStoreContext;
export function useCookieStore<T>(
  selector: (state: CookieStoreContext) => T
): T;

/**
 * Cookie store hook.
 * @param selector Selector function to partially select state.
 * @returns selected part of the state
 */
export function useCookieStore<T>(
  selector: (state: CookieStoreContext) => T | CookieStoreContext = (state) =>
    state
) {
  return useContextSelector(Context, selector);
}<|MERGE_RESOLUTION|>--- conflicted
+++ resolved
@@ -32,7 +32,6 @@
  * Internal dependencies.
  */
 import { getCurrentTab } from '../../../../utils/getCurrentTabId';
-import { ALLOWED_NUMBER_OF_TABS } from '../../../../constants';
 
 export interface CookieStoreContext {
   state: {
@@ -166,59 +165,6 @@
     setTabUrl(tab[0].url);
   }, []);
 
-  const storeChangeListener = useCallback(
-    async (changes: { [key: string]: chrome.storage.StorageChange }) => {
-      if (
-        tabId &&
-        tabUrl &&
-        Object.keys(changes).includes(tabId.toString()) &&
-        changes[tabId.toString()]?.newValue?.cookies
-      ) {
-        setDebouncedStats(
-          prepareCookiesCount(changes[tabId.toString()].newValue.cookies)
-        );
-      }
-      if (tabUrl) {
-        if (tabUrl.startsWith('chrome:')) {
-          setOnChromeUrl(true);
-        } else {
-          setOnChromeUrl(false);
-        }
-      }
-      if (tabId) {
-        const extensionStorage = await chrome.storage.sync.get();
-
-        if (extensionStorage?.allowedNumberOfTabs === 'single') {
-          const getTabBeingListenedTo = await chrome.storage.local.get();
-          const availableTabs = await chrome.tabs.query({});
-
-          if (
-            availableTabs.length === ALLOWED_NUMBER_OF_TABS &&
-            availableTabs.filter(
-              (processingTab) =>
-                processingTab.id?.toString() ===
-                getTabBeingListenedTo?.tabToRead
-            )
-          ) {
-            setReturningToSingleTab(true);
-          }
-
-          if (
-            getTabBeingListenedTo &&
-            tabId.toString() !== getTabBeingListenedTo?.tabToRead
-          ) {
-            setIsCurrentTabBeingListenedTo(false);
-            setLoading(false);
-            return;
-          } else {
-            setIsCurrentTabBeingListenedTo(true);
-          }
-        }
-      }
-    },
-    [setDebouncedStats, tabId, tabUrl]
-  );
-
   useEffect(() => {
     if (tabId) {
       chrome.runtime.sendMessage({
@@ -251,35 +197,30 @@
   useEffect(() => {
     const listener = async (message: {
       type: string;
-<<<<<<< HEAD
       payload: {
         tabId?: number;
         cookieData?: string;
         tabToRead?: string;
-        tabProcessingMode: string;
+        tabProcessingMode?: string;
+        isUsingCDPNewValue?: boolean;
       };
     }) => {
       if (message.type === 'ServiceWorker::Popup::SET_TAB_TO_READ') {
-=======
-      payload: { tabId?: string; isUsingCDPNewValue?: boolean };
-    }) => {
+        const tab = await getCurrentTab();
+
+        if (tab?.[0]?.url) {
+          setTabUrl(tab[0]?.url);
+        }
+
+        setIsCurrentTabBeingListenedTo(true);
+        setLoading(false);
+      }
+
       if (
-        message.type === 'CHANGE_CDP_SETTING' &&
+        message.type === 'ServiceWorker::Popup::CHANGE_CDP_SETTING' &&
         typeof message?.payload?.isUsingCDPNewValue !== 'undefined'
       ) {
         setIsUsingCDP(message?.payload?.isUsingCDPNewValue);
-      }
-
-      if (message.type === 'syncCookieStore:SET_TAB_TO_READ') {
->>>>>>> d610c3aa
-        const tab = await getCurrentTab();
-
-        if (tab?.[0]?.url) {
-          setTabUrl(tab[0]?.url);
-        }
-
-        setIsCurrentTabBeingListenedTo(true);
-        setLoading(false);
       }
 
       if (message.type === 'ServiceWorker::Popup::NEW_COOKIE_DATA') {
@@ -333,20 +274,16 @@
 
   useEffect(() => {
     intitialSync();
-    chrome.storage.local.onChanged.addListener(storeChangeListener);
+  }, [intitialSync]);
+
+  useEffect(() => {
     chrome.storage.sync.onChanged.addListener(changeSyncStorageListener);
     chrome.tabs.onUpdated.addListener(tabUpdateListener);
     return () => {
-      chrome.storage.local.onChanged.removeListener(storeChangeListener);
       chrome.tabs.onUpdated.removeListener(tabUpdateListener);
       chrome.storage.sync.onChanged.removeListener(changeSyncStorageListener);
     };
-  }, [
-    intitialSync,
-    storeChangeListener,
-    tabUpdateListener,
-    changeSyncStorageListener,
-  ]);
+  }, [tabUpdateListener, changeSyncStorageListener]);
 
   return (
     <Context.Provider
