--- conflicted
+++ resolved
@@ -17,7 +17,6 @@
 /**
  * External dependencies.
  */
-<<<<<<< HEAD
 import {
   noop,
   type AdsAndBiddersType,
@@ -28,10 +27,7 @@
   type PrebidEvents,
   type SingleBidderSetting,
 } from '@google-psat/common';
-=======
-import { noop, type AdsAndBiddersType } from '@google-psat/common';
 import merge from 'lodash/merge';
->>>>>>> 870e8f8c
 /**
  * Internal dependencies.
  */
