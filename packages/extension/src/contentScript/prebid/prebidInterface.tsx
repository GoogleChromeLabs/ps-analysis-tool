/*
 * Copyright 2023 Google LLC
 *
 * Licensed under the Apache License, Version 2.0 (the "License");
 * you may not use this file except in compliance with the License.
 * You may obtain a copy of the License at
 *
 *     https://www.apache.org/licenses/LICENSE-2.0
 *
 * Unless required by applicable law or agreed to in writing, software
 * distributed under the License is distributed on an "AS IS" BASIS,
 * WITHOUT WARRANTIES OR CONDITIONS OF ANY KIND, either express or implied.
 * See the License for the specific language governing permissions and
 * limitations under the License.
 */

/**
 * External dependencies.
 */
import {
  noop,
  type AdsAndBiddersType,
  type AdUnit,
  type AuctionEndEvent,
  type BidResponse,
  type BidWonEvent,
  type NoBid,
  type PrebidEvents,
  type SingleBidderSetting,
} from '@google-psat/common';
import merge from 'lodash/merge';
/**
 * Internal dependencies.
 */
import {
  PREBID_SCANNING_STATUS,
  SCRIPT_GET_PREBID_DATA_RESPONSE,
  SCRIPT_PREBID_INITIAL_SYNC,
} from '../../constants';
import { decycle } from '../utils';
import mergeUnique2DArrays from '../utils/mergeUnique2DArrays';
<<<<<<< HEAD
import type { PrebidEvents } from '../../store';
import { isEqual } from 'lodash-es';
=======
>>>>>>> b6e146c4

/**
 * Represents the webpage's content script functionalities.
 */
class PrebidInterface {
  /**
   * Prebid interface.
   */
  prebidInterface: typeof window.pbjs | null = null;

  /**
   * Prebid Data.
   */
  prebidData: PrebidEvents = {
    adUnits: {},
    noBids: {},
    versionInfo: '',
    installedModules: [],
    config: {},
    receivedBids: [],
    errorEvents: [],
    auctionEvents: {},
    pbjsNamespace: '',
    prebidExists: null,
  };

  /**
   * Update counter
   */
  updateCounter = 0;

  /**
   * SetInterval value
   */
  setIntervalValue: NodeJS.Timeout | null = null;

  /**
   * Scanning status
   */
  scanningStatus: any | null = false;

  constructor() {
    this.listenToConnection();
  }

  /**
   * Checks if the Prebid.js library exists on the current webpage and initializes
   * the provided Prebid interface class accordingly. The function continuously scans
   * for the presence of Prebid.js until it is found or a timeout occurs.
   * The function performs the following steps:
   * 1. Instantiates the provided class and starts scanning for the Prebid.js library.
   * 2. If the Prebid.js library is detected, it initializes the `prebidInterface` property
   *    of the instantiated class with the global Prebid.js object.
   * 3. Sets the `prebidExists` and `scanningStatus` properties of the instantiated class
   *    to indicate the presence of Prebid.js and the completion of the scanning process.
   * 4. Calls the `sendInitialData` and `initPrebidListener` methods of the instantiated class
   *    to handle further interactions with Prebid.js.
   * 5. Stops scanning either when Prebid.js is found or after a timeout of 60 seconds.
   *
   * Note: The function uses a recursive `setTimeout` to periodically check for the presence
   * of Prebid.js on the page.
   */
  static doesPrebidExist() {
    let stopLoop = false;
    /**
     * Timing is 60 seconds because the script runs at document_start where in all scripts are
     * loaded but not run. So when prebidInterface is loaded it will check for instantation of
     * prebid window global.
     * Other scripts run after this script is inserted.
     */
    const timeout = setTimeout(() => {
      stopLoop = true;
      window.postMessage({
        type: PREBID_SCANNING_STATUS,
        prebidExists: false,
      });
    }, 60000);

    const isPrebidInPage = () => {
      //@ts-ignore
      const pbjsGlobals: string[] = window._pbjsGlobals ?? [];
      if (pbjsGlobals?.length > 0) {
        pbjsGlobals.forEach((pbjsGlobal: string) => {
          const pbjsClass = new this();
          //@ts-ignore
          pbjsClass.prebidInterface = window[pbjsGlobal] as typeof window.pbjs;
          pbjsClass.initPrebidListener();

          pbjsClass.prebidData.prebidExists = true;
          pbjsClass.scanningStatus = true;

          pbjsClass.prebidData.pbjsNamespace = pbjsGlobal;

          pbjsClass.prebidData.versionInfo =
            pbjsClass.prebidInterface.version ?? '';

          pbjsClass.prebidData.installedModules =
            pbjsClass.prebidInterface.installedModules ?? [];

          const bidderSettings: Record<string, SingleBidderSetting> = {};

          Object.keys(pbjsClass?.prebidInterface?.bidderSettings ?? {}).forEach(
            (bidder) => {
              bidderSettings[bidder] = {};

              const {
                // eslint-disable-next-line @typescript-eslint/no-unused-vars -- Since we only want to use rest and not the other values
                bidCpmAdjustment = noop,
                // eslint-disable-next-line @typescript-eslint/no-unused-vars -- Since we only want to use rest and not the other values
                adserverTargeting = [],
                ...rest
              } = pbjsClass.prebidInterface?.bidderSettings[bidder] ?? {};

              bidderSettings[bidder] = {
                ...rest,
              };
            }
          );

          pbjsClass.prebidData.config = {
            ...(pbjsClass.prebidInterface?.getConfig() ?? {}),
            bidderSettings,
            eids: pbjsClass.prebidInterface?.getUserIdsAsEids?.() ?? [],
          };
        });

        stopLoop = true;
        clearTimeout(timeout);
      }

      if (!stopLoop) {
        setTimeout(() => isPrebidInPage(), 1000);
      }
    };

    isPrebidInPage();
  }

  /**
   * Listens for connection requests from devtool.
   */
  listenToConnection() {
    window.onmessage = (event) => {
      if (
        event.data?.type === SCRIPT_PREBID_INITIAL_SYNC &&
        this.scanningStatus
      ) {
        this.sendInitialData();
      }
    };

    this.setIntervalValue = setInterval(() => {
      this.calculateAdUnit();
      if (this.updateCounter > 0) {
        this.sendInitialData();
        this.updateCounter = 0;
      }
    }, 1200);
  }

  sendInitialData() {
    window?.postMessage({
      type: SCRIPT_GET_PREBID_DATA_RESPONSE,
      prebidData: this.prebidData.prebidExists
        ? JSON.parse(decycle(this.prebidData))
        : null,
    });
  }

  initPrebidListener() {
    this.prebidInterface?.onEvent('auctionInit', (args) => {
      this.prebidData.auctionEvents = {
        ...this.prebidData.auctionEvents,
        [args.auctionId]: [],
      };
      this.addEvent(args.auctionId, { ...args, eventType: 'auctionInit' });
      this.calculateAdUnit();
      this.updateCounter++;
    });

    this.prebidInterface?.onEvent('auctionDebug', (args) => {
      const events = this.prebidInterface?.getEvents();
      const lastEvent = events?.[events.length - 1];

      this.prebidData.errorEvents.push({
        type: args.type,
        message: args.arguments,
        time: `${Math.round(lastEvent?.elapsedTime ?? 0)}ms`,
      });
      this.updateCounter++;
    });

    this.prebidInterface?.onEvent('beforeRequestBids', (args) => {
      this.addEvent(args.auctionId, {
        ...args,
        eventType: 'beforeRequestBids',
      });
      this.updateCounter++;
    });

    this.prebidInterface?.onEvent('bidRequested', (args) => {
      this.addEvent(args.auctionId, {
        ...args,
        eventType: 'bidRequested',
      });
      this.updateCounter++;
    });

    this.prebidInterface?.onEvent('beforeBidderHttp', (args) => {
      this.addEvent(args.auctionId, {
        ...args,
        eventType: 'beforeBidderHttp',
      });
      this.updateCounter++;
    });

    this.prebidInterface?.onEvent('bidResponse', (args) => {
      this.calculateBidResponse(args);
      this.addEvent(args.auctionId, {
        ...args,
        eventType: 'BidResponse',
      });
      this.updateCounter++;
    });

    this.prebidInterface?.onEvent('bidAccepted', (args) => {
      this.addEvent(args.auctionId, {
        ...args,
        eventType: 'bidAccepted',
      });
      this.updateCounter++;
    });

    this.prebidInterface?.onEvent('bidRejected', (args) => {
      if (args.bid?.auctionId) {
        this.addEvent(args.bid.auctionId, {
          ...args,
          eventType: 'bidRejected',
        });
        this.updateCounter++;
      }
    });

    this.prebidInterface?.onEvent('bidTimeout', (args) => {
      args.forEach((arg) => {
        this.addEvent(arg.auctionId, {
          timeoutBid: arg,
          eventType: 'bidTimeout',
        });
      });
      this.updateCounter++;
    });

    this.prebidInterface?.onEvent('bidWon', (args) => {
      this.addEvent(args.auctionId, {
        ...args,
        eventType: 'bidWon',
      });
      this.calculateAdUnit(args);
      this.updateCounter++;
    });

    this.prebidInterface?.onEvent('noBid', (args) => {
      this.addEvent(args.auctionId, {
        ...args,
        eventType: 'noBid',
      });
      this.calculateNoBid(args);
      this.updateCounter++;
    });

    this.prebidInterface?.onEvent('auctionEnd', (args) => {
      this.addEvent(args.auctionId, {
        ...args,
        eventType: 'auctionEnd',
      });
      this.sendInitialData();
      this.updateCounter++;
    });
  }

  addEvent(key: string, args: any) {
    const event = this.prebidInterface?.getEvents().pop();

    if (!event || !key) {
      return;
    }

    if (!this.prebidData.auctionEvents[key]) {
      this.prebidData.auctionEvents[key] = [];
    }

    this.prebidData.auctionEvents[key].push({
      ...args,
      elapsedTime: event.elapsedTime,
    });
    this.calculateAdUnit();
  }

  calculateBidResponse(bid: BidResponse) {
    const {
      auctionId,
      adUnitCode,
      responseTimestamp = Date.now(),
      price,
      currency,
      bidder,
    } = bid;

    this.prebidData.receivedBids.push({
      bidCurrency: currency,
      uniqueAuctionId: auctionId,
      index: this.prebidData.receivedBids.length,
      bid: price,
      ownerOrigin: bidder,
      time: responseTimestamp,
      formattedTime: new Date(responseTimestamp).toISOString(),
      adUnitCode,
      type: '',
      eventType: 'BidAvailable',
    });
  }

  calculateNoBid(bid: NoBid) {
    if (!this.prebidData.noBids[bid.auctionId]) {
      this.prebidData.noBids[bid.auctionId] = {
        uniqueAuctionId: bid.auctionId,
        adUnitCode: bid.adUnitCode,
        mediaContainerSize: bid.sizes,
        bidder: [bid.bidder],
      };
    } else {
      this.prebidData.noBids[bid.auctionId] = {
        adUnitCode: bid.adUnitCode,
        mediaContainerSize: [
          ...mergeUnique2DArrays(
            this.prebidData.noBids[bid.auctionId]?.mediaContainerSize ?? [],
            bid?.sizes ?? []
          ),
        ],
        bidder: Array.from(
          new Set<string>([
            ...this.prebidData.noBids[bid.auctionId].bidder,
            bid.bidder,
          ])
        ),
        uniqueAuctionId: bid.auctionId,
      };
    }
  }

  calculateAdUnit(bid?: BidWonEvent) {
    if (bid) {
      this.prebidData.adUnits[bid.adUnitCode] = {
        ...this.prebidData.adUnits[bid.adUnitCode],
        winningBid: bid?.cpm,
        bidCurrency: bid.currency,
        winningBidder: bid.bidder,
        winningMediaContainerSize: [[bid.width, bid.height]],
      };
      return;
    }

    const auctionInitEvents: AuctionEndEvent[] = [];
    Object.values(this.prebidData.auctionEvents).forEach((events) => {
      const auctionInitEvent = events.find(
        (event) => event.eventType === 'auctionInit'
      );

      if (auctionInitEvent) {
        auctionInitEvents.push(auctionInitEvent as AuctionEndEvent);
      }
    });

    this.prebidInterface?.getEvents().forEach((event) => {
      if (event.eventType === 'auctionInit') {
        auctionInitEvents.push(event.args);
      }
    });

    const adUnitArray = auctionInitEvents
      ?.reduce((previousValue, currentValue) => {
        return [...previousValue, ...currentValue.adUnits];
      }, [] as AdUnit[])
      ?.reduce((acc, value) => {
        let toUpdate = acc.find((adUnit) => {
          const adUnitBids =
            adUnit.bids.map(({ bidder, params }: any) => ({
              bidder,
              params,
            })) || [];
          const currentValueBids =
            value.bids.map(({ bidder, params }: any) => ({
              bidder,
              params,
            })) || [];
          return (
            adUnit.code === value.code &&
            JSON.stringify(adUnit.mediaTypes) ===
              JSON.stringify(value.mediaTypes) &&
            JSON.stringify(adUnit.sizes) === JSON.stringify(value.sizes) &&
            JSON.stringify(adUnitBids) === JSON.stringify(currentValueBids)
          );
        });

        if (toUpdate) {
          toUpdate = merge(toUpdate, value);
          return acc;
        } else {
          return [...acc, value];
        }
      }, [] as AdUnit[]);

    const calculatedAdUnits =
      adUnitArray?.reduce((acc, adUnit) => {
        acc[adUnit.code] = {
          mediaContainerSize:
            adUnit?.sizes ??
            (adUnit.mediaTypes?.banner?.sizes ?? []).map((config) => {
              return config;
            }),
          adUnitCode: adUnit.code,
          bidders: Array.from(
            new Set<string>(adUnit.bids.map((_bid) => _bid.bidder ?? ''))
          ),
          winningBid: 0,
          bidCurrency: '',
          winningBidder: '',
        };
        return acc;
      }, {} as AdsAndBiddersType) ?? {};

    if (!isEqual(calculatedAdUnits, this.prebidData.adUnits)) {
      this.prebidData.adUnits = calculatedAdUnits;
      this.updateCounter += 1;
    }
  }
}

PrebidInterface.doesPrebidExist();

export default PrebidInterface;<|MERGE_RESOLUTION|>--- conflicted
+++ resolved
@@ -29,6 +29,7 @@
   type SingleBidderSetting,
 } from '@google-psat/common';
 import merge from 'lodash/merge';
+import isEqual from 'lodash-es/isEqual';
 /**
  * Internal dependencies.
  */
@@ -39,11 +40,6 @@
 } from '../../constants';
 import { decycle } from '../utils';
 import mergeUnique2DArrays from '../utils/mergeUnique2DArrays';
-<<<<<<< HEAD
-import type { PrebidEvents } from '../../store';
-import { isEqual } from 'lodash-es';
-=======
->>>>>>> b6e146c4
 
 /**
  * Represents the webpage's content script functionalities.
