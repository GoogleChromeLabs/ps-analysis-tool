/*
 * Copyright 2023 Google LLC
 *
 * Licensed under the Apache License, Version 2.0 (the "License");
 * you may not use this file except in compliance with the License.
 * You may obtain a copy of the License at
 *
 *     https://www.apache.org/licenses/LICENSE-2.0
 *
 * Unless required by applicable law or agreed to in writing, software
 * distributed under the License is distributed on an "AS IS" BASIS,
 * WITHOUT WARRANTIES OR CONDITIONS OF ANY KIND, either express or implied.
 * See the License for the specific language governing permissions and
 * limitations under the License.
 */

const createTooltipHTML = (
  info: Record<string, string>,
  infoAttribtues: { [key: string]: string }
): HTMLElement => {
  const tooltipHTML = document.createElement('div');

  // eslint-disable-next-line guard-for-in
  for (const label in info) {
    const value = info[label];
    const p: HTMLParagraphElement = document.createElement('p');

    if (value) {
      if (label === 'Visible iframes') {
        if (Number(info['Hidden iframes']) > 0 || Number(value) > 1) {
          p.innerHTML = `<strong>${label}</strong>: <span>${value}</span>`;
        } else {
          p.innerHTML = `<span class="ps-compact hidden">
            <strong>${label}</strong>: <span>${value}</span>
          </span>`;
        }
      } else if (label === 'Hidden iframes') {
        if (Number(value) > 0) {
          p.innerHTML = `<strong>${label}</strong>: <span>${value}</span>`;
        } else {
          p.innerHTML = `<span class="ps-compact hidden">
            <strong>${label}</strong>: <span>${value}</span>
          </span>`;
        }
      } else if (label === 'Allowed Features (PS related)') {
        p.innerHTML = `<strong>${label}</strong>: <span class="ps-allowed-features" data-compact-allowed-features="${infoAttribtues['allowedFeaturesInCompactView']}" data-expanded-allowed-features="${infoAttribtues['allowedFeatureInExpandedView']}">${value}</span>`;
      } else if (label === 'Note') {
        p.innerHTML = `
<<<<<<< HEAD
          <svg width="11" height="11" viewBox="0 0 11 11" style="vertical-align:middle" fill="none" xmlns="http://www.w3.org/2000/svg">
=======
          <svg style="vertical-align:middle" width="11" height="11" viewBox="0 0 11 11" fill="none" xmlns="http://www.w3.org/2000/svg">
>>>>>>> 2fe6b2a9
            <path fill-rule="evenodd" clip-rule="evenodd" d="M5.5 10.0833C8.03131 10.0833 10.0833 8.03131 10.0833 5.5C10.0833 2.96869 8.03131 0.916667 5.5 0.916667C2.96869 0.916667 0.916667 2.96869 0.916667 5.5C0.916667 8.03131 2.96869 10.0833 5.5 10.0833ZM5.5 11C8.53757 11 11 8.53757 11 5.5C11 2.46243 8.53757 0 5.5 0C2.46243 0 0 2.46243 0 5.5C0 8.53757 2.46243 11 5.5 11ZM5 8V5H6V8H5ZM5 3V3.5H6V3H5Z" fill="#616161"/>
          </svg>
          <span>${value}</span>
        `;
      } else {
        p.innerHTML = `<strong>${label}</strong>: <span>${value}</span>`;
      }
      tooltipHTML.appendChild(p);
    }
  }

  return tooltipHTML;
};

export default createTooltipHTML;<|MERGE_RESOLUTION|>--- conflicted
+++ resolved
@@ -46,11 +46,7 @@
         p.innerHTML = `<strong>${label}</strong>: <span class="ps-allowed-features" data-compact-allowed-features="${infoAttribtues['allowedFeaturesInCompactView']}" data-expanded-allowed-features="${infoAttribtues['allowedFeatureInExpandedView']}">${value}</span>`;
       } else if (label === 'Note') {
         p.innerHTML = `
-<<<<<<< HEAD
-          <svg width="11" height="11" viewBox="0 0 11 11" style="vertical-align:middle" fill="none" xmlns="http://www.w3.org/2000/svg">
-=======
           <svg style="vertical-align:middle" width="11" height="11" viewBox="0 0 11 11" fill="none" xmlns="http://www.w3.org/2000/svg">
->>>>>>> 2fe6b2a9
             <path fill-rule="evenodd" clip-rule="evenodd" d="M5.5 10.0833C8.03131 10.0833 10.0833 8.03131 10.0833 5.5C10.0833 2.96869 8.03131 0.916667 5.5 0.916667C2.96869 0.916667 0.916667 2.96869 0.916667 5.5C0.916667 8.03131 2.96869 10.0833 5.5 10.0833ZM5.5 11C8.53757 11 11 8.53757 11 5.5C11 2.46243 8.53757 0 5.5 0C2.46243 0 0 2.46243 0 5.5C0 8.53757 2.46243 11 5.5 11ZM5 8V5H6V8H5ZM5 3V3.5H6V3H5Z" fill="#616161"/>
           </svg>
           <span>${value}</span>
