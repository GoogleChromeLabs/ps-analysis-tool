--- conflicted
+++ resolved
@@ -31,10 +31,6 @@
   addTooltip,
 } from './popovers';
 import type { ResponseType } from './types';
-<<<<<<< HEAD
-import { ChromeStorage } from '../store';
-=======
->>>>>>> d051f50e
 import { TOOLTIP_CLASS } from './constants';
 import { WEBPAGE_PORT_NAME } from '../constants';
 import {
@@ -587,32 +583,6 @@
       this.isHoveringOverPage = false;
     }
   };
-<<<<<<< HEAD
-
-  /**
-   * Set topics to be used in the Topics landing page.
-   */
-  async setTopics() {
-    try {
-      if (
-        !document.prerendering &&
-        'browsingTopics' in document &&
-        document.featurePolicy &&
-        document.featurePolicy.allowsFeature('browsing-topics')
-      ) {
-        const activeTabUrl = window.location.origin;
-        const topicsObjArr = await document.browsingTopics();
-        const topicsIdArr = topicsObjArr.map(
-          (topic: { [key: string]: string | number }) => topic.topic
-        );
-
-        ChromeStorage.setTopics(activeTabUrl, topicsIdArr);
-      }
-      // eslint-disable-next-line no-empty
-    } catch (error) {}
-  }
-=======
->>>>>>> d051f50e
 }
 
 // eslint-disable-next-line no-new
