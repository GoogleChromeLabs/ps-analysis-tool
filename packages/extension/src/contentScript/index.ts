--- conflicted
+++ resolved
@@ -139,11 +139,7 @@
     }
 
     chrome.runtime.onMessage.addListener(async (message, _sender, response) => {
-<<<<<<< HEAD
-      if (message.status === ' ') {
-=======
       if (message.status === 'set?') {
->>>>>>> 1045f800
         response({ setInPage: true });
         await this.getAndProcessJSCookies(message.tabId);
       }
@@ -153,11 +149,7 @@
         //@ts-ignore
         typeof cookieStore !== 'undefined'
       ) {
-<<<<<<< HEAD
-        if (!message.PSATDevToolsHidden) {
-=======
         if (message.PSATDevToolsHidden) {
->>>>>>> 1045f800
           //@ts-ignore
           cookieStore.onchange = null;
         } else {
