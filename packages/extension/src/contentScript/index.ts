--- conflicted
+++ resolved
@@ -177,31 +177,21 @@
    * @param tabId The tabID whose cookies have to be fetched.
    */
   async getAndProcessJSCookies(tabId: string) {
-<<<<<<< HEAD
-    if (!this.frameId) {
-      return;
-    }
-    //@ts-ignore
-    const jsCookies = await cookieStore.getAll();
-    await processAndStoreDocumentCookies({
-      tabUrl: window.location.href,
-      tabId,
-      frameId: this.frameId,
-      documentCookies: jsCookies,
-    });
-=======
     try {
+      if (!this.frameId) {
+        return;
+      }
       //@ts-ignore
       const jsCookies = await cookieStore.getAll();
       await processAndStoreDocumentCookies({
         tabUrl: window.location.href,
         tabId,
+        frameId: this.frameId,
         documentCookies: jsCookies,
       });
     } catch (error) {
       //Fail silently. No logging because sometimes cookieStore.getAll fails to run in some context.
     }
->>>>>>> 502c5288
   }
 
   /**
