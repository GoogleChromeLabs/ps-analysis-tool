--- conflicted
+++ resolved
@@ -37,22 +37,16 @@
  * @param {string} url Cookie URL (URL of the server which is setting/updating cookies).
  * @param {string} value header value
  * @param {CookieDatabase} dictionary Dictionary from open cookie database
-<<<<<<< HEAD
  * @param {string} tabUrl top url of the tab from which the request originated.
-=======
  * @param {number} frameId Id of the frame the cookie is used in.
->>>>>>> b97e7617
  * @returns {Promise<CookieData[]>} Parsed cookie object array.
  */
 const parseRequestCookieHeader = async (
   url: string,
   value: string,
   dictionary: CookieDatabase,
-<<<<<<< HEAD
-  tabUrl: string
-=======
+  tabUrl: string,
   frameId: number
->>>>>>> b97e7617
 ): Promise<CookieData[]> => {
   try {
     return await Promise.all(
@@ -79,11 +73,8 @@
           analytics,
           headerType: 'request',
           url,
-<<<<<<< HEAD
           isFirstParty: _isFirstParty,
-=======
           frameIdList: [frameId],
->>>>>>> b97e7617
         };
       })
     );
