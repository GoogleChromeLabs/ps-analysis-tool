--- conflicted
+++ resolved
@@ -36,22 +36,16 @@
  * @param {string} url Cookie URL (URL of the server which is setting/updating cookies).
  * @param {string} value header value
  * @param {CookieDatabase} dictionary Dictionary from open cookie database
-<<<<<<< HEAD
  * @param {string} tabUrl top url of the tab from which the request originated.
-=======
  * @param {number} frameId Id of a frame in which this cookie is used.
->>>>>>> b97e7617
  * @returns {Promise<CookieData>} Parsed cookie object.
  */
 const parseResponseCookieHeader = async (
   url: string,
   value: string,
   dictionary: CookieDatabase,
-<<<<<<< HEAD
-  tabUrl: string
-=======
+  tabUrl: string,
   frameId: number
->>>>>>> b97e7617
 ): Promise<CookieData> => {
   let parsedCookie: ParsedCookie = cookie.parse(value);
   parsedCookie = await createCookieObject(parsedCookie, url);
@@ -68,11 +62,8 @@
     analytics,
     url,
     headerType: 'response',
-<<<<<<< HEAD
     isFirstParty: _isFirstParty,
-=======
     frameIdList: [frameId],
->>>>>>> b97e7617
   };
 };
 
