--- conflicted
+++ resolved
@@ -111,17 +111,10 @@
 }
 
 /**
-<<<<<<< HEAD
- * Parse cookie attribute values from ChromeStorage API cookie object, previously saved parsed cookie object if any, and recently captured request/response cookie header.
- * @param type Cookie attribute type.
- * @param parsedCookieValue Cookie attribute value from the parsed cookie object.
- * @param chromeStoreCookieValue Cookie attribute value from the ChromeStorage API cookie object.
-=======
  * Parse cookie attribute values from Chrome debugger API cookie object, previously saved parsed cookie object if any, and recently captured request/response cookie header.
  * @param type Cookie attribute type.
  * @param parsedCookieValue Cookie attribute value from the parsed cookie object.
  * @param cdpCookieValue Cookie attribute value from the ChromeStorage API cookie object.
->>>>>>> d051f50e
  * @param url URL of the cookie from the request/response. (Only required for domain attribute)
  * @param cookieValue cookie value to calculate the size of cookie.
  * @returns {string | boolean | number} Cookie attribute value.
@@ -130,19 +123,11 @@
 function parseAttributeValues(
   type: string,
   parsedCookieValue: string | boolean | number | Date | undefined,
-<<<<<<< HEAD
-  chromeStoreCookieValue: string | boolean | number | Date | undefined,
-  url?: string | undefined,
-  cookieValue?: string | undefined
-) {
-  let value = parsedCookieValue || chromeStoreCookieValue;
-=======
   cdpCookieValue: string | boolean | number | Date | undefined,
   url?: string | undefined,
   cookieValue?: string | undefined
 ) {
   let value = parsedCookieValue || cdpCookieValue;
->>>>>>> d051f50e
 
   switch (type) {
     case 'domain':
