/*
 * Copyright 2023 Google LLC
 *
 * Licensed under the Apache License, Version 2.0 (the "License");
 * you may not use this file except in compliance with the License.
 * You may obtain a copy of the License at
 *
 *     https://www.apache.org/licenses/LICENSE-2.0
 *
 * Unless required by applicable law or agreed to in writing, software
 * distributed under the License is distributed on an "AS IS" BASIS,
 * WITHOUT WARRANTIES OR CONDITIONS OF ANY KIND, either express or implied.
 * See the License for the specific language governing permissions and
 * limitations under the License.
 */
/**
 * External dependencies.
 */
import {
  calculateEffectiveExpiryDate,
  type CookieData,
  getDomainFromUrl,
} from '@ps-analysis-tool/common';
import type { Protocol } from 'devtools-protocol';
<<<<<<< HEAD
import { I18n } from '@ps-analysis-tool/i18n';
=======

>>>>>>> d3ccfc88
/**
 * Internal dependencies
 */
import isValidURL from '../utils/isValidURL';

/**
 * Create cookie object from ChromeStorage API cookie object, previously saved parsed cookie object if any, and recently captured request/response cookie header.
 * @param parsedCookie Parsed cookie object from request/response.
 * @param url URL of the cookie from the request/response.
 * @param {Protocol.Network.Cookie[]} cdpCookiesList List cookies from the request.
 * @param {CookieData['headerType']} type specifies whether to derive the domain if domain is not in set-cookie.
 * @returns {Promise<Protocol.Network.Cookie[]>} Cookie object.
 */
export function createCookieObject(
  parsedCookie: CookieData['parsedCookie'],
  url: string,
  cdpCookiesList: Protocol.Network.Cookie[],
  type: CookieData['headerType']
) {
  const { name, value } = parsedCookie;

  const cdpCookie = cdpCookiesList?.find((cookie: Protocol.Network.Cookie) => {
    return cookie.name === name;
  });

  let domainToSend = parsedCookie.domain;

  if (!domainToSend && type === 'response' && isValidURL(url)) {
    domainToSend = new URL(url).hostname;
  }

  const domain = parseAttributeValues(
    'domain',
    domainToSend,
    cdpCookie?.domain,
    url
  );

  const path = parseAttributeValues('path', parsedCookie.path, cdpCookie?.path);

  const secure = parseAttributeValues(
    'secure',
    parsedCookie.secure,
    cdpCookie?.secure
  );

  const httponly = parseAttributeValues(
    'httponly',
    parsedCookie.httponly,
    cdpCookie?.httpOnly
  );

  const samesite = parseAttributeValues(
    'samesite',
    parsedCookie.samesite,
    cdpCookie?.sameSite
  );

  const expires = parseAttributeValues(
    'expires',
    parsedCookie.expires,
    (cdpCookie?.expires || 0) * 1000
  );

  const partitionKey = parseAttributeValues(
    'partitionKey',
    parsedCookie?.partitionKey,
    cdpCookie?.partitionKey
  );

  const size = parseAttributeValues(
    'size',
    parsedCookie?.size,
    cdpCookie?.size,
    '',
    name + value
  );

  const priority = parseAttributeValues(
    'priority',
    parsedCookie?.priority,
    cdpCookie?.priority
  );

  return {
    name: (name as string)?.trim(),
    value,
    domain: (domain as string)?.trim(),
    path: (path as string)?.trim(),
    secure,
    httponly,
    samesite,
    expires,
    partitionKey,
    size,
    priority,
  } as CookieData['parsedCookie'];
}

/**
 * Parse cookie attribute values from Chrome debugger API cookie object, previously saved parsed cookie object if any, and recently captured request/response cookie header.
 * @param type Cookie attribute type.
 * @param parsedCookieValue Cookie attribute value from the parsed cookie object.
 * @param cdpCookieValue Cookie attribute value from the ChromeStorage API cookie object.
 * @param url URL of the cookie from the request/response. (Only required for domain attribute)
 * @param cookieValue cookie value to calculate the size of cookie.
 * @returns {string | boolean | number} Cookie attribute value.
 */
// eslint-disable-next-line complexity
function parseAttributeValues(
  type: string,
  parsedCookieValue: string | boolean | number | Date | undefined,
  cdpCookieValue: string | boolean | number | Date | undefined,
  url?: string | undefined,
  cookieValue?: string | undefined
) {
  let value = parsedCookieValue || cdpCookieValue;

  switch (type) {
    case 'domain':
      if (url) {
        value = value || getDomainFromUrl(url);
      } else {
        value = value || '';
      }
      break;
    case 'path':
      value = value || '/';
      break;
    case 'secure':
      value = value || false;
      break;
    case 'httponly':
      value = value || false;
      break;
    case 'samesite':
      if (value === 'no_restriction') {
        value = 'none';
      } else if (value === 'unspecified') {
        value = '';
      }
      value = ((value || '') as string).toLowerCase();
      break;
    case 'size':
      if (!value) {
        const encoder = new TextEncoder();
        value = encoder.encode(cookieValue).length;
      }
      break;
    case 'expires':
      value = calculateEffectiveExpiryDate(value as string);
      break;
    case 'priority':
      value = value || I18n.getMessage('medium');
      break;
    case 'partitionKey':
      value = value || '';
      break;
    default:
      return value;
  }

  return value;
}<|MERGE_RESOLUTION|>--- conflicted
+++ resolved
@@ -22,11 +22,7 @@
   getDomainFromUrl,
 } from '@ps-analysis-tool/common';
 import type { Protocol } from 'devtools-protocol';
-<<<<<<< HEAD
-import { I18n } from '@ps-analysis-tool/i18n';
-=======
 
->>>>>>> d3ccfc88
 /**
  * Internal dependencies
  */
@@ -180,7 +176,7 @@
       value = calculateEffectiveExpiryDate(value as string);
       break;
     case 'priority':
-      value = value || I18n.getMessage('medium');
+      value = value || 'Medium';
       break;
     case 'partitionKey':
       value = value || '';
