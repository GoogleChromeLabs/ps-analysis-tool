/*
 * Copyright 2023 Google LLC
 *
 * Licensed under the Apache License, Version 2.0 (the "License");
 * you may not use this file except in compliance with the License.
 * You may obtain a copy of the License at
 *
 *     https://www.apache.org/licenses/LICENSE-2.0
 *
 * Unless required by applicable law or agreed to in writing, software
 * distributed under the License is distributed on an "AS IS" BASIS,
 * WITHOUT WARRANTIES OR CONDITIONS OF ANY KIND, either express or implied.
 * See the License for the specific language governing permissions and
 * limitations under the License.
 */

/**
 * External dependencies.
 */
import { Protocol } from 'devtools-protocol';
import {
  type CookieDatabase,
  type CookieData,
  parseResponseReceivedExtraInfo,
  parseRequestWillBeSentExtraInfo,
} from '@ps-analysis-tool/common';

/**
 * Internal dependencies.
 */
import { fetchDictionary } from '../utils/fetchCookieDictionary';
import {
  ALLOWED_NUMBER_OF_TABS,
  DEVTOOLS_CLOSE,
  DEVTOOLS_OPEN,
  DEVTOOLS_SET_JAVASCSCRIPT_COOKIE,
  INITIAL_SYNC,
  POPUP_CLOSE,
  POPUP_OPEN,
  SERVICE_WORKER_RELOAD_MESSAGE,
  SERVICE_WORKER_TABS_RELOAD_COMMAND,
  SET_TAB_TO_READ,
  TABID_STORAGE,
} from '../constants';
import SynchnorousCookieStore from '../store/synchnorousCookieStore';
import { getTab } from '../utils/getTab';
import getQueryParams from '../utils/getQueryParams';
import reloadCurrentTab from '../utils/reloadCurrentTab';
import createCookieFromAuditsIssue from '../utils/createCookieFromAuditsIssue';
import attachCDP from './attachCDP';
import fetchFrameResourceAndGetCookies from './fetchFrameResourceAndGetCookies';
import resetCookieBadgeText from '../store/utils/resetCookieBadgeText';

let cookieDB: CookieDatabase | null = null;
let syncCookieStore: SynchnorousCookieStore | undefined;

const requestIdToCDPURLMapping: {
  [tabId: string]: {
    [requestId: string]: {
      frameId: string;
      loaderId: string;
      url: string;
    };
  };
} = {};

const auditsIssueForTab: {
  [tabId: string]: {
    [requestId: string]: Protocol.Audits.CookieIssueDetails;
  };
} = {};

const unParsedRequestHeaders: {
  [tabId: string]: {
    [requestId: string]: Protocol.Network.RequestWillBeSentExtraInfoEvent;
  };
} = {};

const unParsedResponseHeaders: {
  [tabId: string]: {
    [requestId: string]: Protocol.Network.ResponseReceivedExtraInfoEvent;
  };
} = {};

let tabMode: 'single' | 'unlimited' = 'single';
let tabToRead = '';
let globalIsUsingCDP = true;

const ALLOWED_EVENTS = [
  'Network.responseReceived',
  'Network.requestWillBeSentExtraInfo',
  'Network.responseReceivedExtraInfo',
  'Audits.issueAdded',
  'Network.requestWillBeSent',
  'Page.frameAttached',
  'Page.frameNavigated',
];

/**
 * Fires when a tab is created.
 * @see https://developer.chrome.com/docs/extensions/reference/api/tabs#event-onCreated
 */
chrome.tabs.onCreated.addListener(async (tab) => {
  if (!tab.id) {
    return;
  }

  unParsedRequestHeaders[tab.id.toString()] = {};
  unParsedResponseHeaders[tab.id.toString()] = {};
  requestIdToCDPURLMapping[tab.id.toString()] = {};
  auditsIssueForTab[tab.id.toString()] = {};

  if (!syncCookieStore) {
    syncCookieStore = new SynchnorousCookieStore();
  }

  const targets = await chrome.debugger.getTargets();

  if (tabMode && tabMode !== 'unlimited') {
    const doesTabExist = tabToRead;
    if (
      Object.keys(syncCookieStore?.tabsData ?? {}).length >=
        ALLOWED_NUMBER_OF_TABS &&
      doesTabExist
    ) {
      return;
    }
    tabToRead = tab.id.toString();
    syncCookieStore?.addTabData(tab.id);

    const currentTab = targets.filter(
      ({ tabId }) => tabId && tab.id && tabId === tab.id
    );

    syncCookieStore.updateFrameIdSet(tab.id, currentTab[0].id);
  } else {
    syncCookieStore?.addTabData(tab.id);
    const currentTab = targets.filter(
      ({ tabId }) => tabId && tab.id && tabId === tab.id
    );

    syncCookieStore.updateFrameIdSet(tab.id, currentTab[0].id);
  }
});

/**
 * Fires when a tab is closed.
 * @see https://developer.chrome.com/docs/extensions/reference/api/tabs#event-onRemoved
 */
chrome.tabs.onRemoved.addListener((tabId) => {
  delete unParsedRequestHeaders[tabId];
  delete unParsedResponseHeaders[tabId];
  delete requestIdToCDPURLMapping[tabId];
  delete auditsIssueForTab[tabId];

  syncCookieStore?.removeTabData(tabId);
});

/**
 * Fires when a profile with extension is started.
 * @see https://developer.chrome.com/docs/extensions/reference/api/runtime#event-onStartup
 */
chrome.runtime.onStartup.addListener(async () => {
  const storage = await chrome.storage.sync.get();

  if (!syncCookieStore) {
    syncCookieStore = new SynchnorousCookieStore();
  }

  // @see https://developer.chrome.com/blog/longer-esw-lifetimes#whats_changed
  // Doing this to keep the service worker alive so that we dont loose any data and introduce any bug.
  setInterval(() => {
    chrome.storage.local.get();
  }, 28000);

  // @todo Send tab data of the active tab only, also if sending only the difference would make it any faster.
  setInterval(() => {
    if (Object.keys(syncCookieStore?.tabsData ?? {}).length === 0) {
      return;
    }

    Object.keys(syncCookieStore?.tabsData ?? {}).forEach((key) => {
      syncCookieStore?.sendUpdatedDataToPopupAndDevTools(Number(key));
    });
  }, 1200);

  if (Object.keys(storage).includes('allowedNumberOfTabs')) {
    tabMode = storage.allowedNumberOfTabs;
  }

  if (Object.keys(storage).includes('isUsingCDP')) {
    globalIsUsingCDP = storage.isUsingCDP;
  }
});

/**
 * Fires when a tab is updated.
 * @see https://developer.chrome.com/docs/extensions/reference/api/tabs#event-onUpdated
 */
chrome.tabs.onUpdated.addListener(async (tabId, changeInfo, tab) => {
  if (!tab.url) {
    return;
  }

  const queryParams = getQueryParams(tab.url);

  if (queryParams.psat_cdp || queryParams.psat_multitab) {
    await chrome.storage.sync.set({
      allowedNumberOfTabs:
        queryParams.psat_multitab === 'on' ? 'unlimited' : 'single',
      isUsingCDP: queryParams.psat_cdp === 'on',
    });

    globalIsUsingCDP = queryParams.psat_cdp === 'on';
    tabMode = queryParams.psat_multitab === 'on' ? 'unlimited' : 'single';
  }

  syncCookieStore?.updateUrl(tabId, tab.url);

  if (changeInfo.status === 'loading' && tab.url) {
    syncCookieStore?.removeCookieData(tabId);

    syncCookieStore?.updateFrameIdSet(
      tabId,
      (await chrome.debugger.getTargets()).filter(
        (target) => target.tabId && target.tabId === tabId
      )[0].id
    );
  }

  try {
    await chrome.tabs.sendMessage(tabId, {
      tabId,
      payload: {
        type: TABID_STORAGE,
        tabId,
        frameId: (
          await chrome.debugger.getTargets()
        ).filter((target) => target.tabId && target.tabId === tabId)[0].id,
      },
    });
  } catch (error) {
    // eslint-disable-next-line no-console
    console.warn(error);
  }

  try {
    if (globalIsUsingCDP) {
      await attachCDP({ tabId });
    } else {
      await chrome.debugger.detach({ tabId });
    }
  } catch (error) {
    //Fail silently
  }
});

/**
 * Fires when a window is removed (closed).
 * @see https://developer.chrome.com/docs/extensions/reference/api/windows#event-onRemoved
 */
chrome.windows.onRemoved.addListener((windowId) => {
  syncCookieStore?.removeWindowData(windowId);
});

/**
 * Fires when the extension is first installed,
 * when clicked on the extension refresh button from chrome://extensions/
 * when the extension is updated to a new version,
 * when Chrome is updated to a new version.
 * @see https://developer.chrome.com/docs/extensions/reference/api/runtime#event-onInstalled
 * @todo Shouldn't have to reinstall the extension.
 */
chrome.runtime.onInstalled.addListener(async (details) => {
  syncCookieStore = new SynchnorousCookieStore();
  syncCookieStore?.clear();

  // @see https://developer.chrome.com/blog/longer-esw-lifetimes#whats_changed
  // Doing this to keep the service worker alive so that we dont loose any data and introduce any bug.
  setInterval(() => {
    chrome.storage.local.get();
  }, 28000);

  // @todo Send tab data of the active tab only, also if sending only the difference would make it any faster.
  setInterval(() => {
    if (Object.keys(syncCookieStore?.tabsData ?? {}).length === 0) {
      return;
    }

    Object.keys(syncCookieStore?.tabsData ?? {}).forEach((key) => {
      syncCookieStore?.sendUpdatedDataToPopupAndDevTools(Number(key));
    });
  }, 1200);

  if (details.reason === 'install') {
    await chrome.storage.sync.clear();
    await chrome.storage.sync.set({
      allowedNumberOfTabs: 'single',
      isUsingCDP: true,
    });
  }

  if (details.reason === 'update') {
    await chrome.storage.local.clear();
    const preSetSettings = await chrome.storage.sync.get();
    tabMode = preSetSettings?.allowedNumberOfTabs ?? 'single';
    globalIsUsingCDP = preSetSettings?.isUsingCDP ?? false;

    if (tabMode === 'unlimited') {
      const allTabs = await chrome.tabs.query({});
      const targets = await chrome.debugger.getTargets();

      allTabs.forEach((tab) => {
        if (!tab.id) {
          return;
        }
        unParsedRequestHeaders[tab.id.toString()] = {};
        unParsedResponseHeaders[tab.id.toString()] = {};
        requestIdToCDPURLMapping[tab.id.toString()] = {};
        auditsIssueForTab[tab.id.toString()] = {};

        const currentTab = targets.filter(
          ({ tabId }) => tabId && tab.id && tabId === tab.id
        );
        syncCookieStore?.addTabData(tab.id);
        syncCookieStore?.updateFrameIdSet(tab.id, currentTab[0].id);
      });
    }

    if (
      preSetSettings?.allowedNumberOfTabs &&
      Object.keys(preSetSettings).includes('isUsingCDP')
    ) {
      return;
    }

    await chrome.storage.sync.clear();
    await chrome.storage.sync.set({
      allowedNumberOfTabs: 'single',
      isUsingCDP: true,
    });
  }
});

/**
 * Fires whenever debugging target issues instrumentation event.
 * @see https://developer.chrome.com/docs/extensions/reference/api/debugger
 */
// eslint-disable-next-line complexity
chrome.debugger.onEvent.addListener(async (source, method, params) => {
  if (!ALLOWED_EVENTS.includes(method)) {
    return;
  }

  let tabId = '';
  try {
    const targets = await chrome.debugger.getTargets();

    await Promise.all(
      targets.map(async ({ id }) => {
        await attachCDP({ targetId: id });
      })
    );
  } catch (error) {
    //Fail silently since it gives only one kind of error. Debugger already attached to tabId.
  }

  if (source?.tabId) {
    tabId = source?.tabId?.toString();
  } else if (source.targetId && method !== 'Page.frameAttached') {
    const tab = Object.keys(syncCookieStore?.tabs ?? {}).filter(
      (key) =>
        source.targetId &&
        syncCookieStore?.tabs[Number(key)].frameIdSet.has(source.targetId)
    );
    tabId = tab[0];
  }

  if (method === 'Page.frameAttached' && params) {
    const { frameId } = params as Protocol.Page.FrameAttachedEvent;
    try {
      await attachCDP({ targetId: frameId });
    } catch (error) {
      /* empty */
    }

    if (source.tabId) {
      syncCookieStore?.updateFrameIdSet(source.tabId, frameId);
      await syncCookieStore?.updateFrameIdURLSet(source.tabId, frameId);
    } else if (source.targetId) {
      Object.keys(syncCookieStore?.tabs ?? {}).forEach(async (key) => {
        if (
          source.targetId &&
          syncCookieStore?.tabs[Number(key)].frameIdSet.has(source.targetId)
        ) {
          syncCookieStore.updateFrameIdSet(Number(key), frameId);
          await syncCookieStore?.updateFrameIdURLSet(Number(key), frameId);
        }
      });
    }
  }

  if (method === 'Page.frameNavigated' && params) {
    const {
      frame: { parentId = '', id, url },
    } = params as Protocol.Page.FrameNavigatedEvent;

    if (parentId) {
      Object.keys(syncCookieStore?.tabs ?? {}).forEach((key) => {
        if (
          source.targetId &&
          syncCookieStore?.tabs[Number(key)].frameIdSet.has(parentId)
        ) {
          syncCookieStore?.tabs[Number(key)].frameIdSet.add(id);
          syncCookieStore.updateFrameIdURLSet(Number(key), id, url);
        }
      });
    }
  }

  if (!tabId) {
    return;
  }

  const url = syncCookieStore?.getTabUrl(Number(tabId));

  if (tabMode !== 'unlimited' && tabToRead !== tabId) {
    return;
  }

  if (!cookieDB) {
    cookieDB = await fetchDictionary();
  }

  if (method === 'Network.requestWillBeSent' && params) {
    const {
      requestId,
      request: { url: requestUrl },
      loaderId,
      frameId = '',
    } = params as Protocol.Network.RequestWillBeSentEvent;

    const objectsFromSameLoaderId = Object.values(
      requestIdToCDPURLMapping[tabId]
    ).filter(({ loaderId: _loaderId }) => _loaderId && _loaderId === loaderId);

    if (!requestIdToCDPURLMapping[tabId]) {
      requestIdToCDPURLMapping[tabId] = {
        [requestId]: {
          frameId,
          url: requestUrl,
          loaderId,
        },
      };
    } else {
      requestIdToCDPURLMapping[tabId] = {
        ...requestIdToCDPURLMapping[tabId],
        [requestId]: {
          frameId,
          url: requestUrl,
          loaderId: loaderId,
        },
      };
    }

    if (unParsedRequestHeaders[tabId][requestId]) {
      const cookies: CookieData[] = parseRequestWillBeSentExtraInfo(
        unParsedRequestHeaders[tabId][requestId].associatedCookies,
        cookieDB ?? {},
        requestUrl,
        url ?? '',
        objectsFromSameLoaderId.map(({ frameId: _frameId }) => _frameId),
        requestId
      );

      if (cookies.length === 0) {
        return;
      }

      syncCookieStore?.update(Number(tabId), cookies);
    }
  }

  if (method === 'Network.requestWillBeSentExtraInfo') {
    const { associatedCookies, requestId } =
      params as Protocol.Network.RequestWillBeSentExtraInfoEvent;

    const objectsFromSameLoaderId = Object.values(
      requestIdToCDPURLMapping[tabId]
    ).filter(
      ({ loaderId: _loaderId }) =>
        _loaderId &&
        _loaderId === requestIdToCDPURLMapping[tabId][requestId]?.loaderId
    );

    if (associatedCookies.length === 0) {
      return;
    }

    if (requestIdToCDPURLMapping[tabId][requestId]) {
      const cookies: CookieData[] = parseRequestWillBeSentExtraInfo(
        associatedCookies,
        cookieDB ?? {},
        requestIdToCDPURLMapping[tabId][requestId]?.url ?? '',
        url ?? '',
        objectsFromSameLoaderId.map(({ frameId }) => frameId),
        requestId
      );

      if (cookies.length === 0) {
        return;
      }

      syncCookieStore?.update(Number(tabId), cookies);
      delete unParsedRequestHeaders[tabId][requestId];
    } else {
      unParsedRequestHeaders[tabId][requestId] =
        params as Protocol.Network.RequestWillBeSentExtraInfoEvent;
    }
  }

  if (method === 'Network.responseReceived' && params) {
    const {
      frameId = '',
      response: { url: requestUrl },
      loaderId,
      requestId,
    } = params as Protocol.Network.ResponseReceivedEvent;

    const objectsFromSameLoaderId = Object.values(
      requestIdToCDPURLMapping[tabId]
    ).filter(({ loaderId: _loaderId }) => _loaderId && _loaderId === loaderId);

    if (!requestIdToCDPURLMapping[tabId]) {
      requestIdToCDPURLMapping[tabId] = {
        [requestId]: {
          frameId,
          url: requestUrl,
          loaderId,
        },
      };
    } else {
      requestIdToCDPURLMapping[tabId] = {
        ...requestIdToCDPURLMapping[tabId],
        [requestId]: {
          frameId,
          url: requestUrl,
          loaderId,
        },
      };
    }

    if (unParsedResponseHeaders[tabId][requestId]) {
      const {
        headers,
        blockedCookies,
        cookiePartitionKey = '',
      } = unParsedResponseHeaders[tabId][requestId];

      const cookies: CookieData[] = parseResponseReceivedExtraInfo(
        headers,
        blockedCookies,
        cookiePartitionKey,
        requestIdToCDPURLMapping[tabId][requestId]?.url ?? '',
        url ?? '',
        cookieDB ?? {},
        objectsFromSameLoaderId.map(({ frameId: _frameId }) => _frameId),
        requestId
      );
      syncCookieStore?.update(Number(tabId), cookies);

      delete unParsedRequestHeaders[tabId][requestId];
    }

    if (auditsIssueForTab[tabId][requestId]) {
      const cookieObjectToUpdate = createCookieFromAuditsIssue(
        auditsIssueForTab[tabId][requestId],
        syncCookieStore?.getTabUrl(Number(tabId)) ?? '',
        objectsFromSameLoaderId.map(({ frameId: _frameId }) => _frameId),
        requestIdToCDPURLMapping[tabId][requestId].url,
        cookieDB
      );

      if (cookieObjectToUpdate) {
        syncCookieStore?.update(Number(tabId), [cookieObjectToUpdate]);
      }

      delete auditsIssueForTab[tabId][requestId];
    }

    const gatheredCookies = await fetchFrameResourceAndGetCookies(
      frameId,
      objectsFromSameLoaderId.map(({ url: _url }) => _url),
      cookieDB,
      url ?? '',
      objectsFromSameLoaderId.map(({ frameId: _frameId }) => _frameId)
    );

    syncCookieStore?.update(Number(tabId), gatheredCookies);
  }

  if (method === 'Network.responseReceivedExtraInfo') {
    const {
      headers,
      blockedCookies,
      requestId,
      cookiePartitionKey = '',
<<<<<<< HEAD
    } = params as Protocol.Network.ResponseReceivedExtraInfoEvent;

    const objectsFromSameLoaderId = Object.values(
      requestIdToCDPURLMapping[tabId]
    ).filter(
      ({ loaderId: _loaderId }) =>
        _loaderId &&
        _loaderId === requestIdToCDPURLMapping[tabId][requestId]?.loaderId
    );
=======
      exemptedCookies = [],
    } = responseParams;
>>>>>>> fcd9cac0

    // Sometimes CDP gives "set-cookie" and sometimes it gives "Set-Cookie".
    if (!headers['set-cookie'] && !headers['Set-Cookie']) {
      return;
    }

<<<<<<< HEAD
    if (requestIdToCDPURLMapping[tabId][requestId]) {
      const cookies: CookieData[] = parseResponseReceivedExtraInfo(
        headers,
        blockedCookies,
        cookiePartitionKey,
        requestIdToCDPURLMapping[tabId][requestId]?.url,
        url ?? '',
        cookieDB ?? {},
        objectsFromSameLoaderId.map(({ frameId }) => frameId),
        requestId
      );
=======
    const cookies: CookieData[] = parseResponseReceivedExtraInfo(
      headers,
      blockedCookies,
      exemptedCookies,
      cookiePartitionKey,
      requestIdToCDPURLMapping[tabId],
      url ?? '',
      cookieDB ?? {},
      requestId
    );
>>>>>>> fcd9cac0

      syncCookieStore?.update(Number(tabId), cookies);

      delete unParsedRequestHeaders[tabId][requestId];
    } else {
      unParsedResponseHeaders[tabId][requestId] =
        params as Protocol.Network.ResponseReceivedExtraInfoEvent;
    }
  }

  if (method === 'Audits.issueAdded' && params) {
    const auditParams = params as Protocol.Audits.IssueAddedEvent;
    const {
      code,
      details: { cookieIssueDetails },
    } = auditParams.issue;

    if (code !== 'CookieIssue' && !cookieIssueDetails) {
      return;
    }

    if (
      !cookieIssueDetails?.cookie ||
      !cookieIssueDetails?.cookieWarningReasons ||
      !cookieIssueDetails?.cookieExclusionReasons ||
      !cookieIssueDetails?.request
    ) {
      return;
    }

    const { requestId = '' } = cookieIssueDetails.request;

    if (!requestId) {
      return;
    }

    const objectsFromSameLoaderId = Object.values(
      requestIdToCDPURLMapping[tabId]
    ).filter(
      ({ loaderId: _loaderId }) =>
        _loaderId &&
        _loaderId === requestIdToCDPURLMapping[tabId][requestId]?.loaderId
    );

    if (requestId && requestIdToCDPURLMapping[tabId][requestId]) {
      const cookieObjectToUpdate = createCookieFromAuditsIssue(
        cookieIssueDetails,
        syncCookieStore?.getTabUrl(Number(tabId)) ?? '',
        objectsFromSameLoaderId.map(({ frameId }) => frameId),
        requestIdToCDPURLMapping[tabId][requestId].url,
        cookieDB
      );

      if (cookieObjectToUpdate) {
        syncCookieStore?.update(Number(tabId), [cookieObjectToUpdate]);
      }
    } else {
      auditsIssueForTab[tabId][requestId] = cookieIssueDetails;
    }
  }
});

const listenToNewTab = async (tabId?: number) => {
  const newTabId =
    tabId?.toString() || chrome.devtools.inspectedWindow.tabId.toString();
  tabId;

  if (!newTabId) {
    return '';
  }

  if (tabMode && tabMode !== 'unlimited') {
    const storedTabData = Object.keys(syncCookieStore?.tabsData ?? {});

    await Promise.all(
      storedTabData.map(async (tabIdToDelete) => {
        syncCookieStore?.removeTabData(Number(tabIdToDelete));
        try {
          await chrome.action.setBadgeText({
            tabId: Number(tabIdToDelete),
            text: '',
          });
          await chrome.debugger.detach({ tabId: Number(tabIdToDelete) });
        } catch (error) {
          // Fail silently
        }
        return tabIdToDelete;
      })
    );
  }

  tabToRead = newTabId;

  unParsedRequestHeaders[newTabId] = {};
  unParsedResponseHeaders[newTabId] = {};
  requestIdToCDPURLMapping[newTabId] = {};
  auditsIssueForTab[newTabId] = {};

  syncCookieStore?.addTabData(Number(newTabId));
  syncCookieStore?.updateDevToolsState(Number(newTabId), true);
  syncCookieStore?.updatePopUpState(Number(newTabId), true);

  const currentTab = await getTab(Number(newTabId));

  syncCookieStore?.updateUrl(Number(newTabId), currentTab?.url ?? '');

  return newTabId;
};

/**
 * Fires when a message is sent from either an extension process (by runtime.sendMessage) or a content script (by tabs.sendMessage).
 * @see https://developer.chrome.com/docs/extensions/reference/api/runtime#event-onMessage
 */
// eslint-disable-next-line complexity
chrome.runtime.onMessage.addListener(async (request) => {
  if (!request.type) {
    return;
  }

  const incomingMessageType = request.type;

  if (SET_TAB_TO_READ === incomingMessageType) {
    tabToRead = request?.payload?.tabId?.toString();
    const newTab = await listenToNewTab(request?.payload?.tabId);
    // Can't use sendResponse as delay is too long. So using sendMessage instead.
    chrome.runtime.sendMessage({
      type: SET_TAB_TO_READ,
      payload: {
        tabId: Number(newTab),
      },
    });

    if (globalIsUsingCDP) {
<<<<<<< HEAD
      await attachCDP({ tabId: Number(newTab) });
=======
      try {
        if (globalIsUsingCDP) {
          await chrome.debugger.attach({ tabId: Number(newTab) }, '1.3');
          await chrome.debugger.sendCommand(
            { tabId: Number(newTab) },
            'Network.enable'
          );
          await chrome.debugger.sendCommand(
            { tabId: Number(newTab) },
            'Audits.enable'
          );
        } else {
          await chrome.debugger.detach({ tabId: Number(newTab) });
        }
      } catch (error) {
        //Fail silently
      }
>>>>>>> fcd9cac0
    }

    await reloadCurrentTab(Number(newTab));
  }

  if (SERVICE_WORKER_TABS_RELOAD_COMMAND === incomingMessageType) {
    const sessionStorage = await chrome.storage.session.get();
    if (Object.keys(sessionStorage).includes('allowedNumberOfTabs')) {
      tabMode = sessionStorage.allowedNumberOfTabs;
    }

    if (Object.keys(sessionStorage).includes('isUsingCDP')) {
      globalIsUsingCDP = sessionStorage.isUsingCDP;
    }

    await chrome.storage.session.remove(['allowedNumberOfTabs', 'isUsingCDP']);

    await chrome.storage.session.set({
      pendingReload: false,
    });

    await chrome.storage.sync.set({
      allowedNumberOfTabs: tabMode,
      isUsingCDP: globalIsUsingCDP,
    });

    const tabs = await chrome.tabs.query({});
    const targets = await chrome.debugger.getTargets();
    await Promise.all(
      tabs.map(async ({ id }) => {
        if (!id) {
          return;
        }
<<<<<<< HEAD

        if (tabMode === 'unlimited') {
          unParsedRequestHeaders[id.toString()] = {};
          unParsedResponseHeaders[id.toString()] = {};
          requestIdToCDPURLMapping[id.toString()] = {};
          auditsIssueForTab[id.toString()] = {};

          const currentTab = targets.filter(
            ({ tabId }) => tabId && id && tabId === id
          );
          syncCookieStore?.addTabData(id);
          syncCookieStore?.updateFrameIdSet(id, currentTab[0].id);
        }

=======
        try {
          if (globalIsUsingCDP) {
            await chrome.debugger.attach({ tabId: id }, '1.3');
            await chrome.debugger.sendCommand({ tabId: id }, 'Network.enable');
            await chrome.debugger.sendCommand({ tabId: id }, 'Audits.enable');
          } else {
            await chrome.debugger.detach({ tabId: id });
          }
        } catch (error) {
          //Fail silently
        }
        resetCookieBadgeText(id);
>>>>>>> fcd9cac0
        await reloadCurrentTab(id);
      })
    );

    await chrome.runtime.sendMessage({
      type: SERVICE_WORKER_RELOAD_MESSAGE,
    });
  }

  if (!request?.payload?.tabId) {
    return;
  }

  const incomingMessageTabId = request.payload.tabId;

  if (DEVTOOLS_OPEN === incomingMessageType) {
    const dataToSend: { [key: string]: string } = {};
    dataToSend['tabMode'] = tabMode;

    if (tabMode === 'single') {
      dataToSend['tabToRead'] = tabToRead;
    }

    chrome.runtime.sendMessage({
      type: INITIAL_SYNC,
      payload: dataToSend,
    });

    if (
      !syncCookieStore?.tabs[incomingMessageTabId] &&
      tabMode === 'unlimited'
    ) {
      const currentTab = await getTab(incomingMessageTabId);

      syncCookieStore?.addTabData(incomingMessageTabId);
      syncCookieStore?.updateUrl(incomingMessageTabId, currentTab?.url || '');
    }

    syncCookieStore?.updateDevToolsState(incomingMessageTabId, true);

    if (syncCookieStore?.tabsData[incomingMessageTabId]) {
      syncCookieStore?.sendUpdatedDataToPopupAndDevTools(
        incomingMessageTabId,
        true
      );
    }
  }

  if (POPUP_OPEN === incomingMessageType) {
    const dataToSend: { [key: string]: string } = {};
    dataToSend['tabMode'] = tabMode;

    if (tabMode === 'single') {
      dataToSend['tabToRead'] = tabToRead;
    }

    chrome.runtime.sendMessage({
      type: INITIAL_SYNC,
      payload: dataToSend,
    });

    syncCookieStore?.updatePopUpState(incomingMessageTabId, true);

    if (syncCookieStore?.tabsData[incomingMessageTabId]) {
      syncCookieStore?.sendUpdatedDataToPopupAndDevTools(
        incomingMessageTabId,
        true
      );
    }
  }

  if (DEVTOOLS_CLOSE === incomingMessageType) {
    syncCookieStore?.updateDevToolsState(incomingMessageTabId, false);
  }

  if (POPUP_CLOSE === incomingMessageType) {
    syncCookieStore?.updatePopUpState(incomingMessageTabId, false);
  }

  if (DEVTOOLS_SET_JAVASCSCRIPT_COOKIE === incomingMessageType) {
    syncCookieStore?.update(incomingMessageTabId, request?.payload?.cookieData);
  }
});

/**
 * Fires when the browser window is opened.
 * @see https://developer.chrome.com/docs/extensions/reference/api/windows#event-onCreated
 */
chrome.windows.onCreated.addListener(async () => {
  const totalWindows = await chrome.windows.getAll();

  // @see https://developer.chrome.com/blog/longer-esw-lifetimes#whats_changed
  // Doing this to keep the service worker alive so that we dont loose any data and introduce any bug.
  setInterval(() => {
    chrome.storage.local.get();
  }, 28000);

  // We do not want to clear content settings if a user has create one more window.
  if (totalWindows.length < 2) {
    chrome.contentSettings.cookies.clear({});
  }
});

chrome.storage.sync.onChanged.addListener(
  async (changes: { [key: string]: chrome.storage.StorageChange }) => {
    if (
      !changes?.allowedNumberOfTabs ||
      !changes?.allowedNumberOfTabs?.newValue ||
      !changes?.allowedNumberOfTabs?.oldValue
    ) {
      return;
    }
    tabMode = changes.allowedNumberOfTabs.newValue;

    const tabs = await chrome.tabs.query({});

    if (changes?.allowedNumberOfTabs?.newValue === 'single') {
      tabToRead = '';

      chrome.runtime.sendMessage({
        type: INITIAL_SYNC,
        payload: {
          tabMode,
          tabToRead: tabToRead,
        },
      });

      tabs.map((tab) => {
        if (!tab?.id) {
          return tab;
        }

        resetCookieBadgeText(tab.id);

        syncCookieStore?.removeTabData(tab.id);

        return tab;
      });
    } else {
      chrome.runtime.sendMessage({
        type: INITIAL_SYNC,
        payload: {
          tabMode,
          tabToRead: tabToRead,
        },
      });

      tabs.forEach((tab) => {
        if (!tab?.id) {
          return;
        }
        syncCookieStore?.addTabData(tab.id);
        syncCookieStore?.sendUpdatedDataToPopupAndDevTools(tab.id);
        syncCookieStore?.updateDevToolsState(tab.id, true);
      });
    }
  }
);

chrome.storage.sync.onChanged.addListener(
  async (changes: { [key: string]: chrome.storage.StorageChange }) => {
    if (
      !changes?.isUsingCDP ||
      typeof changes?.isUsingCDP?.newValue === 'undefined' ||
      typeof changes?.isUsingCDP?.oldValue === 'undefined'
    ) {
      return;
    }

    globalIsUsingCDP = changes?.isUsingCDP?.newValue;

    const tabs = await chrome.tabs.query({});

    if (!changes?.isUsingCDP?.newValue) {
      await Promise.all(
        tabs.map(async ({ id }) => {
          if (!id) {
            return;
          }

          try {
            await chrome.debugger.detach({ tabId: id });
            syncCookieStore?.sendUpdatedDataToPopupAndDevTools(id);
          } catch (error) {
            // eslint-disable-next-line no-console
            console.warn(error);
          }
        })
      );
    } else {
      tabs.forEach(({ id }) => {
        if (!id) {
          return;
        }

        syncCookieStore?.sendUpdatedDataToPopupAndDevTools(id);
      });
    }
  }
);<|MERGE_RESOLUTION|>--- conflicted
+++ resolved
@@ -555,11 +555,13 @@
         headers,
         blockedCookies,
         cookiePartitionKey = '',
+        exemptedCookies,
       } = unParsedResponseHeaders[tabId][requestId];
 
       const cookies: CookieData[] = parseResponseReceivedExtraInfo(
         headers,
         blockedCookies,
+        exemptedCookies,
         cookiePartitionKey,
         requestIdToCDPURLMapping[tabId][requestId]?.url ?? '',
         url ?? '',
@@ -605,50 +607,26 @@
       blockedCookies,
       requestId,
       cookiePartitionKey = '',
-<<<<<<< HEAD
+      exemptedCookies = [],
     } = params as Protocol.Network.ResponseReceivedExtraInfoEvent;
-
-    const objectsFromSameLoaderId = Object.values(
-      requestIdToCDPURLMapping[tabId]
-    ).filter(
-      ({ loaderId: _loaderId }) =>
-        _loaderId &&
-        _loaderId === requestIdToCDPURLMapping[tabId][requestId]?.loaderId
-    );
-=======
-      exemptedCookies = [],
-    } = responseParams;
->>>>>>> fcd9cac0
 
     // Sometimes CDP gives "set-cookie" and sometimes it gives "Set-Cookie".
     if (!headers['set-cookie'] && !headers['Set-Cookie']) {
       return;
     }
 
-<<<<<<< HEAD
     if (requestIdToCDPURLMapping[tabId][requestId]) {
       const cookies: CookieData[] = parseResponseReceivedExtraInfo(
         headers,
         blockedCookies,
+        exemptedCookies,
         cookiePartitionKey,
         requestIdToCDPURLMapping[tabId][requestId]?.url,
         url ?? '',
         cookieDB ?? {},
-        objectsFromSameLoaderId.map(({ frameId }) => frameId),
+        [requestIdToCDPURLMapping[tabId][requestId]?.frameId],
         requestId
       );
-=======
-    const cookies: CookieData[] = parseResponseReceivedExtraInfo(
-      headers,
-      blockedCookies,
-      exemptedCookies,
-      cookiePartitionKey,
-      requestIdToCDPURLMapping[tabId],
-      url ?? '',
-      cookieDB ?? {},
-      requestId
-    );
->>>>>>> fcd9cac0
 
       syncCookieStore?.update(Number(tabId), cookies);
 
@@ -782,27 +760,11 @@
     });
 
     if (globalIsUsingCDP) {
-<<<<<<< HEAD
-      await attachCDP({ tabId: Number(newTab) });
-=======
       try {
-        if (globalIsUsingCDP) {
-          await chrome.debugger.attach({ tabId: Number(newTab) }, '1.3');
-          await chrome.debugger.sendCommand(
-            { tabId: Number(newTab) },
-            'Network.enable'
-          );
-          await chrome.debugger.sendCommand(
-            { tabId: Number(newTab) },
-            'Audits.enable'
-          );
-        } else {
-          await chrome.debugger.detach({ tabId: Number(newTab) });
-        }
+        await attachCDP({ tabId: Number(newTab) });
       } catch (error) {
         //Fail silently
       }
->>>>>>> fcd9cac0
     }
 
     await reloadCurrentTab(Number(newTab));
@@ -836,7 +798,6 @@
         if (!id) {
           return;
         }
-<<<<<<< HEAD
 
         if (tabMode === 'unlimited') {
           unParsedRequestHeaders[id.toString()] = {};
@@ -850,8 +811,6 @@
           syncCookieStore?.addTabData(id);
           syncCookieStore?.updateFrameIdSet(id, currentTab[0].id);
         }
-
-=======
         try {
           if (globalIsUsingCDP) {
             await chrome.debugger.attach({ tabId: id }, '1.3');
@@ -863,8 +822,7 @@
         } catch (error) {
           //Fail silently
         }
-        resetCookieBadgeText(id);
->>>>>>> fcd9cac0
+
         await reloadCurrentTab(id);
       })
     );
