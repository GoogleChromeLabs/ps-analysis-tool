/*
 * Copyright 2023 Google LLC
 *
 * Licensed under the Apache License, Version 2.0 (the "License");
 * you may not use this file except in compliance with the License.
 * You may obtain a copy of the License at
 *
 *     https://www.apache.org/licenses/LICENSE-2.0
 *
 * Unless required by applicable law or agreed to in writing, software
 * distributed under the License is distributed on an "AS IS" BASIS,
 * WITHOUT WARRANTIES OR CONDITIONS OF ANY KIND, either express or implied.
 * See the License for the specific language governing permissions and
 * limitations under the License.
 */

/**
 * External dependencies.
 */
import PQueue from 'p-queue';
import {
  type CookieData,
  parseResponseReceivedExtraInfo,
  parseRequestWillBeSentExtraInfo,
} from '@ps-analysis-tool/common';
import { Protocol } from 'devtools-protocol';

/**
 * Internal dependencies.
 */
import { CookieStore } from '../localStore';
import parseResponseCookieHeader from './parseResponseCookieHeader';
import parseRequestCookieHeader from './parseRequestCookieHeader';
import { getTab } from '../utils/getTab';
import { getCurrentTab, getCurrentTabId } from '../utils/getCurrentTabId';
import {
  type CookieDatabase,
  fetchDictionary,
} from '../utils/fetchCookieDictionary';
import isSingleTabProcessingMode from '../utils/isSingleTabProcessingMode';
import addAuditsIssues from '../utils/addAuditsIssues';
import { ALLOWED_NUMBER_OF_TABS } from '../constants';

let cookieDB: CookieDatabase | null = null;

// Global promise queue.
const PROMISE_QUEUE = new PQueue({ concurrency: 1 });

let globalIsUsingCDP = false;

const cdpURLToRequestMap: {
  [tabId: string]: {
    [requestId: string]: string;
  };
} = {};

<<<<<<< HEAD
const ALLOWED_EVENTS = [
  'Network.responseReceived',
  'Network.requestWillBeSentExtraInfo',
  'Network.responseReceivedExtraInfo',
  'Audits.issueAdded',
];

=======
>>>>>>> 9b3c84f5
/**
 * Fires when the browser receives a response from a web server.
 * @see https://developer.chrome.com/docs/extensions/reference/api/webRequest
 */
chrome.webRequest.onResponseStarted.addListener(
  (details: chrome.webRequest.WebResponseCacheDetails) => {
    (async () => {
      await PROMISE_QUEUE.add(async () => {
        const { tabId, url, responseHeaders, frameId } = details;
        const tab = await getTab(tabId);

        if (!tab || !responseHeaders || tab.url === 'chrome://newtab/') {
          return;
        }

        const _isSingleTabProcessingMode = await isSingleTabProcessingMode();

        if (_isSingleTabProcessingMode) {
          const tabsBeingListenedTo = await chrome.storage.local.get();

          if (
            tabsBeingListenedTo &&
            tabId.toString() !== tabsBeingListenedTo?.tabToRead
          ) {
            return;
          }
        }

        if (!cookieDB) {
          cookieDB = await fetchDictionary();
        }

        const cookies = await responseHeaders.reduce<Promise<CookieData[]>>(
          async (accumulator, header) => {
            if (
              header.name.toLowerCase() === 'set-cookie' &&
              header.value &&
              tab.url &&
              cookieDB
            ) {
              let cdpCookies;
              //Since we are using CDP we might as well use it to get the proper cookies in the request this will further reduce the load of domain calculation
              try {
                cdpCookies = await chrome.debugger.sendCommand(
                  { tabId: tabId },
                  'Network.getCookies',
                  { urls: [url] }
                );
              } catch (error) {
                // Fail silently
              }

              const cookie = await parseResponseCookieHeader(
                url,
                header.value,
                cookieDB,
                tab.url,
                frameId,
                cdpCookies?.cookies ?? []
              );

              return [...(await accumulator), cookie];
            }
            return accumulator;
          },
          Promise.resolve([])
        );
        // Adds the cookies from the request headers to the cookies object.
        await CookieStore.update(tabId.toString(), cookies);
      });
    })();
  },
  { urls: ['*://*/*'] },
  ['extraHeaders', 'responseHeaders']
);

/**
 * Fires before sending an HTTP request, once the request headers are available.
 * @see https://developer.chrome.com/docs/extensions/reference/api/webRequest#event-onBeforeSendHeaders
 */
chrome.webRequest.onBeforeSendHeaders.addListener(
  ({ url, requestHeaders, tabId, frameId }) => {
    (async () => {
      await PROMISE_QUEUE.add(async () => {
        const tab = await getTab(tabId);

        if (!tab || !requestHeaders || tab.url === 'chrome://newtab/') {
          return;
        }

        const _isSingleTabProcessingMode = await isSingleTabProcessingMode();

        if (_isSingleTabProcessingMode) {
          const tabsBeingListenedTo = await chrome.storage.local.get();

          if (
            tabsBeingListenedTo &&
            tabId.toString() !== tabsBeingListenedTo?.tabToRead
          ) {
            return;
          }
        }

        if (!cookieDB) {
          cookieDB = await fetchDictionary();
        }

        const cookies = await requestHeaders.reduce<Promise<CookieData[]>>(
          async (accumulator, header) => {
            if (
              header.name.toLowerCase() === 'cookie' &&
              header.value &&
              url &&
              tab.url &&
              cookieDB
            ) {
              let cdpCookies;
              try {
                cdpCookies = await chrome.debugger.sendCommand(
                  { tabId: tabId },
                  'Network.getCookies',
                  { urls: [url] }
                );
              } catch (error) {
                // Fail silently
              }
              const cookieList = await parseRequestCookieHeader(
                url,
                header.value,
                cookieDB,
                tab.url,
                frameId,
                cdpCookies?.cookies ?? []
              );
              return [...(await accumulator), ...cookieList];
            }
            return accumulator;
          },
          Promise.resolve([])
        );

        await CookieStore.update(tabId.toString(), cookies);
      });
    })();
  },
  { urls: ['*://*/*'] },
  ['extraHeaders', 'requestHeaders']
);

/**
 * Fires when a tab is created.
 * @see https://developer.chrome.com/docs/extensions/reference/api/tabs#event-onCreated
 */
chrome.tabs.onCreated.addListener(async (tab) => {
  await PROMISE_QUEUE.add(async () => {
    if (!tab.id) {
      return;
    }

    const _isSingleTabProcessingMode = await isSingleTabProcessingMode();

    if (_isSingleTabProcessingMode) {
      const previousTabData = await chrome.storage.local.get();
      const doesTabExist = await getTab(previousTabData?.tabToRead);
      if (
        Object.keys(previousTabData).length - 1 >= ALLOWED_NUMBER_OF_TABS &&
        doesTabExist
      ) {
        return;
      }
      await CookieStore.addTabData(tab.id.toString());
    } else {
      await CookieStore.addTabData(tab.id.toString());
    }
  });
});

/**
 * Fires when the tab is focused,
 * When a new window is opened,
 * Not when the tab is refreshed or a new website is opened.
 * @see https://developer.chrome.com/docs/extensions/reference/api/tabs#event-onActivated
 */
chrome.tabs.onActivated.addListener(async (activeInfo) => {
  await PROMISE_QUEUE.add(async () => {
    await CookieStore.updateTabFocus(activeInfo.tabId.toString());
  });
});

/**
 * Fires when a tab is closed.
 * @see https://developer.chrome.com/docs/extensions/reference/api/tabs#event-onRemoved
 */
chrome.tabs.onRemoved.addListener(async (tabId) => {
  PROMISE_QUEUE.clear();
  await PROMISE_QUEUE.add(async () => {
    await CookieStore.removeTabData(tabId.toString());
  });
});

/**
 * Fires when a tab is updated.
 * @see https://developer.chrome.com/docs/extensions/reference/api/tabs#event-onUpdated
 */
chrome.tabs.onUpdated.addListener(async (tabId, changeInfo, tab) => {
  try {
    if (globalIsUsingCDP) {
      await chrome.debugger.attach({ tabId }, '1.3');
      await chrome.debugger.sendCommand({ tabId }, 'Network.enable');
      await chrome.debugger.sendCommand({ tabId }, 'Audits.enable');
    } else {
      await chrome.debugger.detach({ tabId });
    }
  } catch (error) {
    //Fail silently
  }
  if (changeInfo.status === 'loading' && tab.url) {
    PROMISE_QUEUE.clear();
    await PROMISE_QUEUE.add(async () => {
      await CookieStore.removeCookieData(tabId.toString());
    });
  }
});

/**
 * Fires when a window is removed (closed).
 * @see https://developer.chrome.com/docs/extensions/reference/api/windows#event-onRemoved
 */
chrome.windows.onRemoved.addListener(async (windowId) => {
  await PROMISE_QUEUE.add(async () => {
    await CookieStore.removeWindowData(windowId);
  });
});

/**
 * Fires when the extension is first installed,
 * when clicked on the extension refresh button from chrome://extensions/
 * when the extension is updated to a new version,
 * when Chrome is updated to a new version.
 * @see https://developer.chrome.com/docs/extensions/reference/api/runtime#event-onInstalled
 * @todo Shouldn't have to reinstall the extension.
 */
chrome.runtime.onInstalled.addListener(async (details) => {
  PROMISE_QUEUE.clear();
  await PROMISE_QUEUE.add(async () => {
    await chrome.storage.local.clear();
    if (details.reason === 'install') {
      await chrome.storage.sync.clear();
      await chrome.storage.sync.set({
        allowedNumberOfTabs: 'single',
        isUsingCDP: false,
      });
    }
    if (details.reason === 'update') {
      const preSetSettings = await chrome.storage.sync.get();
      if (preSetSettings?.isUsingCDP) {
        globalIsUsingCDP = preSetSettings?.isUsingCDP;
      }
      if (preSetSettings?.allowedNumberOfTabs) {
        return;
      }

      if (preSetSettings?.isUsingCDP) {
        globalIsUsingCDP = preSetSettings?.isUsingCDP;
      }

      await chrome.storage.sync.clear();
      await chrome.storage.sync.set({
        allowedNumberOfTabs: 'single',
        isUsingCDP: globalIsUsingCDP,
      });
    }
  });
});

/**
 * Fires whenever debugging target issues instrumentation event.
 * @see https://developer.chrome.com/docs/extensions/reference/api/debugger
 */
chrome.debugger.onEvent.addListener((source, method, params) => {
  if (!ALLOWED_EVENTS.includes(method)) {
    return;
  }
  (async () => {
    // eslint-disable-next-line complexity
    await PROMISE_QUEUE.add(async () => {
      let tabId = '';
      if (!source?.tabId) {
        return;
      }

      if (!cookieDB) {
        cookieDB = await fetchDictionary();
      }

      tabId = source?.tabId?.toString();

      const tab = await getCurrentTab();
      const url = tab && tab[0] ? tab[0].url : '';
      const localStorage = await chrome.storage.local.get();
      if (
        (await isSingleTabProcessingMode()) &&
        localStorage?.tabToRead !== tabId
      ) {
        return;
      }

      if (method === 'Network.responseReceived' && params) {
        const request = params as Protocol.Network.ResponseReceivedEvent;
        if (!cdpURLToRequestMap[tabId]) {
          cdpURLToRequestMap[tabId] = {
            [request.requestId]: request?.response.url,
          };
        } else {
          cdpURLToRequestMap[tabId] = {
            ...cdpURLToRequestMap[tabId],
            [request.requestId]: request?.response.url,
          };
        }
      }

      if (method === 'Network.requestWillBeSentExtraInfo' && params) {
        const requestParams =
          params as Protocol.Network.RequestWillBeSentExtraInfoEvent;

        const cookies: CookieData[] = parseRequestWillBeSentExtraInfo(
          requestParams,
          cookieDB,
          cdpURLToRequestMap[tabId],
          url
        );

        await CookieStore.update(tabId, cookies);
      }

      if (method === 'Network.responseReceivedExtraInfo' && params) {
        const responseParams =
          params as Protocol.Network.ResponseReceivedExtraInfoEvent;
        // Added this because sometimes CDP gives set-cookie and sometimes it gives Set-Cookie.
        if (
          !responseParams.headers['set-cookie'] &&
          !responseParams.headers['Set-Cookie']
        ) {
          return;
        }
        const allCookies = parseResponseReceivedExtraInfo(
          responseParams,
          cdpURLToRequestMap[tabId],
          url,
          cookieDB
        );

        await CookieStore.update(tabId, allCookies);
      }

      if (method === 'Audits.issueAdded' && params) {
        const auditParams = params as Protocol.Audits.IssueAddedEvent;
        const { code, details } = auditParams.issue;
        if (code !== 'CookieIssue' && !details.cookieIssueDetails) {
          return;
        }

        if (
          !details.cookieIssueDetails?.cookie &&
          !details.cookieIssueDetails?.cookieWarningReasons &&
          !details.cookieIssueDetails?.cookieExclusionReasons
        ) {
          return;
        }

        await addAuditsIssues(
          details.cookieIssueDetails,
          source.tabId.toString()
        );
      }
    });
  })();
});

const listenToNewTab = async (tabId?: number) => {
  const newTabId = tabId?.toString() || (await getCurrentTabId());

  if (!newTabId) {
    return '';
  }

  if (await isSingleTabProcessingMode()) {
    const storedTabData = Object.keys(await chrome.storage.local.get());
    storedTabData.some(async (tabIdToDelete) => {
      if (tabIdToDelete !== 'tabToRead') {
        await CookieStore.removeTabData(tabIdToDelete);
        try {
          await chrome.debugger.detach({ tabId: Number(tabIdToDelete) });
        } catch (error) {
          // Fail silently
        }
        await chrome.action.setBadgeText({
          tabId: Number(newTabId),
          text: '',
        });
      }
    });
  }

  await CookieStore.addTabData(newTabId);

  return newTabId;
};

/**
 * Fires when a message is sent from either an extension process (by runtime.sendMessage) or a content script (by tabs.sendMessage).
 * @see https://developer.chrome.com/docs/extensions/reference/api/runtime#event-onMessage
 */
chrome.runtime.onMessage.addListener((request) => {
  if (request?.type === 'SET_TAB_TO_READ') {
    PROMISE_QUEUE.clear();
    PROMISE_QUEUE.add(async () => {
      const newTab = await listenToNewTab(request?.payload?.tabId);

      // Can't use sendResponse as delay is too long. So using sendMessage instead.
      chrome.runtime.sendMessage({
        type: 'syncCookieStore:SET_TAB_TO_READ',
        payload: {
          tabId: newTab,
        },
      });

      await chrome.tabs.reload(Number(newTab));
    });
  }
  if (request.type === 'CHANGE_CDP_SETTING') {
    if (typeof request.payload?.isUsingCDP !== 'undefined') {
      globalIsUsingCDP = request.payload?.isUsingCDP;
      (async () => {
        const storage = await chrome.storage.sync.get();
        await chrome.storage.sync.set({
          ...storage,
          isUsingCDP: globalIsUsingCDP,
        });
      })();
    }
  }
});

/**
 * Listen to local storage changes.
 * @see https://developer.chrome.com/docs/extensions/reference/api/storage#event-onChanged
 */
chrome.storage.local.onChanged.addListener(
  async (changes: { [key: string]: chrome.storage.StorageChange }) => {
    if (!changes?.tabToRead || !changes?.tabToRead?.oldValue) {
      return;
    }

    const tabId = changes.tabToRead.oldValue;

    if (!tabId || !(await isSingleTabProcessingMode())) {
      return;
    }

    PROMISE_QUEUE.clear();
    await CookieStore.removeTabData(tabId);
    await chrome.action.setBadgeText({
      tabId: parseInt(tabId),
      text: '',
    });
  }
);

chrome.storage.sync.onChanged.addListener(
  async (changes: { [key: string]: chrome.storage.StorageChange }) => {
    if (
      !changes?.allowedNumberOfTabs ||
      typeof changes?.allowedNumberOfTabs?.newValue === 'undefined'
    ) {
      return;
    }

    if (changes?.allowedNumberOfTabs?.newValue === 'single') {
      PROMISE_QUEUE.clear();

      await PROMISE_QUEUE.add(async () => {
        const tabs = await chrome.tabs.query({});

        await Promise.all(
          tabs.map(async (tab) => {
            if (!tab?.id) {
              return;
            }
            await chrome.action.setBadgeText({
              tabId: tab?.id,
              text: '',
            });
          })
        );

        await chrome.storage.local.clear();
      });
    } else {
      PROMISE_QUEUE.clear();

      await PROMISE_QUEUE.add(async () => {
        const tabs = await chrome.tabs.query({});

        await Promise.all(
          tabs.map(async (tab) => {
            if (!tab?.id) {
              return;
            }
            await CookieStore.addTabData(tab.id?.toString());
            await chrome.tabs.reload(tab?.id);
          })
        );
      });
    }
  }
);

chrome.storage.sync.onChanged.addListener(
  async (changes: { [key: string]: chrome.storage.StorageChange }) => {
    if (
      !changes?.isUsingCDP ||
      typeof changes?.isUsingCDP?.newValue === 'undefined'
    ) {
      return;
    }

    globalIsUsingCDP = changes?.isUsingCDP?.newValue;

    chrome.runtime.sendMessage({
      type: 'CHANGE_CDP_SETTING',
      payload: {
        isUsingCDP: changes?.isUsingCDP?.newValue,
      },
    });

    if (!changes?.isUsingCDP?.newValue) {
      PROMISE_QUEUE.clear();

      await PROMISE_QUEUE.add(async () => {
        const storedTabData = Object.keys(await chrome.storage.local.get());
        storedTabData.forEach(async (key) => {
          if (key === 'tabToRead') {
            return;
          }

          try {
            await chrome.debugger.detach({ tabId: Number(key) });
          } catch (error) {
            // Fail silently
          } finally {
            await chrome.tabs.reload(Number(key), { bypassCache: true });
          }
        });
      });
    } else {
      PROMISE_QUEUE.clear();
      await PROMISE_QUEUE.add(async () => {
        const storedTabData = Object.keys(await chrome.storage.local.get());
        storedTabData.forEach(async (key) => {
          if (key === 'tabToRead') {
            return;
          }
          await chrome.tabs.reload(Number(key), { bypassCache: true });
        });
      });
    }
  }
);<|MERGE_RESOLUTION|>--- conflicted
+++ resolved
@@ -54,7 +54,6 @@
   };
 } = {};
 
-<<<<<<< HEAD
 const ALLOWED_EVENTS = [
   'Network.responseReceived',
   'Network.requestWillBeSentExtraInfo',
@@ -62,8 +61,6 @@
   'Audits.issueAdded',
 ];
 
-=======
->>>>>>> 9b3c84f5
 /**
  * Fires when the browser receives a response from a web server.
  * @see https://developer.chrome.com/docs/extensions/reference/api/webRequest
@@ -393,7 +390,7 @@
           requestParams,
           cookieDB,
           cdpURLToRequestMap[tabId],
-          url
+          url ?? ''
         );
 
         await CookieStore.update(tabId, cookies);
@@ -412,7 +409,7 @@
         const allCookies = parseResponseReceivedExtraInfo(
           responseParams,
           cdpURLToRequestMap[tabId],
-          url,
+          url ?? '',
           cookieDB
         );
 
