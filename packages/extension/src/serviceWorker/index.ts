--- conflicted
+++ resolved
@@ -63,11 +63,7 @@
   (details: chrome.webRequest.WebResponseCacheDetails) => {
     (async () => {
       const { tabId, url, responseHeaders, frameId } = details;
-<<<<<<< HEAD
-      const tabUrl = syncCookieStore?.getTabUrl(tabId);
-=======
       const tabUrl = syncCookieStore?.getTabUrl(tabId) ?? '';
->>>>>>> ccaa97a1
       if (
         !canProcessCookies(tabMode, tabUrl, tabToRead, tabId, responseHeaders)
       ) {
