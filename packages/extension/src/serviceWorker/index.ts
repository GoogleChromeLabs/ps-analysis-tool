--- conflicted
+++ resolved
@@ -40,26 +40,16 @@
 let cookieDB: CookieDatabase | null = null;
 const syncCookieStore = new SynchnorousCookieStore();
 
-<<<<<<< HEAD
-=======
-// Global promise queue.
-const PROMISE_QUEUE = new PQueue({ concurrency: 1 });
-
-let globalIsUsingCDP = false;
-
->>>>>>> d610c3aa
 const cdpURLToRequestMap: {
   [tabId: string]: {
     [requestId: string]: string;
   };
 } = {};
 
-<<<<<<< HEAD
 let tabMode = 'single';
 let tabToRead = '';
-
-=======
->>>>>>> d610c3aa
+let globalIsUsingCDP = false;
+
 const ALLOWED_EVENTS = [
   'Network.responseReceived',
   'Network.requestWillBeSentExtraInfo',
@@ -266,7 +256,6 @@
  * @todo Shouldn't have to reinstall the extension.
  */
 chrome.runtime.onInstalled.addListener(async (details) => {
-<<<<<<< HEAD
   await chrome.storage.local.clear();
   if (!cookieDB) {
     cookieDB = await fetchDictionary();
@@ -282,36 +271,6 @@
     tabMode = preSetSettings?.allowedNumberOfTabs ?? 'single';
     if (preSetSettings?.allowedNumberOfTabs) {
       return;
-=======
-  PROMISE_QUEUE.clear();
-  await PROMISE_QUEUE.add(async () => {
-    await chrome.storage.local.clear();
-    if (details.reason === 'install') {
-      await chrome.storage.sync.clear();
-      await chrome.storage.sync.set({
-        allowedNumberOfTabs: 'single',
-        isUsingCDP: false,
-      });
-    }
-    if (details.reason === 'update') {
-      const preSetSettings = await chrome.storage.sync.get();
-      if (preSetSettings?.isUsingCDP) {
-        globalIsUsingCDP = preSetSettings?.isUsingCDP;
-      }
-      if (preSetSettings?.allowedNumberOfTabs) {
-        return;
-      }
-
-      if (preSetSettings?.isUsingCDP) {
-        globalIsUsingCDP = preSetSettings?.isUsingCDP;
-      }
-
-      await chrome.storage.sync.clear();
-      await chrome.storage.sync.set({
-        allowedNumberOfTabs: 'single',
-        isUsingCDP: globalIsUsingCDP,
-      });
->>>>>>> d610c3aa
     }
     await chrome.storage.sync.clear();
     await chrome.storage.sync.set({
@@ -329,16 +288,6 @@
   if (!ALLOWED_EVENTS.includes(method)) {
     return;
   }
-<<<<<<< HEAD
-=======
-  (async () => {
-    // eslint-disable-next-line complexity
-    await PROMISE_QUEUE.add(async () => {
-      let tabId = '';
-      if (!source?.tabId) {
-        return;
-      }
->>>>>>> d610c3aa
 
   let tabId = '';
   if (!source?.tabId) {
@@ -367,48 +316,20 @@
     }
   }
 
-<<<<<<< HEAD
   if (method === 'Network.requestWillBeSentExtraInfo' && params) {
     const requestParams =
       params as Protocol.Network.RequestWillBeSentExtraInfoEvent;
-=======
-        const cookies: CookieData[] = parseRequestWillBeSentExtraInfo(
-          requestParams,
-          cookieDB,
-          cdpURLToRequestMap[tabId],
-          url ?? ''
-        );
->>>>>>> d610c3aa
 
     if (requestParams.associatedCookies.length === 0) {
       return;
     }
 
-<<<<<<< HEAD
     const cookies: CookieData[] = parseRequestWillBeSentExtraInfo(
       requestParams,
       cookieDB ?? {},
       cdpURLToRequestMap[tabId],
       url ?? ''
     );
-=======
-      if (method === 'Network.responseReceivedExtraInfo' && params) {
-        const responseParams =
-          params as Protocol.Network.ResponseReceivedExtraInfoEvent;
-        // Added this because sometimes CDP gives set-cookie and sometimes it gives Set-Cookie.
-        if (
-          !responseParams.headers['set-cookie'] &&
-          !responseParams.headers['Set-Cookie']
-        ) {
-          return;
-        }
-        const allCookies = parseResponseReceivedExtraInfo(
-          responseParams,
-          cdpURLToRequestMap[tabId],
-          url ?? '',
-          cookieDB
-        );
->>>>>>> d610c3aa
 
     if (cookies.length === 0) {
       return;
@@ -648,42 +569,36 @@
     }
 
     if (changes?.allowedNumberOfTabs?.newValue === 'single') {
-      PROMISE_QUEUE.clear();
-
-      await PROMISE_QUEUE.add(async () => {
-        const tabs = await chrome.tabs.query({});
-
-        await Promise.all(
-          tabs.map(async (tab) => {
-            if (!tab?.id) {
-              return;
-            }
-
-            await chrome.action.setBadgeText({
-              tabId: tab?.id,
-              text: '',
-            });
-          })
-        );
-
-        await chrome.storage.local.clear();
+      const tabs = await chrome.tabs.query({});
+
+      tabs.map((tab) => {
+        if (!tab?.id) {
+          return tab;
+        }
+
+        chrome.action.setBadgeText({
+          tabId: tab?.id,
+          text: '',
+        });
+        return tab;
       });
+
+      syncCookieStore.clear();
     } else {
-      PROMISE_QUEUE.clear();
-
-      await PROMISE_QUEUE.add(async () => {
-        const tabs = await chrome.tabs.query({});
-
-        await Promise.all(
-          tabs.map(async (tab) => {
-            if (!tab?.id) {
-              return;
-            }
-            await CookieStore.addTabData(tab.id?.toString());
-            await chrome.tabs.reload(Number(tab?.id));
-          })
-        );
-      });
+      const tabs = await chrome.tabs.query({});
+
+      await Promise.all(
+        tabs.map(async (tab) => {
+          if (!tab?.id) {
+            return;
+          }
+          syncCookieStore.addTabData(
+            tab.id,
+            changes?.allowedNumberOfTabs?.newValue
+          );
+          await chrome.tabs.reload(Number(tab?.id));
+        })
+      );
     }
   }
 );
@@ -707,44 +622,32 @@
     });
 
     if (!changes?.isUsingCDP?.newValue) {
-      PROMISE_QUEUE.clear();
-
-      await PROMISE_QUEUE.add(async () => {
-        const storedTabData = Object.keys(await chrome.storage.local.get());
-
-        await Promise.all(
-          storedTabData.map(async (key) => {
-            if (!Number(key)) {
-              return;
-            }
-
-            try {
-              await chrome.debugger.detach({ tabId: Number(key) });
-              await CookieStore.removeTabData(key);
-            } catch (error) {
-              // Fail silently
-            } finally {
-              await chrome.tabs.reload(Number(key), { bypassCache: true });
-            }
-          })
-        );
-      });
+      await Promise.all(
+        Object.keys(syncCookieStore.cachedTabsData).map(async (key) => {
+          if (!Number(key)) {
+            return;
+          }
+
+          try {
+            await chrome.debugger.detach({ tabId: Number(key) });
+            syncCookieStore.removeTabData(Number(key));
+          } catch (error) {
+            // Fail silently
+          } finally {
+            await chrome.tabs.reload(Number(key), { bypassCache: true });
+          }
+        })
+      );
     } else {
-      PROMISE_QUEUE.clear();
-
-      await PROMISE_QUEUE.add(async () => {
-        const storedTabData = Object.keys(await chrome.storage.local.get());
-
-        await Promise.all(
-          storedTabData.map(async (key) => {
-            if (!Number(key)) {
-              return;
-            }
-
-            await chrome.tabs.reload(Number(key), { bypassCache: true });
-          })
-        );
-      });
+      await Promise.all(
+        Object.keys(syncCookieStore.cachedTabsData).map(async (key) => {
+          if (!Number(key)) {
+            return;
+          }
+
+          await chrome.tabs.reload(Number(key), { bypassCache: true });
+        })
+      );
     }
   }
 );