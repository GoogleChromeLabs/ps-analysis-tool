--- conflicted
+++ resolved
@@ -170,13 +170,6 @@
         );
       }
 
-<<<<<<< HEAD
-      if (DataStore.tabMode !== 'unlimited' && DataStore.tabToRead !== tabId) {
-        return;
-      }
-
-=======
->>>>>>> c2402984
       if (method === 'Storage.interestGroupAuctionEventOccurred' && params) {
         const interestGroupAuctionEventOccured =
           params as Protocol.Storage.InterestGroupAuctionEventOccurredEvent;
