--- conflicted
+++ resolved
@@ -63,7 +63,7 @@
   (details: chrome.webRequest.WebResponseCacheDetails) => {
     (async () => {
       const { tabId, url, responseHeaders, frameId } = details;
-      const tabUrl = syncCookieStore?.getTabUrl(tabId);
+      const tabUrl = syncCookieStore?.getTabUrl(tabId) ?? '';
       if (
         !canProcessCookies(tabMode, tabUrl, tabToRead, tabId, responseHeaders)
       ) {
@@ -260,7 +260,6 @@
  * @todo Shouldn't have to reinstall the extension.
  */
 chrome.runtime.onInstalled.addListener(async (details) => {
-<<<<<<< HEAD
   syncCookieStore = new SynchnorousCookieStore();
   syncCookieStore?.clear();
 
@@ -271,11 +270,6 @@
       isUsingCDP: false,
     });
   }
-=======
-  PROMISE_QUEUE.clear();
-  await PROMISE_QUEUE.add(async () => {
-    await chrome.storage.local.clear();
->>>>>>> e76fe91b
 
   if (details.reason === 'update') {
     const preSetSettings = await chrome.storage.sync.get();
