/*
 * Copyright 2023 Google LLC
 *
 * Licensed under the Apache License, Version 2.0 (the "License");
 * you may not use this file except in compliance with the License.
 * You may obtain a copy of the License at
 *
 *     https://www.apache.org/licenses/LICENSE-2.0
 *
 * Unless required by applicable law or agreed to in writing, software
 * distributed under the License is distributed on an "AS IS" BASIS,
 * WITHOUT WARRANTIES OR CONDITIONS OF ANY KIND, either express or implied.
 * See the License for the specific language governing permissions and
 * limitations under the License.
 */

/**
 * External dependencies.
 */
import {
  type CookieDatabase,
  type CookieData,
  parseResponseReceivedExtraInfo,
  parseRequestWillBeSentExtraInfo,
} from '@ps-analysis-tool/common';
import { Protocol } from 'devtools-protocol';

/**
 * Internal dependencies.
 */
import { fetchDictionary } from '../utils/fetchCookieDictionary';
import { ALLOWED_NUMBER_OF_TABS } from '../constants';
import SynchnorousCookieStore from '../store/synchnorousCookieStore';
import { getTab } from '../utils/getTab';
import getQueryParams from '../utils/getQueryParams';
import reloadCurrentTab from '../utils/reloadCurrentTab';
import createCookieFromAuditsIssue from '../utils/createCookieFromAuditsIssue';

let cookieDB: CookieDatabase | null = null;
let syncCookieStore: SynchnorousCookieStore | undefined;

const requestIdToCDPURLMapping: {
  [tabId: string]: {
    [requestId: string]: {
      frameId: string;
      url: string;
    };
  };
} = {};

const auditsIssueForTab: {
  [tabId: string]: {
    [requestId: string]: Protocol.Audits.CookieIssueDetails;
  };
} = {};

const unParsedRequestHeaders: {
  [tabId: string]: {
    [requestId: string]: Protocol.Network.RequestWillBeSentExtraInfoEvent;
  };
} = {};

const unParsedResponseHeaders: {
  [tabId: string]: {
    [requestId: string]: Protocol.Network.ResponseReceivedExtraInfoEvent;
  };
} = {};

let tabMode: 'single' | 'unlimited' = 'single';
let tabToRead = '';
let globalIsUsingCDP = false;

const ALLOWED_EVENTS = [
  'Network.responseReceived',
  'Network.requestWillBeSentExtraInfo',
  'Network.responseReceivedExtraInfo',
  'Audits.issueAdded',
  'Network.requestWillBeSent',
];

/**
<<<<<<< HEAD
=======
 * Fires when the browser receives a response from a web server.
 * @see https://developer.chrome.com/docs/extensions/reference/api/webRequest
 */
chrome.webRequest.onResponseStarted.addListener(
  (details: chrome.webRequest.WebResponseCacheDetails) => {
    (async () => {
      const { tabId, url, responseHeaders, frameId } = details;
      const tab = await getTab(tabId);
      let tabUrl = syncCookieStore?.getTabUrl(tabId);

      if (tab && tab.pendingUrl) {
        tabUrl = tab.pendingUrl;
      }

      if (
        !canProcessCookies(tabMode, tabUrl, tabToRead, tabId, responseHeaders)
      ) {
        return;
      }

      if (!cookieDB) {
        cookieDB = await fetchDictionary();
      }

      let cdpCookies: { [key: string]: Protocol.Network.Cookie[] };

      // Since we are using CDP we might as well use it to get the proper cookies in the request this will further reduce the load of domain calculation
      try {
        cdpCookies = await chrome.debugger.sendCommand(
          { tabId: tabId },
          'Network.getCookies',
          { urls: [url] }
        );
      } catch (error) {
        // Fail silently
      }

      const cookies = responseHeaders?.reduce<CookieData[]>(
        (accumulator, header) => {
          if (
            header.name.toLowerCase() === 'set-cookie' &&
            header.value &&
            tabUrl &&
            cookieDB
          ) {
            const cookie = parseResponseCookieHeader(
              url,
              header.value,
              cookieDB,
              tabUrl,
              frameId,
              cdpCookies?.cookies ?? [],
              details.requestId
            );

            return [...accumulator, cookie];
          }

          return accumulator;
        },
        []
      );

      if (!cookies || (cookies && cookies?.length === 0)) {
        return;
      }

      // Adds the cookies from the request headers to the cookies object.
      syncCookieStore?.update(tabId, cookies);
    })();
  },
  { urls: ['*://*/*'] },
  ['extraHeaders', 'responseHeaders']
);

/**
 * Fires before sending an HTTP request, once the request headers are available.
 * @see https://developer.chrome.com/docs/extensions/reference/api/webRequest#event-onBeforeSendHeaders
 */
chrome.webRequest.onBeforeSendHeaders.addListener(
  ({ url, requestHeaders, tabId, frameId, requestId }) => {
    (async () => {
      const tab = await getTab(tabId);
      let tabUrl = syncCookieStore?.getTabUrl(tabId);

      if (tab && tab.pendingUrl) {
        tabUrl = tab.pendingUrl;
      }

      if (
        !canProcessCookies(tabMode, tabUrl, tabToRead, tabId, requestHeaders)
      ) {
        return;
      }

      if (!cookieDB) {
        cookieDB = await fetchDictionary();
      }

      let cdpCookies: { [key: string]: Protocol.Network.Cookie[] };

      try {
        cdpCookies = await chrome.debugger.sendCommand(
          { tabId: tabId },
          'Network.getCookies',
          { urls: [url] }
        );
      } catch (error) {
        // Fail silently
      }

      const cookies = requestHeaders?.reduce<CookieData[]>(
        (accumulator, header) => {
          if (
            header.name.toLowerCase() === 'cookie' &&
            header.value &&
            url &&
            tabUrl &&
            cookieDB
          ) {
            const cookieList = parseRequestCookieHeader(
              url,
              header.value,
              cookieDB,
              tabUrl,
              frameId,
              cdpCookies?.cookies ?? [],
              requestId
            );

            return [...accumulator, ...cookieList];
          }

          return accumulator;
        },
        []
      );

      if (!cookies || (cookies && cookies?.length === 0)) {
        return;
      }

      syncCookieStore?.update(tabId, cookies);
    })();
  },
  { urls: ['*://*/*'] },
  ['extraHeaders', 'requestHeaders']
);

/**
>>>>>>> b8e534f7
 * Fires when a tab is created.
 * @see https://developer.chrome.com/docs/extensions/reference/api/tabs#event-onCreated
 */
chrome.tabs.onCreated.addListener((tab) => {
  if (!tab.id) {
    return;
  }

  unParsedRequestHeaders[tab.id.toString()] = {};
  unParsedResponseHeaders[tab.id.toString()] = {};
  requestIdToCDPURLMapping[tab.id.toString()] = {};
  auditsIssueForTab[tab.id.toString()] = {};

  if (!syncCookieStore) {
    syncCookieStore = new SynchnorousCookieStore();
  }

  if (tabMode && tabMode !== 'unlimited') {
    const doesTabExist = tabToRead;
    if (
      Object.keys(syncCookieStore?.tabsData ?? {}).length >=
        ALLOWED_NUMBER_OF_TABS &&
      doesTabExist
    ) {
      return;
    }
    tabToRead = tab.id.toString();
    syncCookieStore?.addTabData(tab.id);
  } else {
    syncCookieStore?.addTabData(tab.id);
  }
});

/**
 * Fires when a tab is closed.
 * @see https://developer.chrome.com/docs/extensions/reference/api/tabs#event-onRemoved
 */
chrome.tabs.onRemoved.addListener((tabId) => {
  syncCookieStore?.removeTabData(tabId);
});

/**
 * Fires when a profile with extension is started.
 * @see https://developer.chrome.com/docs/extensions/reference/api/runtime#event-onStartup
 */
chrome.runtime.onStartup.addListener(async () => {
  const storage = await chrome.storage.sync.get();

  if (!syncCookieStore) {
    syncCookieStore = new SynchnorousCookieStore();
  }

  // @see https://developer.chrome.com/blog/longer-esw-lifetimes#whats_changed
  // Doing this to keep the service worker alive so that we dont loose any data and introduce any bug.
  setInterval(() => {
    chrome.storage.local.get();
  }, 28000);

  // @todo Send tab data of the active tab only, also if sending only the difference would make it any faster.
  setInterval(() => {
    if (Object.keys(syncCookieStore?.tabsData ?? {}).length === 0) {
      return;
    }

    Object.keys(syncCookieStore?.tabsData ?? {}).forEach((key) => {
      syncCookieStore?.sendUpdatedDataToPopupAndDevTools(Number(key));
    });
  }, 1200);

  if (Object.keys(storage).includes('allowedNumberOfTabs')) {
    tabMode = storage.allowedNumberOfTabs;
  }

  if (Object.keys(storage).includes('isUsingCDP')) {
    globalIsUsingCDP = storage.isUsingCDP;
  }
});

/**
 * Fires when a tab is updated.
 * @see https://developer.chrome.com/docs/extensions/reference/api/tabs#event-onUpdated
 */
chrome.tabs.onUpdated.addListener(async (tabId, changeInfo, tab) => {
  if (!tab.url) {
    return;
  }

  const queryParams = getQueryParams(tab.url);

  if (queryParams.psat_cdp || queryParams.psat_multitab) {
    await chrome.storage.sync.set({
      allowedNumberOfTabs:
        queryParams.psat_multitab === 'on' ? 'unlimited' : 'single',
      isUsingCDP: queryParams.psat_cdp === 'on',
    });

    globalIsUsingCDP = queryParams.psat_cdp === 'on';
    tabMode = queryParams.psat_multitab === 'on' ? 'unlimited' : 'single';
  }

  syncCookieStore?.updateUrl(tabId, tab.url);

  if (changeInfo.status === 'loading' && tab.url) {
    syncCookieStore?.removeCookieData(tabId);
  }

  try {
    await chrome.tabs.sendMessage(tabId, {
      tabId,
      payload: {
        type: 'SERVICEWORKER::WEBPAGE::TABID_STORAGE',
        tabId,
      },
    });
  } catch (error) {
    // eslint-disable-next-line no-console
    console.warn(error);
  }

  try {
    if (globalIsUsingCDP) {
      await chrome.debugger.attach({ tabId }, '1.3');
      await chrome.debugger.sendCommand({ tabId }, 'Network.enable');
      await chrome.debugger.sendCommand({ tabId }, 'Audits.enable');
      await chrome.debugger.sendCommand({ tabId }, 'Page.enable');
      await chrome.debugger.sendCommand({ tabId }, 'DOM.enable');
    } else {
      await chrome.debugger.detach({ tabId });
    }
  } catch (error) {
    //Fail silently
  }
  if (!tab.url) {
    return;
  }

  syncCookieStore?.updateUrl(tabId, tab.url);

  if (changeInfo.status === 'loading' && tab.url) {
    syncCookieStore?.removeCookieData(tabId);
  }
});

/**
 * Fires when a window is removed (closed).
 * @see https://developer.chrome.com/docs/extensions/reference/api/windows#event-onRemoved
 */
chrome.windows.onRemoved.addListener((windowId) => {
  syncCookieStore?.removeWindowData(windowId);
});

/**
 * Fires when the extension is first installed,
 * when clicked on the extension refresh button from chrome://extensions/
 * when the extension is updated to a new version,
 * when Chrome is updated to a new version.
 * @see https://developer.chrome.com/docs/extensions/reference/api/runtime#event-onInstalled
 * @todo Shouldn't have to reinstall the extension.
 */
chrome.runtime.onInstalled.addListener(async (details) => {
  syncCookieStore = new SynchnorousCookieStore();
  syncCookieStore?.clear();

  // @see https://developer.chrome.com/blog/longer-esw-lifetimes#whats_changed
  // Doing this to keep the service worker alive so that we dont loose any data and introduce any bug.
  setInterval(() => {
    chrome.storage.local.get();
  }, 28000);

  // @todo Send tab data of the active tab only, also if sending only the difference would make it any faster.
  setInterval(() => {
    if (Object.keys(syncCookieStore?.tabsData ?? {}).length === 0) {
      return;
    }

    Object.keys(syncCookieStore?.tabsData ?? {}).forEach((key) => {
      syncCookieStore?.sendUpdatedDataToPopupAndDevTools(Number(key));
    });
  }, 1200);

  if (details.reason === 'install') {
    await chrome.storage.sync.clear();
    await chrome.storage.sync.set({
      allowedNumberOfTabs: 'single',
      isUsingCDP: false,
    });
  }

  if (details.reason === 'update') {
    await chrome.storage.local.clear();
    const preSetSettings = await chrome.storage.sync.get();
    tabMode = preSetSettings?.allowedNumberOfTabs ?? 'single';
    globalIsUsingCDP = preSetSettings?.isUsingCDP ?? false;
    if (
      preSetSettings?.allowedNumberOfTabs &&
      Object.keys(preSetSettings).includes('isUsingCDP')
    ) {
      return;
    }

    await chrome.storage.sync.clear();
    await chrome.storage.sync.set({
      allowedNumberOfTabs: 'single',
      isUsingCDP: false,
    });
  }
});

/**
 * Fires whenever debugging target issues instrumentation event.
 * @see https://developer.chrome.com/docs/extensions/reference/api/debugger
 */
// eslint-disable-next-line complexity
chrome.debugger.onEvent.addListener(async (source, method, params) => {
  if (!ALLOWED_EVENTS.includes(method)) {
    return;
  }

  let tabId = '';

  if (!source?.tabId) {
    return;
  }

  const url = syncCookieStore?.getTabUrl(source?.tabId);

  tabId = source?.tabId?.toString();

  if (tabMode && tabMode !== 'unlimited' && tabToRead !== tabId) {
    return;
  }

  if (!cookieDB) {
    cookieDB = await fetchDictionary();
  }

  if (method === 'Network.requestWillBeSent' && params) {
    const request = params as Protocol.Network.RequestWillBeSentEvent;

    // To get domain from the request URL if not given in the cookie line.
    if (!requestIdToCDPURLMapping[tabId]) {
      requestIdToCDPURLMapping[tabId] = {
        [request.requestId]: {
          frameId: request?.frameId ?? '',
          url: request?.request?.url,
        },
      };
    } else {
      requestIdToCDPURLMapping[tabId] = {
        ...requestIdToCDPURLMapping[tabId],
        [request.requestId]: {
          frameId: request?.frameId ?? '',
          url: request?.request?.url,
        },
      };
    }

    if (unParsedRequestHeaders[tabId][request.requestId]) {
      const cookies: CookieData[] = parseRequestWillBeSentExtraInfo(
        unParsedRequestHeaders[tabId][request.requestId],
        cookieDB ?? {},
        request?.request?.url ?? '',
        url ?? '',
        requestIdToCDPURLMapping[tabId][request.requestId]?.frameId
      );

      if (cookies.length === 0) {
        return;
      }

      syncCookieStore?.update(Number(tabId), cookies);
    }
  }

  if (method === 'Network.requestWillBeSentExtraInfo' && params) {
    const requestParams =
      params as Protocol.Network.RequestWillBeSentExtraInfoEvent;

    if (requestParams.associatedCookies.length === 0) {
      return;
    }

    if (requestIdToCDPURLMapping[tabId][requestParams?.requestId]) {
      const cookies: CookieData[] = parseRequestWillBeSentExtraInfo(
        requestParams,
        cookieDB ?? {},
        requestIdToCDPURLMapping[tabId][requestParams?.requestId]?.url ?? '',
        url ?? '',
        requestIdToCDPURLMapping[tabId][requestParams.requestId]?.frameId
      );

      if (cookies.length === 0) {
        return;
      }

      syncCookieStore?.update(Number(tabId), cookies);
      delete unParsedRequestHeaders[tabId][requestParams.requestId];
    } else {
      unParsedRequestHeaders[tabId][requestParams?.requestId] = requestParams;
    }
  }

  if (method === 'Network.responseReceived' && params) {
    const request = params as Protocol.Network.ResponseReceivedEvent;

    // To get domain from the request URL if not given in the cookie line.
    if (!requestIdToCDPURLMapping[tabId]) {
      requestIdToCDPURLMapping[tabId] = {
        [request.requestId]: {
          frameId: request?.frameId ?? '',
          url: request?.response.url,
        },
      };
    } else {
      requestIdToCDPURLMapping[tabId] = {
        ...requestIdToCDPURLMapping[tabId],
        [request.requestId]: {
          frameId: request?.frameId ?? '',
          url: request?.response.url,
        },
      };
    }

    if (unParsedResponseHeaders[tabId][request.requestId]) {
      const cookies: CookieData[] = parseResponseReceivedExtraInfo(
        unParsedResponseHeaders[tabId][request.requestId],
        request?.response.url ?? '',
        url ?? '',
        cookieDB ?? {},
        requestIdToCDPURLMapping[tabId][request.requestId]?.frameId
      );

      syncCookieStore?.update(Number(tabId), cookies);

      delete unParsedRequestHeaders[tabId][request.requestId];
    }

    if (auditsIssueForTab[tabId][request.requestId]) {
      const cookieObjectToUpdate = createCookieFromAuditsIssue(
        auditsIssueForTab[tabId][request.requestId],
        syncCookieStore?.getTabUrl(Number(tabId)) ?? '',
        requestIdToCDPURLMapping[tabId][request.requestId].frameId,
        requestIdToCDPURLMapping[tabId][request.requestId].url,
        cookieDB
      );

      if (cookieObjectToUpdate) {
        syncCookieStore?.update(Number(tabId), [cookieObjectToUpdate]);
      }
      delete auditsIssueForTab[tabId][request.requestId];
    }
    delete requestIdToCDPURLMapping[tabId][request.requestId];
  }

  if (method === 'Network.responseReceivedExtraInfo' && params) {
    const responseParams =
      params as Protocol.Network.ResponseReceivedExtraInfoEvent;

    // Sometimes CDP gives "set-cookie" and sometimes it gives "Set-Cookie".
    if (
      !responseParams.headers['set-cookie'] &&
      !responseParams.headers['Set-Cookie']
    ) {
      return;
    }

    if (requestIdToCDPURLMapping[tabId][responseParams?.requestId]) {
      const cookies: CookieData[] = parseResponseReceivedExtraInfo(
        responseParams,
        requestIdToCDPURLMapping[tabId][responseParams?.requestId]?.url ?? '',
        url ?? '',
        cookieDB ?? {},
        requestIdToCDPURLMapping[tabId][responseParams?.requestId]?.frameId
      );

      syncCookieStore?.update(Number(tabId), cookies);

      delete unParsedRequestHeaders[tabId][responseParams?.requestId];
    } else {
      unParsedResponseHeaders[tabId][responseParams?.requestId] =
        responseParams;
    }
  }

  if (method === 'Audits.issueAdded' && params) {
    const auditParams = params as Protocol.Audits.IssueAddedEvent;
    const { code, details } = auditParams.issue;
    if (code !== 'CookieIssue' && !details.cookieIssueDetails) {
      return;
    }

    if (
      !details.cookieIssueDetails?.cookie ||
      !details.cookieIssueDetails?.cookieWarningReasons ||
      !details.cookieIssueDetails?.cookieExclusionReasons ||
      !details.cookieIssueDetails?.request
    ) {
      return;
    }

<<<<<<< HEAD
    //@ts-ignore -- because this has been checked above
    const { requestId = '' } = details.cookieIssueDetails.request;

    if (requestId && requestIdToCDPURLMapping[tabId][requestId]) {
      const cookieObjectToUpdate = createCookieFromAuditsIssue(
        details.cookieIssueDetails,
        syncCookieStore?.getTabUrl(Number(tabId)) ?? '',
        requestIdToCDPURLMapping[tabId][requestId].frameId,
        requestIdToCDPURLMapping[tabId][requestId].url,
        cookieDB
=======
    const { cookie, cookieExclusionReasons, cookieWarningReasons } =
      details.cookieIssueDetails;

    const domainToUse = cookie?.domain.startsWith('.')
      ? cookie.domain.slice(1)
      : cookie?.domain;

    // Adding alternate domains here because our extension calculates domain differently that the application tab.
    // This is done to capture both NID.google.com/ and NIDgoogle.com/ so that if we find either of the cookie we add issues to the cookie object
    try {
      syncCookieStore?.addCookieExclusionWarningReason(
        cookie?.name + domainToUse + cookie?.path,
        cookieExclusionReasons,
        cookieWarningReasons,
        source.tabId
>>>>>>> b8e534f7
      );

      if (cookieObjectToUpdate) {
        syncCookieStore?.update(Number(tabId), [cookieObjectToUpdate]);
      }
    } else {
      auditsIssueForTab[tabId][requestId] = details.cookieIssueDetails;
    }
  }
});

const listenToNewTab = async (tabId?: number) => {
  const newTabId =
    tabId?.toString() || chrome.devtools.inspectedWindow.tabId.toString();
  tabId;

  if (!newTabId) {
    return '';
  }

  if (tabMode && tabMode !== 'unlimited') {
    const storedTabData = Object.keys(syncCookieStore?.tabsData ?? {});
    await Promise.all(
      storedTabData.map(async (tabIdToDelete) => {
        syncCookieStore?.removeTabData(Number(tabIdToDelete));
        try {
          await chrome.action.setBadgeText({
            tabId: Number(tabIdToDelete),
            text: '',
          });
          await chrome.debugger.detach({ tabId: Number(tabIdToDelete) });
        } catch (error) {
          // Fail silently
        }
        return tabIdToDelete;
      })
    );
  }

  tabToRead = newTabId;

  unParsedRequestHeaders[newTabId] = {};
  unParsedResponseHeaders[newTabId] = {};
  requestIdToCDPURLMapping[newTabId] = {};
  auditsIssueForTab[newTabId] = {};

  syncCookieStore?.addTabData(Number(newTabId));
  syncCookieStore?.updateDevToolsState(Number(newTabId), true);
  syncCookieStore?.updatePopUpState(Number(newTabId), true);

  const currentTab = await getTab(Number(newTabId));

  syncCookieStore?.updateUrl(Number(newTabId), currentTab?.url ?? '');

  return newTabId;
};

/**
 * Fires when a message is sent from either an extension process (by runtime.sendMessage) or a content script (by tabs.sendMessage).
 * @see https://developer.chrome.com/docs/extensions/reference/api/runtime#event-onMessage
 */
// eslint-disable-next-line complexity
chrome.runtime.onMessage.addListener(async (request) => {
  if (
    request?.type === 'DevTools::ServiceWorker::SET_TAB_TO_READ' ||
    request?.type === 'Popup::ServiceWorker::SET_TAB_TO_READ'
  ) {
    const newTab = await listenToNewTab(request?.payload?.tabId);

    // Can't use sendResponse as delay is too long. So using sendMessage instead.
    chrome.runtime.sendMessage({
      type: 'ServiceWorker::SET_TAB_TO_READ',
      payload: {
        tabId: newTab,
      },
    });

    await chrome.tabs.reload(Number(newTab), { bypassCache: true });
  }

  if (
    request?.type === 'DevTools::ServiceWorker::DEVTOOLS_STATE_OPEN' &&
    request?.payload?.tabId
  ) {
    const dataToSend: { [key: string]: string } = {};
    dataToSend['tabMode'] = tabMode;

    if (tabMode === 'single') {
      dataToSend['tabToRead'] = tabToRead;
    }
    chrome.runtime.sendMessage({
      type: 'ServiceWorker::DevTools::INITIAL_SYNC',
      payload: dataToSend,
    });

    if (
      !syncCookieStore?.tabs[request.payload.tabId] &&
      tabMode === 'unlimited'
    ) {
      const currentTab = await getTab(request.payload.tabId);

      syncCookieStore?.addTabData(request?.payload?.tabId);
      syncCookieStore?.updateUrl(
        request?.payload?.tabId,
        currentTab?.url || ''
      );
    }

    syncCookieStore?.updateDevToolsState(request?.payload?.tabId, true);

    if (syncCookieStore?.tabsData[request.payload.tabId]) {
      syncCookieStore?.sendUpdatedDataToPopupAndDevTools(
        request.payload.tabId,
        true
      );
    }
  }

  if (
    request?.type === 'Popup::ServiceWorker::POPUP_STATE_OPEN' &&
    request?.payload?.tabId
  ) {
    const dataToSend: { [key: string]: string } = {};
    dataToSend['tabMode'] = tabMode;

    if (tabMode === 'single') {
      dataToSend['tabToRead'] = tabToRead;
    }
    chrome.runtime.sendMessage({
      type: 'ServiceWorker::Popup::INITIAL_SYNC',
      payload: dataToSend,
    });

    syncCookieStore?.updatePopUpState(request?.payload?.tabId, true);

    if (syncCookieStore?.tabsData[request?.payload?.tabId]) {
      syncCookieStore?.sendUpdatedDataToPopupAndDevTools(
        request?.payload?.tabId,
        true
      );
    }
  }

  if (
    request?.type === 'DevTools::ServiceWorker::DEVTOOLS_STATE_CLOSE' &&
    request?.payload?.tabId
  ) {
    syncCookieStore?.updateDevToolsState(request?.payload?.tabId, false);
  }

  if (
    request?.type === 'Popup::ServiceWorker::POPUP_STATE_CLOSE' &&
    request?.payload?.tabId
  ) {
    syncCookieStore?.updatePopUpState(request?.payload?.tabId, false);
  }

  if (
    request?.type === 'DevTools::ServiceWorker::SET_JAVASCRIPT_COOKIE' &&
    request?.payload?.tabId
  ) {
    syncCookieStore?.update(
      request?.payload?.tabId,
      request?.payload?.cookieData
    );
  }

  if (
    request?.type === 'DevTools::ServiceWorker::RELOAD_ALL_TABS' ||
    request?.type === 'Popup::ServiceWorker::RELOAD_ALL_TABS'
  ) {
    const sessionStorage = await chrome.storage.session.get();
    if (Object.keys(sessionStorage).includes('allowedNumberOfTabs')) {
      tabMode = sessionStorage.allowedNumberOfTabs;
    }

    if (Object.keys(sessionStorage).includes('isUsingCDP')) {
      globalIsUsingCDP = sessionStorage.isUsingCDP;
    }

    await chrome.storage.session.remove(['allowedNumberOfTabs', 'isUsingCDP']);
    await chrome.storage.session.set({
      pendingReload: false,
    });

    await chrome.storage.sync.set({
      allowedNumberOfTabs: tabMode,
      isUsingCDP: globalIsUsingCDP,
    });

    await chrome.runtime.sendMessage({
      type: 'ServiceWorker::DevTools::TABS_RELOADED',
    });

    const tabs = await chrome.tabs.query({});
    await Promise.all(
      tabs.map(async (tab) => {
        if (!tab.id) {
          return;
        }
        await reloadCurrentTab(tab.id);
      })
    );
  }
});

/**
 * Fires when the browser window is opened.
 * @see https://developer.chrome.com/docs/extensions/reference/api/windows#event-onCreated
 */
chrome.windows.onCreated.addListener(async () => {
  const totalWindows = await chrome.windows.getAll();

  // @see https://developer.chrome.com/blog/longer-esw-lifetimes#whats_changed
  // Doing this to keep the service worker alive so that we dont loose any data and introduce any bug.
  setInterval(() => {
    chrome.storage.local.get();
  }, 28000);

  // We do not want to clear content settings if a user has create one more window.
  if (totalWindows.length < 2) {
    chrome.contentSettings.cookies.clear({});
  }
});

chrome.storage.sync.onChanged.addListener(
  async (changes: { [key: string]: chrome.storage.StorageChange }) => {
    if (
      !changes?.allowedNumberOfTabs ||
      !changes?.allowedNumberOfTabs?.newValue ||
      !changes?.allowedNumberOfTabs?.oldValue
    ) {
      return;
    }
    tabMode = changes.allowedNumberOfTabs.newValue;

    const tabs = await chrome.tabs.query({});

    if (changes?.allowedNumberOfTabs?.newValue === 'single') {
      tabToRead = '';

      chrome.runtime.sendMessage({
        type: 'ServiceWorker::DevTools::INITIAL_SYNC',
        payload: {
          tabMode,
          tabToRead: tabToRead,
        },
      });

      chrome.runtime.sendMessage({
        type: 'ServiceWorker::Popup::INITIAL_SYNC',
        payload: {
          tabMode,
          tabToRead: tabToRead,
        },
      });

      tabs.map((tab) => {
        if (!tab?.id) {
          return tab;
        }

        chrome.action.setBadgeText({
          tabId: tab?.id,
          text: '',
        });

        syncCookieStore?.removeTabData(tab.id);

        return tab;
      });
    } else {
      chrome.runtime.sendMessage({
        type: 'ServiceWorker::Popup::INITIAL_SYNC',
        payload: {
          tabMode,
          tabToRead: tabToRead,
        },
      });

      chrome.runtime.sendMessage({
        type: 'ServiceWorker::DevTools::INITIAL_SYNC',
        payload: {
          tabMode,
          tabToRead: tabToRead,
        },
      });

      tabs.forEach((tab) => {
        if (!tab?.id) {
          return;
        }
        syncCookieStore?.addTabData(tab.id);
        syncCookieStore?.sendUpdatedDataToPopupAndDevTools(tab.id);
        syncCookieStore?.updateDevToolsState(tab.id, true);
      });
    }
  }
);

chrome.storage.sync.onChanged.addListener(
  async (changes: { [key: string]: chrome.storage.StorageChange }) => {
    if (
      !changes?.isUsingCDP ||
      typeof changes?.isUsingCDP?.newValue === 'undefined' ||
      typeof changes?.isUsingCDP?.oldValue === 'undefined'
    ) {
      return;
    }

    globalIsUsingCDP = changes?.isUsingCDP?.newValue;

    chrome.runtime.sendMessage({
      type: 'ServiceWorker::Popup::CHANGE_CDP_SETTING',
      payload: {
        isUsingCDP: changes?.isUsingCDP?.newValue,
      },
    });

    chrome.runtime.sendMessage({
      type: 'ServiceWorker::DevTools::CHANGE_CDP_SETTING',
      payload: {
        isUsingCDP: changes?.isUsingCDP?.newValue,
      },
    });

    const tabs = await chrome.tabs.query({});

    if (!changes?.isUsingCDP?.newValue) {
      await Promise.all(
        tabs.map(async (tab) => {
          if (!tab.id) {
            return;
          }

          try {
            await chrome.debugger.detach({ tabId: tab.id });
            syncCookieStore?.sendUpdatedDataToPopupAndDevTools(tab.id);
          } catch (error) {
            // eslint-disable-next-line no-console
            console.warn(error);
          }
        })
      );
    } else {
      tabs.forEach((tab) => {
        if (!tab.id) {
          return;
        }

        syncCookieStore?.sendUpdatedDataToPopupAndDevTools(tab.id);
      });
    }
  }
);<|MERGE_RESOLUTION|>--- conflicted
+++ resolved
@@ -79,159 +79,6 @@
 ];
 
 /**
-<<<<<<< HEAD
-=======
- * Fires when the browser receives a response from a web server.
- * @see https://developer.chrome.com/docs/extensions/reference/api/webRequest
- */
-chrome.webRequest.onResponseStarted.addListener(
-  (details: chrome.webRequest.WebResponseCacheDetails) => {
-    (async () => {
-      const { tabId, url, responseHeaders, frameId } = details;
-      const tab = await getTab(tabId);
-      let tabUrl = syncCookieStore?.getTabUrl(tabId);
-
-      if (tab && tab.pendingUrl) {
-        tabUrl = tab.pendingUrl;
-      }
-
-      if (
-        !canProcessCookies(tabMode, tabUrl, tabToRead, tabId, responseHeaders)
-      ) {
-        return;
-      }
-
-      if (!cookieDB) {
-        cookieDB = await fetchDictionary();
-      }
-
-      let cdpCookies: { [key: string]: Protocol.Network.Cookie[] };
-
-      // Since we are using CDP we might as well use it to get the proper cookies in the request this will further reduce the load of domain calculation
-      try {
-        cdpCookies = await chrome.debugger.sendCommand(
-          { tabId: tabId },
-          'Network.getCookies',
-          { urls: [url] }
-        );
-      } catch (error) {
-        // Fail silently
-      }
-
-      const cookies = responseHeaders?.reduce<CookieData[]>(
-        (accumulator, header) => {
-          if (
-            header.name.toLowerCase() === 'set-cookie' &&
-            header.value &&
-            tabUrl &&
-            cookieDB
-          ) {
-            const cookie = parseResponseCookieHeader(
-              url,
-              header.value,
-              cookieDB,
-              tabUrl,
-              frameId,
-              cdpCookies?.cookies ?? [],
-              details.requestId
-            );
-
-            return [...accumulator, cookie];
-          }
-
-          return accumulator;
-        },
-        []
-      );
-
-      if (!cookies || (cookies && cookies?.length === 0)) {
-        return;
-      }
-
-      // Adds the cookies from the request headers to the cookies object.
-      syncCookieStore?.update(tabId, cookies);
-    })();
-  },
-  { urls: ['*://*/*'] },
-  ['extraHeaders', 'responseHeaders']
-);
-
-/**
- * Fires before sending an HTTP request, once the request headers are available.
- * @see https://developer.chrome.com/docs/extensions/reference/api/webRequest#event-onBeforeSendHeaders
- */
-chrome.webRequest.onBeforeSendHeaders.addListener(
-  ({ url, requestHeaders, tabId, frameId, requestId }) => {
-    (async () => {
-      const tab = await getTab(tabId);
-      let tabUrl = syncCookieStore?.getTabUrl(tabId);
-
-      if (tab && tab.pendingUrl) {
-        tabUrl = tab.pendingUrl;
-      }
-
-      if (
-        !canProcessCookies(tabMode, tabUrl, tabToRead, tabId, requestHeaders)
-      ) {
-        return;
-      }
-
-      if (!cookieDB) {
-        cookieDB = await fetchDictionary();
-      }
-
-      let cdpCookies: { [key: string]: Protocol.Network.Cookie[] };
-
-      try {
-        cdpCookies = await chrome.debugger.sendCommand(
-          { tabId: tabId },
-          'Network.getCookies',
-          { urls: [url] }
-        );
-      } catch (error) {
-        // Fail silently
-      }
-
-      const cookies = requestHeaders?.reduce<CookieData[]>(
-        (accumulator, header) => {
-          if (
-            header.name.toLowerCase() === 'cookie' &&
-            header.value &&
-            url &&
-            tabUrl &&
-            cookieDB
-          ) {
-            const cookieList = parseRequestCookieHeader(
-              url,
-              header.value,
-              cookieDB,
-              tabUrl,
-              frameId,
-              cdpCookies?.cookies ?? [],
-              requestId
-            );
-
-            return [...accumulator, ...cookieList];
-          }
-
-          return accumulator;
-        },
-        []
-      );
-
-      if (!cookies || (cookies && cookies?.length === 0)) {
-        return;
-      }
-
-      syncCookieStore?.update(tabId, cookies);
-    })();
-  },
-  { urls: ['*://*/*'] },
-  ['extraHeaders', 'requestHeaders']
-);
-
-/**
->>>>>>> b8e534f7
  * Fires when a tab is created.
  * @see https://developer.chrome.com/docs/extensions/reference/api/tabs#event-onCreated
  */
@@ -632,7 +479,6 @@
       return;
     }
 
-<<<<<<< HEAD
     //@ts-ignore -- because this has been checked above
     const { requestId = '' } = details.cookieIssueDetails.request;
 
@@ -643,23 +489,6 @@
         requestIdToCDPURLMapping[tabId][requestId].frameId,
         requestIdToCDPURLMapping[tabId][requestId].url,
         cookieDB
-=======
-    const { cookie, cookieExclusionReasons, cookieWarningReasons } =
-      details.cookieIssueDetails;
-
-    const domainToUse = cookie?.domain.startsWith('.')
-      ? cookie.domain.slice(1)
-      : cookie?.domain;
-
-    // Adding alternate domains here because our extension calculates domain differently that the application tab.
-    // This is done to capture both NID.google.com/ and NIDgoogle.com/ so that if we find either of the cookie we add issues to the cookie object
-    try {
-      syncCookieStore?.addCookieExclusionWarningReason(
-        cookie?.name + domainToUse + cookie?.path,
-        cookieExclusionReasons,
-        cookieWarningReasons,
-        source.tabId
->>>>>>> b8e534f7
       );
 
       if (cookieObjectToUpdate) {
