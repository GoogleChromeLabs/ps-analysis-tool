/*
 * Copyright 2023 Google LLC
 *
 * Licensed under the Apache License, Version 2.0 (the "License");
 * you may not use this file except in compliance with the License.
 * You may obtain a copy of the License at
 *
 *     https://www.apache.org/licenses/LICENSE-2.0
 *
 * Unless required by applicable law or agreed to in writing, software
 * distributed under the License is distributed on an "AS IS" BASIS,
 * WITHOUT WARRANTIES OR CONDITIONS OF ANY KIND, either express or implied.
 * See the License for the specific language governing permissions and
 * limitations under the License.
 */

/**
 * External dependencies.
 */
import { Protocol } from 'devtools-protocol';
import {
  type CookieDatabase,
  type CookieData,
  parseResponseReceivedExtraInfo,
  parseRequestWillBeSentExtraInfo,
} from '@ps-analysis-tool/common';

/**
 * Internal dependencies.
 */
import { fetchDictionary } from '../utils/fetchCookieDictionary';
import {
  ALLOWED_NUMBER_OF_TABS,
<<<<<<< HEAD
  CHANGE_CDP_SETTING,
=======
>>>>>>> 248db608
  DEVTOOLS_CLOSE,
  DEVTOOLS_OPEN,
  DEVTOOLS_SET_JAVASCSCRIPT_COOKIE,
  INITIAL_SYNC,
  POPUP_CLOSE,
  POPUP_OPEN,
  SERVICE_WORKER_RELOAD_MESSAGE,
  SERVICE_WORKER_TABS_RELOAD_COMMAND,
  SET_TAB_TO_READ,
  TABID_STORAGE,
} from '../constants';
import SynchnorousCookieStore from '../store/synchnorousCookieStore';
import { getTab } from '../utils/getTab';
import parseHeaders from '../utils/parseHeaders';
import resetCookieBadgeText from '../store/utils/resetCookieBadgeText';
import getQueryParams from '../utils/getQueryParams';
import reloadCurrentTab from '../utils/reloadCurrentTab';
import parseHeaders from '../utils/parseHeaders';
import resetCookieBadgeText from '../store/utils/resetCookieBadgeText';

let cookieDB: CookieDatabase | null = null;
let syncCookieStore: SynchnorousCookieStore | undefined;

const requestIdToCDPURLMapping: {
  [tabId: string]: {
    [requestId: string]: string;
  };
} = {};

let tabMode: 'single' | 'unlimited' = 'single';
let tabToRead = '';
let globalIsUsingCDP = false;

const ALLOWED_EVENTS = [
  'Network.responseReceived',
  'Network.requestWillBeSentExtraInfo',
  'Network.responseReceivedExtraInfo',
  'Audits.issueAdded',
];

/**
 * Fires when the browser receives a response from a web server.
 * @see https://developer.chrome.com/docs/extensions/reference/api/webRequest
 */
chrome.webRequest.onResponseStarted.addListener(
  ({ tabId, url, responseHeaders, frameId, requestId }) => {
    (async () => {
      const tab = await getTab(tabId);
      let tabUrl = syncCookieStore?.getTabUrl(tabId);

      if (tab && tab.pendingUrl) {
        tabUrl = tab.pendingUrl;
      }

      if (!cookieDB) {
        cookieDB = await fetchDictionary();
      }

      const cookies = await parseHeaders(
        globalIsUsingCDP,
        'response',
        tabToRead,
        tabMode,
        tabId,
        url,
        cookieDB,
        tabUrl,
        frameId,
        requestId,
        responseHeaders
      );

      if (!cookies || (cookies && cookies?.length === 0)) {
        return;
      }

      // Adds the cookies from the request headers to the cookies object.
      syncCookieStore?.update(tabId, cookies);
    })();
  },
  { urls: ['*://*/*'] },
  ['extraHeaders', 'responseHeaders']
);

/**
 * Fires before sending an HTTP request, once the request headers are available.
 * @see https://developer.chrome.com/docs/extensions/reference/api/webRequest#event-onBeforeSendHeaders
 */
chrome.webRequest.onBeforeSendHeaders.addListener(
  ({ url, requestHeaders, tabId, frameId, requestId }) => {
    (async () => {
      const tab = await getTab(tabId);
      let tabUrl = syncCookieStore?.getTabUrl(tabId);

      if (tab && tab.pendingUrl) {
        tabUrl = tab.pendingUrl;
      }

      if (!cookieDB) {
        cookieDB = await fetchDictionary();
      }

      const cookies = await parseHeaders(
        globalIsUsingCDP,
        'request',
        tabToRead,
        tabMode,
        tabId,
        url,
        cookieDB,
        tabUrl,
        frameId,
        requestId,
        requestHeaders
      );

      if (!cookies || (cookies && cookies?.length === 0)) {
        return;
      }

      // Adds the cookies from the request headers to the cookies object.
      syncCookieStore?.update(tabId, cookies);
    })();
  },
  { urls: ['*://*/*'] },
  ['extraHeaders', 'requestHeaders']
);

/**
 * Fires when a tab is created.
 * @see https://developer.chrome.com/docs/extensions/reference/api/tabs#event-onCreated
 */
chrome.tabs.onCreated.addListener((tab) => {
  if (!tab.id) {
    return;
  }

  if (!syncCookieStore) {
    syncCookieStore = new SynchnorousCookieStore();
  }

  if (tabMode && tabMode !== 'unlimited') {
    const doesTabExist = tabToRead;
    if (
      Object.keys(syncCookieStore?.tabsData ?? {}).length >=
        ALLOWED_NUMBER_OF_TABS &&
      doesTabExist
    ) {
      return;
    }
    tabToRead = tab.id.toString();
    syncCookieStore?.addTabData(tab.id);
  } else {
    syncCookieStore?.addTabData(tab.id);
  }
});

/**
 * Fires when a tab is closed.
 * @see https://developer.chrome.com/docs/extensions/reference/api/tabs#event-onRemoved
 */
chrome.tabs.onRemoved.addListener((tabId) => {
  syncCookieStore?.removeTabData(tabId);
});

/**
 * Fires when a profile with extension is started.
 * @see https://developer.chrome.com/docs/extensions/reference/api/runtime#event-onStartup
 */
chrome.runtime.onStartup.addListener(async () => {
  const storage = await chrome.storage.sync.get();

  if (!syncCookieStore) {
    syncCookieStore = new SynchnorousCookieStore();
  }

  // @see https://developer.chrome.com/blog/longer-esw-lifetimes#whats_changed
  // Doing this to keep the service worker alive so that we dont loose any data and introduce any bug.
  setInterval(() => {
    chrome.storage.local.get();
  }, 28000);

  // @todo Send tab data of the active tab only, also if sending only the difference would make it any faster.
  setInterval(() => {
    if (Object.keys(syncCookieStore?.tabsData ?? {}).length === 0) {
      return;
    }

    Object.keys(syncCookieStore?.tabsData ?? {}).forEach((key) => {
      syncCookieStore?.sendUpdatedDataToPopupAndDevTools(Number(key));
    });
  }, 1200);

  if (Object.keys(storage).includes('allowedNumberOfTabs')) {
    tabMode = storage.allowedNumberOfTabs;
  }

  if (Object.keys(storage).includes('isUsingCDP')) {
    globalIsUsingCDP = storage.isUsingCDP;
  }
});

/**
 * Fires when a tab is updated.
 * @see https://developer.chrome.com/docs/extensions/reference/api/tabs#event-onUpdated
 */
chrome.tabs.onUpdated.addListener(async (tabId, changeInfo, tab) => {
  if (!tab.url) {
    return;
  }

  const queryParams = getQueryParams(tab.url);

  if (queryParams.psat_cdp || queryParams.psat_multitab) {
    await chrome.storage.sync.set({
      allowedNumberOfTabs:
        queryParams.psat_multitab === 'on' ? 'unlimited' : 'single',
      isUsingCDP: queryParams.psat_cdp === 'on',
    });

    globalIsUsingCDP = queryParams.psat_cdp === 'on';
    tabMode = queryParams.psat_multitab === 'on' ? 'unlimited' : 'single';
  }

  syncCookieStore?.updateUrl(tabId, tab.url);

  if (changeInfo.status === 'loading' && tab.url) {
    syncCookieStore?.removeCookieData(tabId);
  }

  try {
    await chrome.tabs.sendMessage(tabId, {
      tabId,
      payload: {
        type: TABID_STORAGE,
        tabId,
      },
    });
  } catch (error) {
    // eslint-disable-next-line no-console
    console.warn(error);
  }

  try {
    if (globalIsUsingCDP) {
      await chrome.debugger.attach({ tabId }, '1.3');
      await chrome.debugger.sendCommand({ tabId }, 'Network.enable');
      await chrome.debugger.sendCommand({ tabId }, 'Audits.enable');
    } else {
      await chrome.debugger.detach({ tabId });
    }
  } catch (error) {
    //Fail silently
  }
  if (!tab.url) {
    return;
  }

  syncCookieStore?.updateUrl(tabId, tab.url);

  if (changeInfo.status === 'loading' && tab.url) {
    syncCookieStore?.removeCookieData(tabId);
  }
});

/**
 * Fires when a window is removed (closed).
 * @see https://developer.chrome.com/docs/extensions/reference/api/windows#event-onRemoved
 */
chrome.windows.onRemoved.addListener((windowId) => {
  syncCookieStore?.removeWindowData(windowId);
});

/**
 * Fires when the extension is first installed,
 * when clicked on the extension refresh button from chrome://extensions/
 * when the extension is updated to a new version,
 * when Chrome is updated to a new version.
 * @see https://developer.chrome.com/docs/extensions/reference/api/runtime#event-onInstalled
 * @todo Shouldn't have to reinstall the extension.
 */
chrome.runtime.onInstalled.addListener(async (details) => {
  syncCookieStore = new SynchnorousCookieStore();
  syncCookieStore?.clear();

  // @see https://developer.chrome.com/blog/longer-esw-lifetimes#whats_changed
  // Doing this to keep the service worker alive so that we dont loose any data and introduce any bug.
  setInterval(() => {
    chrome.storage.local.get();
  }, 28000);

  // @todo Send tab data of the active tab only, also if sending only the difference would make it any faster.
  setInterval(() => {
    if (Object.keys(syncCookieStore?.tabsData ?? {}).length === 0) {
      return;
    }

    Object.keys(syncCookieStore?.tabsData ?? {}).forEach((key) => {
      syncCookieStore?.sendUpdatedDataToPopupAndDevTools(Number(key));
    });
  }, 1200);

  if (details.reason === 'install') {
    await chrome.storage.sync.clear();
    await chrome.storage.sync.set({
      allowedNumberOfTabs: 'single',
      isUsingCDP: false,
    });
  }

  if (details.reason === 'update') {
    await chrome.storage.local.clear();
    const preSetSettings = await chrome.storage.sync.get();
    tabMode = preSetSettings?.allowedNumberOfTabs ?? 'single';
    globalIsUsingCDP = preSetSettings?.isUsingCDP ?? false;
    if (
      preSetSettings?.allowedNumberOfTabs &&
      Object.keys(preSetSettings).includes('isUsingCDP')
    ) {
      return;
    }

    await chrome.storage.sync.clear();
    await chrome.storage.sync.set({
      allowedNumberOfTabs: 'single',
      isUsingCDP: false,
    });
  }
});

/**
 * Fires whenever debugging target issues instrumentation event.
 * @see https://developer.chrome.com/docs/extensions/reference/api/debugger
 */
// eslint-disable-next-line complexity
chrome.debugger.onEvent.addListener((source, method, params) => {
  if (!ALLOWED_EVENTS.includes(method) || !source?.tabId || !params) {
    return;
  }

  const url = syncCookieStore?.getTabUrl(source?.tabId);

  const tabId = source.tabId.toString();

  if (tabMode !== 'unlimited' && tabToRead !== tabId) {
    return;
  }

  if (method === 'Network.responseReceived') {
    const request = params as Protocol.Network.ResponseReceivedEvent;

    // To get domain from the request URL if not given in the cookie line.
    if (!requestIdToCDPURLMapping[tabId]) {
      requestIdToCDPURLMapping[tabId] = {
        [request.requestId]: request?.response.url,
      };
    } else {
      requestIdToCDPURLMapping[tabId] = {
        ...requestIdToCDPURLMapping[tabId],
        [request.requestId]: request?.response.url,
      };
    }
  }

  if (method === 'Network.requestWillBeSentExtraInfo') {
    const requestParams =
      params as Protocol.Network.RequestWillBeSentExtraInfoEvent;

    const { associatedCookies, requestId } = requestParams;

    if (associatedCookies.length === 0) {
      return;
    }

    const cookies: CookieData[] = parseRequestWillBeSentExtraInfo(
      associatedCookies,
      cookieDB ?? {},
      requestIdToCDPURLMapping[tabId],
      url ?? '',
      requestId
    );

    if (cookies.length === 0) {
      return;
    }

    syncCookieStore?.update(Number(tabId), cookies);
  }

  if (method === 'Network.responseReceivedExtraInfo') {
    const responseParams =
      params as Protocol.Network.ResponseReceivedExtraInfoEvent;

    const {
      headers,
      blockedCookies,
      requestId,
      cookiePartitionKey = '',
    } = responseParams;

    // Sometimes CDP gives "set-cookie" and sometimes it gives "Set-Cookie".
    if (!headers['set-cookie'] && !headers['Set-Cookie']) {
      return;
    }

    const cookies: CookieData[] = parseResponseReceivedExtraInfo(
      headers,
      blockedCookies,
      cookiePartitionKey,
      requestIdToCDPURLMapping[tabId],
      url ?? '',
      cookieDB ?? {},
      requestId
    );

    if (cookies.length === 0) {
      return;
    }

    syncCookieStore?.update(Number(tabId), cookies);
  }

  if (method === 'Audits.issueAdded' && params) {
    const auditParams = params as Protocol.Audits.IssueAddedEvent;
    const { code, details } = auditParams.issue;
    if (code !== 'CookieIssue' && !details.cookieIssueDetails) {
      return;
    }

    if (
      !details.cookieIssueDetails?.cookie &&
      !details.cookieIssueDetails?.cookieWarningReasons &&
      !details.cookieIssueDetails?.cookieExclusionReasons
    ) {
      return;
    }

    const { cookie, cookieExclusionReasons, cookieWarningReasons } =
      details.cookieIssueDetails;

    const domainToUse = cookie?.domain.startsWith('.')
      ? cookie.domain.slice(1)
      : cookie?.domain;

<<<<<<< HEAD
    if (!domainToUse || !cookie?.name) {
      return;
    }

    // Adding alternate domains here because our extension calculates domain differently that the application tab.
    // This is done to capture both NID.google.com/ and NIDgoogle.com/ so that if we find either of the cookie we add issues to the cookie object
=======
    if (!cookie?.name || !domainToUse) {
      return;
    }
>>>>>>> 248db608
    try {
      syncCookieStore?.addCookieExclusionWarningReason(
        cookie?.name + domainToUse + cookie?.path,
        cookieExclusionReasons,
        cookieWarningReasons,
        source.tabId
      );
    } catch (error) {
      // fail silently
    }
  }
});

const listenToNewTab = async (tabId?: number) => {
  const newTabId =
    tabId?.toString() || chrome.devtools.inspectedWindow.tabId.toString();

  if (!newTabId) {
    return '';
  }

  if (tabMode && tabMode !== 'unlimited') {
    const storedTabData = Object.keys(syncCookieStore?.tabsData ?? {});

    await Promise.all(
      storedTabData.map(async (tabIdToDelete) => {
        syncCookieStore?.removeTabData(Number(tabIdToDelete));
        try {
          await chrome.action.setBadgeText({
            tabId: Number(tabIdToDelete),
            text: '',
          });
          await chrome.debugger.detach({ tabId: Number(tabIdToDelete) });
        } catch (error) {
          // Fail silently
        }
        return tabIdToDelete;
      })
    );
  }

  tabToRead = newTabId;

  syncCookieStore?.addTabData(Number(newTabId));
  syncCookieStore?.updateDevToolsState(Number(newTabId), true);
  syncCookieStore?.updatePopUpState(Number(newTabId), true);

  const currentTab = await getTab(Number(newTabId));

  syncCookieStore?.updateUrl(Number(newTabId), currentTab?.url ?? '');

  return newTabId;
};

/**
 * Fires when a message is sent from either an extension process (by runtime.sendMessage) or a content script (by tabs.sendMessage).
 * @see https://developer.chrome.com/docs/extensions/reference/api/runtime#event-onMessage
 */
// eslint-disable-next-line complexity
chrome.runtime.onMessage.addListener(async (request) => {
  if (!request.type) {
    return;
  }
<<<<<<< HEAD
  const incomingMessageType = request.type;

  if (CHANGE_CDP_SETTING === incomingMessageType) {
    if (typeof request.payload?.isUsingCDP !== 'undefined') {
      globalIsUsingCDP = request.payload?.isUsingCDP;
      const storage = await chrome.storage.sync.get();
      await chrome.storage.sync.set({
        ...storage,
        isUsingCDP: globalIsUsingCDP,
      });
    }
  }
=======

  const incomingMessageType = request.type;
>>>>>>> 248db608

  if (SET_TAB_TO_READ === incomingMessageType) {
    tabToRead = request?.payload?.tabId?.toString();
    const newTab = await listenToNewTab(request?.payload?.tabId);
    // Can't use sendResponse as delay is too long. So using sendMessage instead.
    chrome.runtime.sendMessage({
      type: SET_TAB_TO_READ,
      payload: {
        tabId: Number(newTab),
      },
    });

    if (globalIsUsingCDP) {
      await chrome.debugger.attach({ tabId: Number(newTab) }, '1.3');
      await chrome.debugger.sendCommand(
        { tabId: Number(newTab) },
        'Network.enable'
      );
      await chrome.debugger.sendCommand(
        { tabId: Number(newTab) },
        'Audits.enable'
      );
    }

    await reloadCurrentTab(Number(newTab));
  }

  if (SERVICE_WORKER_TABS_RELOAD_COMMAND === incomingMessageType) {
    const sessionStorage = await chrome.storage.session.get();
    if (Object.keys(sessionStorage).includes('allowedNumberOfTabs')) {
      tabMode = sessionStorage.allowedNumberOfTabs;
    }

    if (Object.keys(sessionStorage).includes('isUsingCDP')) {
      globalIsUsingCDP = sessionStorage.isUsingCDP;
    }

    await chrome.storage.session.remove(['allowedNumberOfTabs', 'isUsingCDP']);

    await chrome.storage.session.set({
      pendingReload: false,
    });

    await chrome.storage.sync.set({
      allowedNumberOfTabs: tabMode,
      isUsingCDP: globalIsUsingCDP,
    });

    const tabs = await chrome.tabs.query({});

    await Promise.all(
      tabs.map(async ({ id }) => {
        if (!id) {
          return;
        }
        resetCookieBadgeText(id);
        await reloadCurrentTab(id);
      })
    );

    await chrome.runtime.sendMessage({
      type: SERVICE_WORKER_RELOAD_MESSAGE,
    });
  }

  if (!request?.payload?.tabId) {
    return;
  }

  const incomingMessageTabId = request.payload.tabId;

  if (DEVTOOLS_OPEN === incomingMessageType) {
    const dataToSend: { [key: string]: string } = {};
    dataToSend['tabMode'] = tabMode;

    if (tabMode === 'single') {
      dataToSend['tabToRead'] = tabToRead;
    }

    chrome.runtime.sendMessage({
      type: INITIAL_SYNC,
      payload: dataToSend,
    });

    if (
      !syncCookieStore?.tabs[incomingMessageTabId] &&
      tabMode === 'unlimited'
    ) {
      const currentTab = await getTab(incomingMessageTabId);

      syncCookieStore?.addTabData(incomingMessageTabId);
      syncCookieStore?.updateUrl(incomingMessageTabId, currentTab?.url || '');
    }

    syncCookieStore?.updateDevToolsState(incomingMessageTabId, true);

    if (syncCookieStore?.tabsData[incomingMessageTabId]) {
      syncCookieStore?.sendUpdatedDataToPopupAndDevTools(
        incomingMessageTabId,
        true
      );
    }
  }

  if (POPUP_OPEN === incomingMessageType) {
    const dataToSend: { [key: string]: string } = {};
    dataToSend['tabMode'] = tabMode;

    if (tabMode === 'single') {
      dataToSend['tabToRead'] = tabToRead;
    }

    chrome.runtime.sendMessage({
      type: INITIAL_SYNC,
      payload: dataToSend,
    });

    syncCookieStore?.updatePopUpState(incomingMessageTabId, true);

    if (syncCookieStore?.tabsData[incomingMessageTabId]) {
      syncCookieStore?.sendUpdatedDataToPopupAndDevTools(
        incomingMessageTabId,
        true
      );
    }
  }

  if (DEVTOOLS_CLOSE === incomingMessageType) {
    syncCookieStore?.updateDevToolsState(incomingMessageTabId, false);
  }

  if (POPUP_CLOSE === incomingMessageType) {
    syncCookieStore?.updatePopUpState(incomingMessageTabId, false);
<<<<<<< HEAD
=======
  }

  if (DEVTOOLS_SET_JAVASCSCRIPT_COOKIE === incomingMessageType) {
    syncCookieStore?.update(incomingMessageTabId, request?.payload?.cookieData);
>>>>>>> 248db608
  }

  if (DEVTOOLS_SET_JAVASCSCRIPT_COOKIE === incomingMessageType) {
    syncCookieStore?.update(incomingMessageTabId, request?.payload?.cookieData);
  }
<<<<<<< HEAD

  if (
    request.type === 'DevTools::ServiceWorker::RELOAD_ALL_TABS' ||
    request.type === 'Popup::ServiceWorker::RELOAD_ALL_TABS'
  ) {
    const sessionStorage = await chrome.storage.session.get();
    if (Object.keys(sessionStorage).includes('allowedNumberOfTabs')) {
      tabMode = sessionStorage.allowedNumberOfTabs;
    }

    if (Object.keys(sessionStorage).includes('isUsingCDP')) {
      globalIsUsingCDP = sessionStorage.isUsingCDP;
    }

    await chrome.storage.session.remove(['allowedNumberOfTabs', 'isUsingCDP']);
    await chrome.storage.session.set({
      pendingReload: false,
    });

    await chrome.storage.sync.set({
      allowedNumberOfTabs: tabMode,
      isUsingCDP: globalIsUsingCDP,
    });

    await chrome.runtime.sendMessage({
      type: 'ServiceWorker::DevTools::TABS_RELOADED',
    });

    const tabs = await chrome.tabs.query({});
    await Promise.all(
      tabs.map(async (tab) => {
        if (!tab.id) {
          return;
        }
        await reloadCurrentTab(tab.id);
      })
    );
  }
=======
>>>>>>> 248db608
});

/**
 * Fires when the browser window is opened.
 * @see https://developer.chrome.com/docs/extensions/reference/api/windows#event-onCreated
 */
chrome.windows.onCreated.addListener(async () => {
  const totalWindows = await chrome.windows.getAll();

  // @see https://developer.chrome.com/blog/longer-esw-lifetimes#whats_changed
  // Doing this to keep the service worker alive so that we dont loose any data and introduce any bug.
  setInterval(() => {
    chrome.storage.local.get();
  }, 28000);

  // We do not want to clear content settings if a user has create one more window.
  if (totalWindows.length < 2) {
    chrome.contentSettings.cookies.clear({});
  }
});

chrome.storage.sync.onChanged.addListener(
  async (changes: { [key: string]: chrome.storage.StorageChange }) => {
    if (
      !changes?.allowedNumberOfTabs ||
      !changes?.allowedNumberOfTabs?.newValue ||
      !changes?.allowedNumberOfTabs?.oldValue
    ) {
      return;
    }
    tabMode = changes.allowedNumberOfTabs.newValue;

    const tabs = await chrome.tabs.query({});

    if (changes?.allowedNumberOfTabs?.newValue === 'single') {
      tabToRead = '';

      chrome.runtime.sendMessage({
        type: INITIAL_SYNC,
        payload: {
          tabMode,
          tabToRead: tabToRead,
        },
      });
<<<<<<< HEAD

      tabs.map((tab) => {
        if (!tab?.id) {
          return tab;
        }

        resetCookieBadgeText(tab.id);

        syncCookieStore?.removeTabData(tab.id);

        return tab;
      });
=======
>>>>>>> 248db608
    } else {
      chrome.runtime.sendMessage({
        type: INITIAL_SYNC,
        payload: {
          tabMode,
          tabToRead: tabToRead,
        },
      });

      tabs.forEach((tab) => {
        if (!tab?.id) {
          return;
        }
        syncCookieStore?.addTabData(tab.id);
        syncCookieStore?.sendUpdatedDataToPopupAndDevTools(tab.id);
        syncCookieStore?.updateDevToolsState(tab.id, true);
      });
    }
  }
);

chrome.storage.sync.onChanged.addListener(
  async (changes: { [key: string]: chrome.storage.StorageChange }) => {
    if (
      !changes?.isUsingCDP ||
      typeof changes?.isUsingCDP?.newValue === 'undefined' ||
      typeof changes?.isUsingCDP?.oldValue === 'undefined'
    ) {
      return;
    }

    globalIsUsingCDP = changes?.isUsingCDP?.newValue;

    const tabs = await chrome.tabs.query({});

    if (!changes?.isUsingCDP?.newValue) {
      await Promise.all(
        tabs.map(async ({ id }) => {
          if (!id) {
            return;
          }

          try {
            await chrome.debugger.detach({ tabId: id });
            syncCookieStore?.sendUpdatedDataToPopupAndDevTools(id);
          } catch (error) {
            // eslint-disable-next-line no-console
            console.warn(error);
          }
        })
      );
<<<<<<< HEAD
    } else {
      tabs.forEach(({ id }) => {
        if (!id) {
          return;
        }

        syncCookieStore?.sendUpdatedDataToPopupAndDevTools(id);
      });
=======
>>>>>>> 248db608
    }
  }
);<|MERGE_RESOLUTION|>--- conflicted
+++ resolved
@@ -31,10 +31,6 @@
 import { fetchDictionary } from '../utils/fetchCookieDictionary';
 import {
   ALLOWED_NUMBER_OF_TABS,
-<<<<<<< HEAD
-  CHANGE_CDP_SETTING,
-=======
->>>>>>> 248db608
   DEVTOOLS_CLOSE,
   DEVTOOLS_OPEN,
   DEVTOOLS_SET_JAVASCSCRIPT_COOKIE,
@@ -52,8 +48,6 @@
 import resetCookieBadgeText from '../store/utils/resetCookieBadgeText';
 import getQueryParams from '../utils/getQueryParams';
 import reloadCurrentTab from '../utils/reloadCurrentTab';
-import parseHeaders from '../utils/parseHeaders';
-import resetCookieBadgeText from '../store/utils/resetCookieBadgeText';
 
 let cookieDB: CookieDatabase | null = null;
 let syncCookieStore: SynchnorousCookieStore | undefined;
@@ -479,18 +473,9 @@
       ? cookie.domain.slice(1)
       : cookie?.domain;
 
-<<<<<<< HEAD
-    if (!domainToUse || !cookie?.name) {
-      return;
-    }
-
-    // Adding alternate domains here because our extension calculates domain differently that the application tab.
-    // This is done to capture both NID.google.com/ and NIDgoogle.com/ so that if we find either of the cookie we add issues to the cookie object
-=======
     if (!cookie?.name || !domainToUse) {
       return;
     }
->>>>>>> 248db608
     try {
       syncCookieStore?.addCookieExclusionWarningReason(
         cookie?.name + domainToUse + cookie?.path,
@@ -554,23 +539,8 @@
   if (!request.type) {
     return;
   }
-<<<<<<< HEAD
+
   const incomingMessageType = request.type;
-
-  if (CHANGE_CDP_SETTING === incomingMessageType) {
-    if (typeof request.payload?.isUsingCDP !== 'undefined') {
-      globalIsUsingCDP = request.payload?.isUsingCDP;
-      const storage = await chrome.storage.sync.get();
-      await chrome.storage.sync.set({
-        ...storage,
-        isUsingCDP: globalIsUsingCDP,
-      });
-    }
-  }
-=======
-
-  const incomingMessageType = request.type;
->>>>>>> 248db608
 
   if (SET_TAB_TO_READ === incomingMessageType) {
     tabToRead = request?.payload?.tabId?.toString();
@@ -704,59 +674,11 @@
 
   if (POPUP_CLOSE === incomingMessageType) {
     syncCookieStore?.updatePopUpState(incomingMessageTabId, false);
-<<<<<<< HEAD
-=======
   }
 
   if (DEVTOOLS_SET_JAVASCSCRIPT_COOKIE === incomingMessageType) {
     syncCookieStore?.update(incomingMessageTabId, request?.payload?.cookieData);
->>>>>>> 248db608
-  }
-
-  if (DEVTOOLS_SET_JAVASCSCRIPT_COOKIE === incomingMessageType) {
-    syncCookieStore?.update(incomingMessageTabId, request?.payload?.cookieData);
-  }
-<<<<<<< HEAD
-
-  if (
-    request.type === 'DevTools::ServiceWorker::RELOAD_ALL_TABS' ||
-    request.type === 'Popup::ServiceWorker::RELOAD_ALL_TABS'
-  ) {
-    const sessionStorage = await chrome.storage.session.get();
-    if (Object.keys(sessionStorage).includes('allowedNumberOfTabs')) {
-      tabMode = sessionStorage.allowedNumberOfTabs;
-    }
-
-    if (Object.keys(sessionStorage).includes('isUsingCDP')) {
-      globalIsUsingCDP = sessionStorage.isUsingCDP;
-    }
-
-    await chrome.storage.session.remove(['allowedNumberOfTabs', 'isUsingCDP']);
-    await chrome.storage.session.set({
-      pendingReload: false,
-    });
-
-    await chrome.storage.sync.set({
-      allowedNumberOfTabs: tabMode,
-      isUsingCDP: globalIsUsingCDP,
-    });
-
-    await chrome.runtime.sendMessage({
-      type: 'ServiceWorker::DevTools::TABS_RELOADED',
-    });
-
-    const tabs = await chrome.tabs.query({});
-    await Promise.all(
-      tabs.map(async (tab) => {
-        if (!tab.id) {
-          return;
-        }
-        await reloadCurrentTab(tab.id);
-      })
-    );
-  }
-=======
->>>>>>> 248db608
+  }
 });
 
 /**
@@ -801,7 +723,6 @@
           tabToRead: tabToRead,
         },
       });
-<<<<<<< HEAD
 
       tabs.map((tab) => {
         if (!tab?.id) {
@@ -814,8 +735,6 @@
 
         return tab;
       });
-=======
->>>>>>> 248db608
     } else {
       chrome.runtime.sendMessage({
         type: INITIAL_SYNC,
@@ -867,7 +786,6 @@
           }
         })
       );
-<<<<<<< HEAD
     } else {
       tabs.forEach(({ id }) => {
         if (!id) {
@@ -876,8 +794,6 @@
 
         syncCookieStore?.sendUpdatedDataToPopupAndDevTools(id);
       });
-=======
->>>>>>> 248db608
     }
   }
 );