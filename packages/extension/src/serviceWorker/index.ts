/*
 * Copyright 2023 Google LLC
 *
 * Licensed under the Apache License, Version 2.0 (the "License");
 * you may not use this file except in compliance with the License.
 * You may obtain a copy of the License at
 *
 *     https://www.apache.org/licenses/LICENSE-2.0
 *
 * Unless required by applicable law or agreed to in writing, software
 * distributed under the License is distributed on an "AS IS" BASIS,
 * WITHOUT WARRANTIES OR CONDITIONS OF ANY KIND, either express or implied.
 * See the License for the specific language governing permissions and
 * limitations under the License.
 */

/**
 * External dependencies.
 */
import {
  type CookieData,
  parseResponseReceivedExtraInfo,
  parseRequestWillBeSentExtraInfo,
} from '@ps-analysis-tool/common';
import { Protocol } from 'devtools-protocol';

/**
 * Internal dependencies.
 */
import parseResponseCookieHeader from './parseResponseCookieHeader';
import parseRequestCookieHeader from './parseRequestCookieHeader';
import {
  type CookieDatabase,
  fetchDictionary,
} from '../utils/fetchCookieDictionary';
import { ALLOWED_NUMBER_OF_TABS } from '../constants';
import SynchnorousCookieStore from '../localStore/synchnorousCookieStore';
import canProcessCookies from '../utils/canProcessCookies';

let cookieDB: CookieDatabase | null = null;
const syncCookieStore = new SynchnorousCookieStore();

const cdpURLToRequestMap: {
  [tabId: string]: {
    [requestId: string]: string;
  };
} = {};

let tabMode = 'single';
let tabToRead = '';
let globalIsUsingCDP = false;

const ALLOWED_EVENTS = [
  'Network.responseReceived',
  'Network.requestWillBeSentExtraInfo',
  'Network.responseReceivedExtraInfo',
  'Audits.issueAdded',
];

/**
 * Fires when the browser receives a response from a web server.
 * @see https://developer.chrome.com/docs/extensions/reference/api/webRequest
 */
chrome.webRequest.onResponseStarted.addListener(
  (details: chrome.webRequest.WebResponseCacheDetails) => {
    (async () => {
      const { tabId, url, responseHeaders, frameId } = details;
      const tabUrl = syncCookieStore.getTabUrl(tabId);
      if (
        !canProcessCookies(tabMode, tabUrl, tabToRead, tabId, responseHeaders)
      ) {
        return;
      }

      if (!cookieDB) {
        cookieDB = await fetchDictionary();
      }

      let cdpCookies: { [key: string]: Protocol.Network.Cookie[] };
      //Since we are using CDP we might as well use it to get the proper cookies in the request this will further reduce the load of domain calculation
      try {
        cdpCookies = await chrome.debugger.sendCommand(
          { tabId: tabId },
          'Network.getCookies',
          { urls: [url] }
        );
      } catch (error) {
        // Fail silently
      }
      const cookies = responseHeaders?.reduce<CookieData[]>(
        (accumulator, header) => {
          if (
            header.name.toLowerCase() === 'set-cookie' &&
            header.value &&
            tabUrl &&
            cookieDB
          ) {
            const cookie = parseResponseCookieHeader(
              url,
              header.value,
              cookieDB,
              tabUrl,
              frameId,
              cdpCookies?.cookies ?? []
            );

            return [...accumulator, cookie];
          }
          return accumulator;
        },
        []
      );

      if (!cookies || (cookies && cookies?.length === 0)) {
        return;
      }
      // Adds the cookies from the request headers to the cookies object.
      syncCookieStore.update(tabId, cookies);
    })();
  },
  { urls: ['*://*/*'] },
  ['extraHeaders', 'responseHeaders']
);

/**
 * Fires before sending an HTTP request, once the request headers are available.
 * @see https://developer.chrome.com/docs/extensions/reference/api/webRequest#event-onBeforeSendHeaders
 */
chrome.webRequest.onBeforeSendHeaders.addListener(
  ({ url, requestHeaders, tabId, frameId }) => {
    (async () => {
      const tabUrl = syncCookieStore.getTabUrl(tabId);
      if (
        !canProcessCookies(tabMode, tabUrl, tabToRead, tabId, requestHeaders)
      ) {
        return;
      }

      if (!cookieDB) {
        cookieDB = await fetchDictionary();
      }

      let cdpCookies: { [key: string]: Protocol.Network.Cookie[] };
      try {
        cdpCookies = await chrome.debugger.sendCommand(
          { tabId: tabId },
          'Network.getCookies',
          { urls: [url] }
        );
      } catch (error) {
        // Fail silently
      }

      const cookies = requestHeaders?.reduce<CookieData[]>(
        (accumulator, header) => {
          if (
            header.name.toLowerCase() === 'cookie' &&
            header.value &&
            url &&
            tabUrl &&
            cookieDB
          ) {
            const cookieList = parseRequestCookieHeader(
              url,
              header.value,
              cookieDB,
              tabUrl,
              frameId,
              cdpCookies?.cookies ?? []
            );
            return [...accumulator, ...cookieList];
          }
          return accumulator;
        },
        []
      );
      if (!cookies || (cookies && cookies?.length === 0)) {
        return;
      }

      syncCookieStore.update(tabId, cookies);
    })();
  },
  { urls: ['*://*/*'] },
  ['extraHeaders', 'requestHeaders']
);

/**
 * Fires when a tab is created.
 * @see https://developer.chrome.com/docs/extensions/reference/api/tabs#event-onCreated
 */
chrome.tabs.onCreated.addListener((tab) => {
  if (!tab.id) {
    return;
  }

  if (tabMode && tabMode !== 'unlimited') {
    const doesTabExist = tabToRead;
    if (
      Object.keys(syncCookieStore.cachedTabsData).length >=
        ALLOWED_NUMBER_OF_TABS &&
      doesTabExist
    ) {
      return;
    }
    tabToRead = tab.id.toString();
    syncCookieStore.addTabData(tab.id);
  } else {
    syncCookieStore.addTabData(tab.id);
  }
});

/**
 * Fires when a tab is closed.
 * @see https://developer.chrome.com/docs/extensions/reference/api/tabs#event-onRemoved
 */
chrome.tabs.onRemoved.addListener((tabId) => {
  syncCookieStore.removeTabData(tabId);
});

/**
 * Fires when a tab is updated.
 * @see https://developer.chrome.com/docs/extensions/reference/api/tabs#event-onUpdated
 */
chrome.tabs.onUpdated.addListener(async (tabId, changeInfo, tab) => {
  try {
    if (globalIsUsingCDP) {
      await chrome.debugger.attach({ tabId }, '1.3');
      await chrome.debugger.sendCommand({ tabId }, 'Network.enable');
      await chrome.debugger.sendCommand({ tabId }, 'Audits.enable');
    } else {
      await chrome.debugger.detach({ tabId });
    }
  } catch (error) {
    //Fail silently
  }
  if (!tab.url) {
    return;
  }

  syncCookieStore.updateUrl(tabId, tab.url);

  if (changeInfo.status === 'loading' && tab.url) {
    syncCookieStore.removeCookieData(tabId);
  }
});

/**
 * Fires when a window is removed (closed).
 * @see https://developer.chrome.com/docs/extensions/reference/api/windows#event-onRemoved
 */
chrome.windows.onRemoved.addListener((windowId) => {
  syncCookieStore.removeWindowData(windowId);
});

/**
 * Fires when the extension is first installed,
 * when clicked on the extension refresh button from chrome://extensions/
 * when the extension is updated to a new version,
 * when Chrome is updated to a new version.
 * @see https://developer.chrome.com/docs/extensions/reference/api/runtime#event-onInstalled
 * @todo Shouldn't have to reinstall the extension.
 */
chrome.runtime.onInstalled.addListener(async (details) => {
<<<<<<< HEAD
  syncCookieStore.clear();
=======
  PROMISE_QUEUE.clear();
  await PROMISE_QUEUE.add(async () => {
    await chrome.storage.local.clear();
    chrome.contentSettings.cookies.clear({});

    if (details.reason === 'install') {
      await chrome.storage.sync.clear();
      await chrome.storage.sync.set({
        allowedNumberOfTabs: 'single',
        isUsingCDP: false,
      });
    }
    if (details.reason === 'update') {
      const preSetSettings = await chrome.storage.sync.get();
      if (preSetSettings?.isUsingCDP) {
        globalIsUsingCDP = preSetSettings?.isUsingCDP;
      }
      if (preSetSettings?.allowedNumberOfTabs) {
        return;
      }
>>>>>>> 85112cdd

  if (details.reason === 'install') {
    await chrome.storage.sync.clear();
    await chrome.storage.sync.set({
      allowedNumberOfTabs: 'single',
      isUsingCDP: false,
    });
  }

  if (details.reason === 'update') {
    const preSetSettings = await chrome.storage.sync.get();
    tabMode = preSetSettings?.allowedNumberOfTabs ?? 'single';
    globalIsUsingCDP = preSetSettings?.isUsingCDP ?? false;
    if (
      preSetSettings?.allowedNumberOfTabs &&
      Object.keys(preSetSettings).includes('isUsingCDP')
    ) {
      return;
    }

    await chrome.storage.sync.clear();
    await chrome.storage.sync.set({
      allowedNumberOfTabs: 'single',
      isUsingCDP: false,
    });
  }
});

/**
 * Fires whenever debugging target issues instrumentation event.
 * @see https://developer.chrome.com/docs/extensions/reference/api/debugger
 */
// eslint-disable-next-line complexity
chrome.debugger.onEvent.addListener((source, method, params) => {
  if (!ALLOWED_EVENTS.includes(method)) {
    return;
  }

  let tabId = '';
  if (!source?.tabId) {
    return;
  }

  tabId = source?.tabId?.toString();

  const url = syncCookieStore.getTabUrl(source?.tabId);

  if (tabMode && tabMode !== 'unlimited' && tabToRead !== tabId) {
    return;
  }

  if (method === 'Network.responseReceived' && params) {
    const request = params as Protocol.Network.ResponseReceivedEvent;
    if (!cdpURLToRequestMap[tabId]) {
      cdpURLToRequestMap[tabId] = {
        [request.requestId]: request?.response.url,
      };
    } else {
      cdpURLToRequestMap[tabId] = {
        ...cdpURLToRequestMap[tabId],
        [request.requestId]: request?.response.url,
      };
    }
  }

  if (method === 'Network.requestWillBeSentExtraInfo' && params) {
    const requestParams =
      params as Protocol.Network.RequestWillBeSentExtraInfoEvent;

    if (requestParams.associatedCookies.length === 0) {
      return;
    }

    const cookies: CookieData[] = parseRequestWillBeSentExtraInfo(
      requestParams,
      cookieDB ?? {},
      cdpURLToRequestMap[tabId],
      url ?? ''
    );

    if (cookies.length === 0) {
      return;
    }

    syncCookieStore.update(Number(tabId), cookies);
  }

  if (method === 'Network.responseReceivedExtraInfo' && params) {
    const responseParams =
      params as Protocol.Network.ResponseReceivedExtraInfoEvent;
    // Added this because sometimes CDP gives set-cookie and sometimes it gives Set-Cookie.
    if (
      !responseParams.headers['set-cookie'] &&
      !responseParams.headers['Set-Cookie']
    ) {
      return;
    }
    const allCookies = parseResponseReceivedExtraInfo(
      responseParams,
      cdpURLToRequestMap[tabId],
      url ?? '',
      cookieDB ?? {}
    );

    syncCookieStore.update(Number(tabId), allCookies);
  }

  if (method === 'Audits.issueAdded' && params) {
    const auditParams = params as Protocol.Audits.IssueAddedEvent;
    const { code, details } = auditParams.issue;
    if (code !== 'CookieIssue' && !details.cookieIssueDetails) {
      return;
    }

    if (
      !details.cookieIssueDetails?.cookie &&
      !details.cookieIssueDetails?.cookieWarningReasons &&
      !details.cookieIssueDetails?.cookieExclusionReasons
    ) {
      return;
    }
    const { cookie, cookieExclusionReasons, cookieWarningReasons } =
      details.cookieIssueDetails;
    const primaryDomain = cookie?.domain.startsWith('.')
      ? cookie.domain
      : '.' + cookie?.domain;
    const secondaryDomain = cookie?.domain.startsWith('.')
      ? cookie.domain.slice(1)
      : cookie?.domain;

    // Adding alternate domains here because our extension calculates domain differently that the application tab.
    // This is done to capture both NID.google.com/ and NIDgoogle.com/ so that if we find either of the cookie we add issues to the cookie object
    try {
      syncCookieStore.addCookieExclusionWarningReason(
        cookie?.name + primaryDomain + cookie?.path,
        //@ts-ignore since The details has been checked before sending them as parameter.
        cookie?.name + secondaryDomain + cookie?.path,
        cookieExclusionReasons,
        cookieWarningReasons,
        source.tabId
      );
    } catch (error) {
      // fail silently
    }
  }
});

const listenToNewTab = async (tabId?: number) => {
  const newTabId =
    tabId?.toString() || chrome.devtools.inspectedWindow.tabId.toString();

  if (!newTabId) {
    return '';
  }

  if (tabMode && tabMode !== 'unlimited') {
    const storedTabData = Object.keys(syncCookieStore.cachedTabsData);
    await Promise.all(
      storedTabData.map(async (tabIdToDelete) => {
        syncCookieStore.removeTabData(Number(tabIdToDelete));
        try {
          await chrome.action.setBadgeText({
            tabId: Number(tabIdToDelete),
            text: '',
          });
          await chrome.debugger.detach({ tabId: Number(tabIdToDelete) });
        } catch (error) {
          // Fail silently
        }
        return tabIdToDelete;
      })
    );
  }

  syncCookieStore.addTabData(Number(newTabId));
  syncCookieStore.updateDevToolsState(Number(newTabId), true);
  syncCookieStore.updatePopUpState(Number(newTabId), true);

  return newTabId;
};

/**
 * Fires when a message is sent from either an extension process (by runtime.sendMessage) or a content script (by tabs.sendMessage).
 * @see https://developer.chrome.com/docs/extensions/reference/api/runtime#event-onMessage
 */
// eslint-disable-next-line complexity
chrome.runtime.onMessage.addListener(async (request) => {
  if (
    request?.type === 'DevTools::ServiceWorker::SET_TAB_TO_READ' ||
    request?.type === 'Popup::ServiceWorker::SET_TAB_TO_READ'
  ) {
    tabToRead = request?.payload?.tabId?.toString();
    const newTab = await listenToNewTab(request?.payload?.tabId);

    // Can't use sendResponse as delay is too long. So using sendMessage instead.
    chrome.runtime.sendMessage({
      type: 'ServiceWorker::SET_TAB_TO_READ',
      payload: {
        tabId: newTab,
      },
    });

    await chrome.tabs.reload(Number(newTab), { bypassCache: true });
  }

  if (
    request.type === 'DevTools::ServiceWorker::CHANGE_CDP_SETTING' ||
    request.type === 'Popup::ServiceWorker::CHANGE_CDP_SETTING'
  ) {
    if (typeof request.payload?.isUsingCDP !== 'undefined') {
      globalIsUsingCDP = request.payload?.isUsingCDP;
      const storage = await chrome.storage.sync.get();
      await chrome.storage.sync.set({
        ...storage,
        isUsingCDP: globalIsUsingCDP,
      });
    }
  }

  if (
    request?.type === 'DevTools::ServiceWorker::DEVTOOLS_STATE_OPEN' &&
    request?.payload?.tabId
  ) {
    const dataToSend: { [key: string]: string } = {};
    dataToSend['tabMode'] = tabMode;

    if (tabMode === 'single') {
      dataToSend['tabToRead'] = tabToRead;
    }
    chrome.runtime.sendMessage({
      type: 'ServiceWorker::DevTools::INITIAL_SYNC',
      payload: dataToSend,
    });

    if (
      !syncCookieStore.tabs[request.payload.tabId] &&
      tabMode === 'unlimited'
    ) {
      const tabs = await chrome.tabs.query({});
      const currentTab = tabs.find((tab) => tab.id === request.payload.tabId);

      syncCookieStore.addTabData(request?.payload?.tabId);
      syncCookieStore.updateUrl(request?.payload?.tabId, currentTab?.url || '');
    }

    syncCookieStore.updateDevToolsState(request?.payload?.tabId, true);

    if (syncCookieStore.cachedTabsData[request.payload.tabId]) {
      syncCookieStore.sendUpdatedDataToPopupAndDevTools(request.payload.tabId);
    }
  }

  if (
    request?.type === 'Popup::ServiceWorker::POPUP_STATE_OPEN' &&
    request?.payload?.tabId
  ) {
    const dataToSend: { [key: string]: string } = {};
    dataToSend['tabMode'] = tabMode;

    if (tabMode === 'single') {
      dataToSend['tabToRead'] = tabToRead;
    }

    chrome.runtime.sendMessage({
      type: 'ServiceWorker::Popup::INITIAL_SYNC',
      payload: dataToSend,
    });

    syncCookieStore.updatePopUpState(request?.payload?.tabId, true);

    if (syncCookieStore.cachedTabsData[request?.payload?.tabId]) {
      syncCookieStore.sendUpdatedDataToPopupAndDevTools(
        request?.payload?.tabId
      );
    }
  }

  if (
    request?.type === 'DevTools::ServiceWorker::DEVTOOLS_STATE_CLOSE' &&
    request?.payload?.tabId
  ) {
    syncCookieStore.updateDevToolsState(request?.payload?.tabId, false);
  }

  if (
    request?.type === 'Popup::ServiceWorker::POPUP_STATE_CLOSE' &&
    request?.payload?.tabId
  ) {
    syncCookieStore.updatePopUpState(request?.payload?.tabId, false);
  }
});

/**
 * Fires when the browser window is opened.
 * @see https://developer.chrome.com/docs/extensions/reference/api/windows#event-onCreated
 */
chrome.windows.onCreated.addListener(() => {
  chrome.contentSettings.cookies.clear({});
});

chrome.storage.sync.onChanged.addListener(
  async (changes: { [key: string]: chrome.storage.StorageChange }) => {
    if (
      !changes?.allowedNumberOfTabs ||
      !changes?.allowedNumberOfTabs?.newValue ||
      !changes?.allowedNumberOfTabs?.oldValue
    ) {
      return;
    }
    tabMode = changes.allowedNumberOfTabs.newValue;

    if (changes?.allowedNumberOfTabs?.newValue === 'single') {
      const tabs = await chrome.tabs.query({});
      tabToRead = '';

      chrome.runtime.sendMessage({
        type: 'ServiceWorker::DevTools::INITIAL_SYNC',
        payload: {
          tabMode,
          tabToRead: tabToRead,
        },
      });

      chrome.runtime.sendMessage({
        type: 'ServiceWorker::Popup::INITIAL_SYNC',
        payload: {
          tabMode,
          tabToRead: tabToRead,
        },
      });

      tabs.map((tab) => {
        if (!tab?.id) {
          return tab;
        }

        chrome.action.setBadgeText({
          tabId: tab?.id,
          text: '',
        });
        syncCookieStore.removeTabData(tab.id);
        chrome.tabs.reload(Number(tab?.id), { bypassCache: true });
        return tab;
      });
    } else {
      const tabs = await chrome.tabs.query({});
      chrome.runtime.sendMessage({
        type: 'ServiceWorker::Popup::INITIAL_SYNC',
        payload: {
          tabMode,
          tabToRead: tabToRead,
        },
      });
      chrome.runtime.sendMessage({
        type: 'ServiceWorker::DevTools::INITIAL_SYNC',
        payload: {
          tabMode,
          tabToRead: tabToRead,
        },
      });

      await Promise.all(
        tabs.map(async (tab) => {
          if (!tab?.id) {
            return;
          }
          syncCookieStore.addTabData(tab.id);
          syncCookieStore.sendUpdatedDataToPopupAndDevTools(tab.id);
          syncCookieStore.updateDevToolsState(tab.id, true);
          await chrome.tabs.reload(Number(tab?.id), { bypassCache: true });
        })
      );
    }
  }
);

chrome.storage.sync.onChanged.addListener(
  async (changes: { [key: string]: chrome.storage.StorageChange }) => {
    if (
      !changes?.isUsingCDP ||
      typeof changes?.isUsingCDP?.newValue === 'undefined' ||
      typeof changes?.isUsingCDP?.oldValue === 'undefined'
    ) {
      return;
    }

    globalIsUsingCDP = changes?.isUsingCDP?.newValue;

    chrome.runtime.sendMessage({
      type: 'ServiceWorker::Popup::CHANGE_CDP_SETTING',
      payload: {
        isUsingCDP: changes?.isUsingCDP?.newValue,
      },
    });

    chrome.runtime.sendMessage({
      type: 'ServiceWorker::DevTools::CHANGE_CDP_SETTING',
      payload: {
        isUsingCDP: changes?.isUsingCDP?.newValue,
      },
    });

    if (!changes?.isUsingCDP?.newValue) {
      await Promise.all(
        Object.keys(syncCookieStore.cachedTabsData).map(async (key) => {
          try {
            await chrome.debugger.detach({ tabId: Number(key) });
            syncCookieStore.removeCookieData(Number(key));
            syncCookieStore.sendUpdatedDataToPopupAndDevTools(Number(key));
          } catch (error) {
            // Fail silently
          } finally {
            await chrome.tabs.reload(Number(key), { bypassCache: true });
          }
        })
      );
    } else {
      await Promise.all(
        Object.keys(syncCookieStore.cachedTabsData).map(async (key) => {
          syncCookieStore.removeCookieData(Number(key));
          syncCookieStore.sendUpdatedDataToPopupAndDevTools(Number(key));
          await chrome.tabs.reload(Number(key), { bypassCache: true });
        })
      );
    }
  }
);<|MERGE_RESOLUTION|>--- conflicted
+++ resolved
@@ -18,6 +18,7 @@
  * External dependencies.
  */
 import {
+  type CookieDatabase,
   type CookieData,
   parseResponseReceivedExtraInfo,
   parseRequestWillBeSentExtraInfo,
@@ -29,10 +30,7 @@
  */
 import parseResponseCookieHeader from './parseResponseCookieHeader';
 import parseRequestCookieHeader from './parseRequestCookieHeader';
-import {
-  type CookieDatabase,
-  fetchDictionary,
-} from '../utils/fetchCookieDictionary';
+import { fetchDictionary } from '../utils/fetchCookieDictionary';
 import { ALLOWED_NUMBER_OF_TABS } from '../constants';
 import SynchnorousCookieStore from '../localStore/synchnorousCookieStore';
 import canProcessCookies from '../utils/canProcessCookies';
@@ -262,30 +260,7 @@
  * @todo Shouldn't have to reinstall the extension.
  */
 chrome.runtime.onInstalled.addListener(async (details) => {
-<<<<<<< HEAD
   syncCookieStore.clear();
-=======
-  PROMISE_QUEUE.clear();
-  await PROMISE_QUEUE.add(async () => {
-    await chrome.storage.local.clear();
-    chrome.contentSettings.cookies.clear({});
-
-    if (details.reason === 'install') {
-      await chrome.storage.sync.clear();
-      await chrome.storage.sync.set({
-        allowedNumberOfTabs: 'single',
-        isUsingCDP: false,
-      });
-    }
-    if (details.reason === 'update') {
-      const preSetSettings = await chrome.storage.sync.get();
-      if (preSetSettings?.isUsingCDP) {
-        globalIsUsingCDP = preSetSettings?.isUsingCDP;
-      }
-      if (preSetSettings?.allowedNumberOfTabs) {
-        return;
-      }
->>>>>>> 85112cdd
 
   if (details.reason === 'install') {
     await chrome.storage.sync.clear();
