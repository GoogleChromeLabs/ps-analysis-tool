--- conflicted
+++ resolved
@@ -43,12 +43,9 @@
 } from '../constants';
 import SynchnorousCookieStore from '../store/synchnorousCookieStore';
 import { getTab } from '../utils/getTab';
-<<<<<<< HEAD
 import parseHeaders from '../utils/parseHeaders';
 import resetCookieBadgeText from '../store/utils/resetCookieBadgeText';
-=======
 import getQueryParams from '../utils/getQueryParams';
->>>>>>> b8e534f7
 import reloadCurrentTab from '../utils/reloadCurrentTab';
 
 let cookieDB: CookieDatabase | null = null;
@@ -78,17 +75,12 @@
 chrome.webRequest.onResponseStarted.addListener(
   ({ tabId, url, responseHeaders, frameId, requestId }) => {
     (async () => {
-<<<<<<< HEAD
-      const tabUrl = syncCookieStore?.getTabUrl(tabId) ?? '';
-=======
-      const { tabId, url, responseHeaders, frameId } = details;
       const tab = await getTab(tabId);
       let tabUrl = syncCookieStore?.getTabUrl(tabId);
 
       if (tab && tab.pendingUrl) {
         tabUrl = tab.pendingUrl;
       }
->>>>>>> b8e534f7
 
       if (!cookieDB) {
         cookieDB = await fetchDictionary();
@@ -480,8 +472,9 @@
       ? cookie.domain.slice(1)
       : cookie?.domain;
 
-    // Adding alternate domains here because our extension calculates domain differently that the application tab.
-    // This is done to capture both NID.google.com/ and NIDgoogle.com/ so that if we find either of the cookie we add issues to the cookie object
+    if (!cookie?.name || !domainToUse) {
+      return;
+    }
     try {
       syncCookieStore?.addCookieExclusionWarningReason(
         cookie?.name + domainToUse + cookie?.path,
@@ -678,10 +671,14 @@
     syncCookieStore?.updateDevToolsState(incomingMessageTabId, false);
   }
 
-<<<<<<< HEAD
   if (POPUP_CLOSE === incomingMessageType) {
     syncCookieStore?.updatePopUpState(incomingMessageTabId, false);
-=======
+  }
+
+  if (DEVTOOLS_SET_JAVASCSCRIPT_COOKIE === incomingMessageType) {
+    syncCookieStore?.update(incomingMessageTabId, request?.payload?.cookieData);
+  }
+
   if (
     request?.type === 'DevTools::ServiceWorker::SET_JAVASCRIPT_COOKIE' &&
     request?.payload?.tabId
@@ -690,11 +687,6 @@
       request?.payload?.tabId,
       request?.payload?.cookieData
     );
->>>>>>> b8e534f7
-  }
-
-  if (DEVTOOLS_SET_JAVASCSCRIPT_COOKIE === incomingMessageType) {
-    syncCookieStore?.update(incomingMessageTabId, request?.payload?.cookieData);
   }
 });
 
