--- conflicted
+++ resolved
@@ -32,13 +32,14 @@
 import parseResponseCookieHeader from './parseResponseCookieHeader';
 import parseRequestCookieHeader from './parseRequestCookieHeader';
 import { getTab } from '../utils/getTab';
-import { getCurrentTab } from '../utils/getCurrentTabId';
+import { getCurrentTab, getCurrentTabId } from '../utils/getCurrentTabId';
 import {
   type CookieDatabase,
   fetchDictionary,
 } from '../utils/fetchCookieDictionary';
 import isSingleTabProcessingMode from '../utils/isSingleTabProcessingMode';
 import addAuditsIssues from '../utils/addAuditsIssues';
+import { ALLOWED_NUMBER_OF_TABS } from '../constants';
 
 let cookieDB: CookieDatabase | null = null;
 
@@ -193,6 +194,28 @@
   { urls: ['*://*/*'] },
   ['extraHeaders', 'requestHeaders']
 );
+
+chrome.tabs.onCreated.addListener(async (tab) => {
+  await PROMISE_QUEUE.add(async () => {
+    if (!tab.id) {
+      return;
+    }
+    const _isSingleTabProcessingMode = await isSingleTabProcessingMode();
+    if (_isSingleTabProcessingMode) {
+      const previousTabData = await chrome.storage.local.get();
+      const doesTabExist = await getTab(previousTabData?.tabToRead);
+      if (
+        Object.keys(previousTabData).length - 1 >= ALLOWED_NUMBER_OF_TABS &&
+        doesTabExist
+      ) {
+        return;
+      }
+      await CookieStore.addTabData(tab.id.toString());
+    } else {
+      await CookieStore.addTabData(tab.id.toString());
+    }
+  });
+});
 
 /**
  * Fires when the tab is focused,
@@ -458,31 +481,12 @@
                 //just catch the error.
               }
               return tab;
-<<<<<<< HEAD
-            }
-            try {
-              await chrome.debugger.attach(
-                { tabId: Number(localStorage.tabToRead) },
-                '1.3'
-              );
-              localStorage[localStorage.tabToRead].isDebuggerAttached = true;
-              chrome.debugger.sendCommand(
-                { tabId: Number(localStorage.tabToRead) },
-                'Network.enable'
-              );
-              chrome.debugger.sendCommand(
-                { tabId: Number(localStorage.tabToRead) },
-                'Audits.enable'
-              );
-            } catch (error) {
-              //just catch the error.
-            }
-            return tab;
-          })
-        );
-        await chrome.storage.local.set(localStorage);
-      }
-    }
+            })
+          );
+          await chrome.storage.local.set(localStorage);
+        }
+      }
+    });
   }
 );
 
@@ -537,13 +541,6 @@
       });
 
       await chrome.tabs.reload(Number(newTab));
-=======
-            })
-          );
-          await chrome.storage.local.set(localStorage);
-        }
-      }
->>>>>>> b97a541f
     });
   }
-);+});