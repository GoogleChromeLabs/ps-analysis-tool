--- conflicted
+++ resolved
@@ -318,21 +318,6 @@
     // eslint-disable-next-line no-console
     console.warn(error);
   }
-<<<<<<< HEAD
-=======
-
-  try {
-    if (globalIsUsingCDP) {
-      await chrome.debugger.attach({ tabId }, '1.3');
-      await chrome.debugger.sendCommand({ tabId }, 'Network.enable');
-      await chrome.debugger.sendCommand({ tabId }, 'Audits.enable');
-    } else {
-      await chrome.debugger.detach({ tabId });
-    }
-  } catch (error) {
-    //Fail silently
-  }
->>>>>>> 2d7374fb
 });
 
 /**
