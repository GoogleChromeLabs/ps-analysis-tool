--- conflicted
+++ resolved
@@ -38,11 +38,7 @@
 let cookieDB: CookieDatabase | null = null;
 let syncCookieStore: SynchnorousCookieStore | undefined;
 
-<<<<<<< HEAD
-const cdpURLToRequestMap: {
-=======
 const requestIdToCDPURLMapping: {
->>>>>>> d051f50e
   [tabId: string]: {
     [requestId: string]: string;
   };
@@ -78,7 +74,6 @@
       if (!cookieDB) {
         cookieDB = await fetchDictionary();
       }
-<<<<<<< HEAD
 
       let cdpCookies: { [key: string]: Protocol.Network.Cookie[] };
 
@@ -93,22 +88,6 @@
         // Fail silently
       }
 
-=======
-
-      let cdpCookies: { [key: string]: Protocol.Network.Cookie[] };
-
-      // Since we are using CDP we might as well use it to get the proper cookies in the request this will further reduce the load of domain calculation
-      try {
-        cdpCookies = await chrome.debugger.sendCommand(
-          { tabId: tabId },
-          'Network.getCookies',
-          { urls: [url] }
-        );
-      } catch (error) {
-        // Fail silently
-      }
-
->>>>>>> d051f50e
       const cookies = responseHeaders?.reduce<CookieData[]>(
         (accumulator, header) => {
           if (
@@ -123,12 +102,8 @@
               cookieDB,
               tabUrl,
               frameId,
-<<<<<<< HEAD
               cdpCookies?.cookies ?? [],
               details.requestId
-=======
-              cdpCookies?.cookies ?? []
->>>>>>> d051f50e
             );
 
             return [...accumulator, cookie];
@@ -197,12 +172,8 @@
               cookieDB,
               tabUrl,
               frameId,
-<<<<<<< HEAD
               cdpCookies?.cookies ?? [],
               requestId
-=======
-              cdpCookies?.cookies ?? []
->>>>>>> d051f50e
             );
 
             return [...accumulator, ...cookieList];
@@ -255,8 +226,6 @@
  */
 chrome.tabs.onRemoved.addListener((tabId) => {
   syncCookieStore?.removeTabData(tabId);
-<<<<<<< HEAD
-=======
 });
 
 chrome.runtime.onStartup.addListener(async () => {
@@ -273,7 +242,6 @@
   if (Object.keys(storage).includes('isUsingCDP')) {
     globalIsUsingCDP = storage.isUsingCDP;
   }
->>>>>>> d051f50e
 });
 
 /**
@@ -292,10 +260,6 @@
   } catch (error) {
     //Fail silently
   }
-<<<<<<< HEAD
-=======
-
->>>>>>> d051f50e
   if (!tab.url) {
     return;
   }
@@ -326,11 +290,8 @@
 chrome.runtime.onInstalled.addListener(async (details) => {
   syncCookieStore = new SynchnorousCookieStore();
   syncCookieStore?.clear();
-<<<<<<< HEAD
-=======
 
   // @todo Send tab data of the active tab only, also if sending only the difference would make it any faster.
->>>>>>> d051f50e
   setInterval(() => {
     if (Object.keys(syncCookieStore?.tabsData ?? {}).length === 0) {
       return;
@@ -339,11 +300,7 @@
     Object.keys(syncCookieStore?.tabsData ?? {}).forEach((key) => {
       syncCookieStore?.sendUpdatedDataToPopupAndDevTools(Number(key));
     });
-<<<<<<< HEAD
-  }, 1000);
-=======
   }, 1200);
->>>>>>> d051f50e
 
   if (details.reason === 'install') {
     await chrome.storage.sync.clear();
@@ -383,79 +340,6 @@
   }
 
   let tabId = '';
-<<<<<<< HEAD
-  if (!source?.tabId) {
-    return;
-  }
-
-  tabId = source?.tabId?.toString();
-
-  const url = syncCookieStore?.getTabUrl(source?.tabId);
-
-  if (tabMode && tabMode !== 'unlimited' && tabToRead !== tabId) {
-    return;
-  }
-
-  if (method === 'Network.responseReceived' && params) {
-    const request = params as Protocol.Network.ResponseReceivedEvent;
-    if (!cdpURLToRequestMap[tabId]) {
-      cdpURLToRequestMap[tabId] = {
-        [request.requestId]: request?.response.url,
-      };
-    } else {
-      cdpURLToRequestMap[tabId] = {
-        ...cdpURLToRequestMap[tabId],
-        [request.requestId]: request?.response.url,
-      };
-    }
-  }
-
-  if (method === 'Network.requestWillBeSentExtraInfo' && params) {
-    const requestParams =
-      params as Protocol.Network.RequestWillBeSentExtraInfoEvent;
-
-    if (requestParams.associatedCookies.length === 0) {
-      return;
-    }
-
-    const cookies: CookieData[] = parseRequestWillBeSentExtraInfo(
-      requestParams,
-      cookieDB ?? {},
-      cdpURLToRequestMap[tabId],
-      url ?? ''
-    );
-
-    if (cookies.length === 0) {
-      return;
-    }
-
-    syncCookieStore?.update(Number(tabId), cookies);
-  }
-
-  if (method === 'Network.responseReceivedExtraInfo' && params) {
-    const responseParams =
-      params as Protocol.Network.ResponseReceivedExtraInfoEvent;
-    // Added this because sometimes CDP gives set-cookie and sometimes it gives Set-Cookie.
-    if (
-      !responseParams.headers['set-cookie'] &&
-      !responseParams.headers['Set-Cookie']
-    ) {
-      return;
-    }
-    const allCookies = parseResponseReceivedExtraInfo(
-      responseParams,
-      cdpURLToRequestMap[tabId],
-      url ?? '',
-      cookieDB ?? {}
-    );
-
-    syncCookieStore?.update(Number(tabId), allCookies);
-  }
-
-  if (method === 'Audits.issueAdded' && params) {
-    const auditParams = params as Protocol.Audits.IssueAddedEvent;
-    const { code, details } = auditParams.issue;
-=======
 
   if (!source?.tabId) {
     return;
@@ -532,8 +416,6 @@
   if (method === 'Audits.issueAdded' && params) {
     const auditParams = params as Protocol.Audits.IssueAddedEvent;
     const { code, details } = auditParams.issue;
-
->>>>>>> d051f50e
     if (code !== 'CookieIssue' && !details.cookieIssueDetails) {
       return;
     }
@@ -545,22 +427,14 @@
     ) {
       return;
     }
-<<<<<<< HEAD
+
     const { cookie, cookieExclusionReasons, cookieWarningReasons } =
       details.cookieIssueDetails;
+
     const primaryDomain = cookie?.domain.startsWith('.')
       ? cookie.domain
       : '.' + cookie?.domain;
-=======
-
-    const { cookie, cookieExclusionReasons, cookieWarningReasons } =
-      details.cookieIssueDetails;
-
-    const primaryDomain = cookie?.domain.startsWith('.')
-      ? cookie.domain
-      : '.' + cookie?.domain;
-
->>>>>>> d051f50e
+
     const secondaryDomain = cookie?.domain.startsWith('.')
       ? cookie.domain.slice(1)
       : cookie?.domain;
@@ -570,11 +444,7 @@
     try {
       syncCookieStore?.addCookieExclusionWarningReason(
         cookie?.name + primaryDomain + cookie?.path,
-<<<<<<< HEAD
-        //@ts-ignore since The details has been checked before sending them as parameter.
-=======
         //@ts-ignore since the details has been checked before sending them as parameter.
->>>>>>> d051f50e
         cookie?.name + secondaryDomain + cookie?.path,
         cookieExclusionReasons,
         cookieWarningReasons,
@@ -690,14 +560,10 @@
     syncCookieStore?.updateDevToolsState(request?.payload?.tabId, true);
 
     if (syncCookieStore?.tabsData[request.payload.tabId]) {
-<<<<<<< HEAD
-      syncCookieStore?.sendUpdatedDataToPopupAndDevTools(request.payload.tabId);
-=======
       syncCookieStore?.sendUpdatedDataToPopupAndDevTools(
         request.payload.tabId,
         true
       );
->>>>>>> d051f50e
     }
   }
 
@@ -720,8 +586,8 @@
 
     if (syncCookieStore?.tabsData[request?.payload?.tabId]) {
       syncCookieStore?.sendUpdatedDataToPopupAndDevTools(
-<<<<<<< HEAD
-        request?.payload?.tabId
+        request?.payload?.tabId,
+        true
       );
     }
   }
@@ -741,29 +607,6 @@
   }
 
   if (
-=======
-        request?.payload?.tabId,
-        true
-      );
-    }
-  }
-
-  if (
-    request?.type === 'DevTools::ServiceWorker::DEVTOOLS_STATE_CLOSE' &&
-    request?.payload?.tabId
-  ) {
-    syncCookieStore?.updateDevToolsState(request?.payload?.tabId, false);
-  }
-
-  if (
-    request?.type === 'Popup::ServiceWorker::POPUP_STATE_CLOSE' &&
-    request?.payload?.tabId
-  ) {
-    syncCookieStore?.updatePopUpState(request?.payload?.tabId, false);
-  }
-
-  if (
->>>>>>> d051f50e
     request?.type === 'DevTools::ServiceWorker::SET_JAVASCRIPT_COOKIE' &&
     request?.payload?.tabId
   ) {
@@ -817,21 +660,12 @@
           tabToRead: tabToRead,
         },
       });
-<<<<<<< HEAD
 
       tabs.map((tab) => {
         if (!tab?.id) {
           return tab;
         }
 
-=======
-
-      tabs.map((tab) => {
-        if (!tab?.id) {
-          return tab;
-        }
-
->>>>>>> d051f50e
         chrome.action.setBadgeText({
           tabId: tab?.id,
           text: '',
@@ -848,7 +682,6 @@
           tabMode,
           tabToRead: tabToRead,
         },
-<<<<<<< HEAD
       });
       chrome.runtime.sendMessage({
         type: 'ServiceWorker::DevTools::INITIAL_SYNC',
@@ -857,16 +690,6 @@
           tabToRead: tabToRead,
         },
       });
-=======
-      });
-      chrome.runtime.sendMessage({
-        type: 'ServiceWorker::DevTools::INITIAL_SYNC',
-        payload: {
-          tabMode,
-          tabToRead: tabToRead,
-        },
-      });
->>>>>>> d051f50e
 
       await Promise.all(
         tabs.map(async (tab) => {
