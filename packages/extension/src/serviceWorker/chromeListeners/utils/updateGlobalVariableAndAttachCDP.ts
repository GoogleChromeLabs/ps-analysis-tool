/*
 * Copyright 2024 Google LLC
 *
 * Licensed under the Apache License, Version 2.0 (the "License");
 * you may not use this file except in compliance with the License.
 * You may obtain a copy of the License at
 *
 *     https://www.apache.org/licenses/LICENSE-2.0
 *
 * Unless required by applicable law or agreed to in writing, software
 * distributed under the License is distributed on an "AS IS" BASIS,
 * WITHOUT WARRANTIES OR CONDITIONS OF ANY KIND, either express or implied.
 * See the License for the specific language governing permissions and
 * limitations under the License.
 */
/**
 * Internal dependencies
 */
import cookieStore from '../../../store/cookieStore';
import dataStore, { DataStore } from '../../../store/dataStore';
import attachCDP from '../../attachCDP';

const updateGlobalVariableAndAttachCDP = async () => {
  await chrome.storage.local.clear();

  const preSetSettings = await chrome.storage.sync.get();

<<<<<<< HEAD
  DataStore.tabMode = preSetSettings?.allowedNumberOfTabs ?? 'single';
  DataStore.globalIsUsingCDP = preSetSettings?.isUsingCDP ?? false;

  if (DataStore.tabMode === 'unlimited') {
    const allTabs = await chrome.tabs.query({});
    const targets = await chrome.debugger.getTargets();

    allTabs.forEach((tab) => {
      if (!tab.id || tab.url?.startsWith('chrome://')) {
        return;
      }

      dataStore?.addTabData(tab.id.toString());

      if (DataStore.globalIsUsingCDP) {
        cookieStore.initialiseVariablesForNewTab(tab.id.toString());

        attachCDP({ tabId: tab.id });

        const currentTab = targets.filter(
          ({ tabId }) => tabId && tab.id && tabId === tab.id
        );
        dataStore?.updateParentChildFrameAssociation(
          tab.id.toString(),
          currentTab[0].id,
          '0'
        );
      }
    });
  }
=======
  dataStore.globalIsUsingCDP = preSetSettings?.isUsingCDP ?? false;

  const allTabs = await chrome.tabs.query({});
  const targets = await chrome.debugger.getTargets();

  allTabs.forEach((tab) => {
    if (!tab.id || !tab.url?.startsWith('https://')) {
      return;
    }

    dataStore?.addTabData(tab.id);

    if (dataStore.globalIsUsingCDP) {
      dataStore.initialiseVariablesForNewTab(tab.id.toString());

      attachCDP({ tabId: tab.id });

      const currentTab = targets.filter(
        ({ tabId }) => tabId && tab.id && tabId === tab.id
      );
      dataStore?.updateParentChildFrameAssociation(
        tab.id,
        currentTab[0].id,
        '0'
      );
    }
  });
>>>>>>> c2402984
};

export default updateGlobalVariableAndAttachCDP;<|MERGE_RESOLUTION|>--- conflicted
+++ resolved
@@ -16,7 +16,6 @@
 /**
  * Internal dependencies
  */
-import cookieStore from '../../../store/cookieStore';
 import dataStore, { DataStore } from '../../../store/dataStore';
 import attachCDP from '../../attachCDP';
 
@@ -25,39 +24,7 @@
 
   const preSetSettings = await chrome.storage.sync.get();
 
-<<<<<<< HEAD
-  DataStore.tabMode = preSetSettings?.allowedNumberOfTabs ?? 'single';
   DataStore.globalIsUsingCDP = preSetSettings?.isUsingCDP ?? false;
-
-  if (DataStore.tabMode === 'unlimited') {
-    const allTabs = await chrome.tabs.query({});
-    const targets = await chrome.debugger.getTargets();
-
-    allTabs.forEach((tab) => {
-      if (!tab.id || tab.url?.startsWith('chrome://')) {
-        return;
-      }
-
-      dataStore?.addTabData(tab.id.toString());
-
-      if (DataStore.globalIsUsingCDP) {
-        cookieStore.initialiseVariablesForNewTab(tab.id.toString());
-
-        attachCDP({ tabId: tab.id });
-
-        const currentTab = targets.filter(
-          ({ tabId }) => tabId && tab.id && tabId === tab.id
-        );
-        dataStore?.updateParentChildFrameAssociation(
-          tab.id.toString(),
-          currentTab[0].id,
-          '0'
-        );
-      }
-    });
-  }
-=======
-  dataStore.globalIsUsingCDP = preSetSettings?.isUsingCDP ?? false;
 
   const allTabs = await chrome.tabs.query({});
   const targets = await chrome.debugger.getTargets();
@@ -67,9 +34,9 @@
       return;
     }
 
-    dataStore?.addTabData(tab.id);
+    dataStore?.addTabData(tab.id.toString());
 
-    if (dataStore.globalIsUsingCDP) {
+    if (DataStore.globalIsUsingCDP) {
       dataStore.initialiseVariablesForNewTab(tab.id.toString());
 
       attachCDP({ tabId: tab.id });
@@ -78,13 +45,12 @@
         ({ tabId }) => tabId && tab.id && tabId === tab.id
       );
       dataStore?.updateParentChildFrameAssociation(
-        tab.id,
+        tab.id.toString(),
         currentTab[0].id,
         '0'
       );
     }
   });
->>>>>>> c2402984
 };
 
 export default updateGlobalVariableAndAttachCDP;