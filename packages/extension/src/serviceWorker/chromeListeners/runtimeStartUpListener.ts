--- conflicted
+++ resolved
@@ -23,13 +23,6 @@
   const storage = await chrome.storage.sync.get();
   setupIntervals();
 
-<<<<<<< HEAD
-  if (storage?.allowedNumberOfTabs) {
-    DataStore.tabMode = storage.allowedNumberOfTabs;
-  }
-
-=======
->>>>>>> c2402984
   if (Object.keys(storage).includes('isUsingCDP')) {
     DataStore.globalIsUsingCDP = storage.isUsingCDP;
   }
