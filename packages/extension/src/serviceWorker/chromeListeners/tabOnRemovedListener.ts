--- conflicted
+++ resolved
@@ -16,25 +16,17 @@
 /**
  * Internal dependencies
  */
-import cookieStore from '../../store/cookieStore';
 import dataStore from '../../store/dataStore';
 import sendMessageWrapper from '../../utils/sendMessageWrapper';
 
-<<<<<<< HEAD
-export const onTabRemovedListener = (tabId: number) => {
-  cookieStore.deinitialiseVariablesForTab(tabId.toString());
-
-  dataStore?.removeTabData(tabId.toString());
-=======
 export const onTabRemovedListener = async (tabId: number) => {
   dataStore.deinitialiseVariablesForTab(tabId.toString());
 
-  dataStore?.removeTabData(tabId);
+  dataStore?.removeTabData(tabId.toString());
   const tabs = await chrome.tabs.query({});
   const qualifyingTabs = tabs.filter((_tab) => _tab.url?.startsWith('https'));
 
   await sendMessageWrapper('EXCEEDING_LIMITATION_UPDATE', {
     exceedingLimitations: qualifyingTabs.length > 5,
   });
->>>>>>> c2402984
 };