/*
 * Copyright 2023 Google LLC
 *
 * Licensed under the Apache License, Version 2.0 (the "License");
 * you may not use this file except in compliance with the License.
 * You may obtain a copy of the License at
 *
 *     https://www.apache.org/licenses/LICENSE-2.0
 *
 * Unless required by applicable law or agreed to in writing, software
 * distributed under the License is distributed on an "AS IS" BASIS,
 * WITHOUT WARRANTIES OR CONDITIONS OF ANY KIND, either express or implied.
 * See the License for the specific language governing permissions and
 * limitations under the License.
 */
/**
 * External dependencies
 */
import '@testing-library/jest-dom';
import SinonChrome from 'sinon-chrome';
/**
 * Internal dependencies
 */
//@ts-ignore
// eslint-disable-next-line import/no-unresolved
import OpenCookieDatabase from 'ps-analysis-tool/assets/data/open-cookie-database.json';
import { onTabCreatedListener } from '../tabOnCreatedListener';
import dataStore, { DataStore } from '../../../store/dataStore';
import cookieStore from '../../../store/cookieStore';

describe('chrome.tabs.onCreated.addListener', () => {
  beforeAll(() => {
    globalThis.chrome = SinonChrome as unknown as typeof chrome;
    SinonChrome.tabs.onCreated.addListener(onTabCreatedListener);
    globalThis.fetch = function () {
      return Promise.resolve({
        json: () =>
          Promise.resolve({
            ...OpenCookieDatabase,
          }),
        text: () => Promise.resolve({}),
      });
    } as unknown as typeof fetch;
  });

<<<<<<< HEAD
  describe('Multitab Mode', () => {
    beforeAll(() => {
      DataStore.globalIsUsingCDP = false;
      DataStore.tabMode = 'unlimited';
    });

    test('Openeing new tabs should create an entry for the new tab in synchnorous cookie store.', async () => {
      SinonChrome.tabs.onCreated.dispatch({
        status: 'loading',
        index: 1,
        title: 'CNN News Website',
        url: 'https://edition.cnn.com',
        pinned: false,
        highlighted: false,
        windowId: 11,
        active: true,
        id: 123456,
        audible: false,
        discarded: false,
        autoDiscardable: false,
        groupId: 1,
      });

      await new Promise((r) => setTimeout(r, 2000));

      expect(DataStore.tabs[123456]).toBeTruthy();
    });
  });

  describe('Single Tab Mode', () => {
    beforeEach(() => {
      DataStore.globalIsUsingCDP = false;
      DataStore.tabMode = 'single';
      dataStore.addTabData('123456');
      DataStore.tabToRead = '';
    });
    afterEach(() => {
      DataStore.tabs = {};
      cookieStore.removeCookieData('123456');
    });

    test('Openeing new tabs should create an entry for the new tab in synchnorous cookie store.', async () => {
      SinonChrome.tabs.onCreated.dispatch({
        status: 'loading',
        index: 1,
        title: 'CNN News Website',
        url: 'https://edition.cnn.com',
        pinned: false,
        highlighted: false,
        windowId: 11,
        active: true,
        id: 123456,
        audible: false,
        discarded: false,
        autoDiscardable: false,
        groupId: 1,
      });

      await new Promise((r) => setTimeout(r, 2000));

      expect(DataStore.tabs['123456']).toBeTruthy();
    });

    test('Openeing more than 1 tab in single tab processing mode should not create an entry in synchrorous cookie store.', async () => {
      SinonChrome.tabs.onCreated.dispatch({
        status: 'loading',
        index: 1,
        title: 'CNN News Website',
        url: 'https://edition.cnn.com',
        pinned: false,
        highlighted: false,
        windowId: 11,
        active: true,
        id: 123456,
        audible: false,
        discarded: false,
        autoDiscardable: false,
        groupId: 1,
      });

      SinonChrome.tabs.onCreated.dispatch({
        status: 'loading',
        index: 1,
        title: 'CNN News Website',
        url: 'https://edition.cnn.com',
        pinned: false,
        highlighted: false,
        windowId: 11,
        active: true,
        id: 24567,
        audible: false,
        discarded: false,
        autoDiscardable: false,
        groupId: 1,
      });

      await new Promise((r) => setTimeout(r, 2000));

      expect(DataStore.tabs['24567']).not.toBeTruthy();
    });
  });

=======
>>>>>>> c2402984
  test('Openeing new tab and if tabId is missing it should not create new tab.', async () => {
    SinonChrome.tabs.onCreated.dispatch({
      status: 'loading',
      index: 1,
      title: 'CNN News Website',
      url: 'https://edition.cnn.com',
      pinned: false,
      highlighted: false,
      windowId: 11,
      active: true,
      audible: false,
      discarded: false,
      autoDiscardable: false,
      groupId: 1,
    });

    await new Promise((r) => setTimeout(r, 2000));

    expect(Object.keys(DataStore.tabs).length).toBeLessThanOrEqual(1);
  });
});<|MERGE_RESOLUTION|>--- conflicted
+++ resolved
@@ -25,8 +25,7 @@
 // eslint-disable-next-line import/no-unresolved
 import OpenCookieDatabase from 'ps-analysis-tool/assets/data/open-cookie-database.json';
 import { onTabCreatedListener } from '../tabOnCreatedListener';
-import dataStore, { DataStore } from '../../../store/dataStore';
-import cookieStore from '../../../store/cookieStore';
+import { DataStore } from '../../../store/dataStore';
 
 describe('chrome.tabs.onCreated.addListener', () => {
   beforeAll(() => {
@@ -43,111 +42,6 @@
     } as unknown as typeof fetch;
   });
 
-<<<<<<< HEAD
-  describe('Multitab Mode', () => {
-    beforeAll(() => {
-      DataStore.globalIsUsingCDP = false;
-      DataStore.tabMode = 'unlimited';
-    });
-
-    test('Openeing new tabs should create an entry for the new tab in synchnorous cookie store.', async () => {
-      SinonChrome.tabs.onCreated.dispatch({
-        status: 'loading',
-        index: 1,
-        title: 'CNN News Website',
-        url: 'https://edition.cnn.com',
-        pinned: false,
-        highlighted: false,
-        windowId: 11,
-        active: true,
-        id: 123456,
-        audible: false,
-        discarded: false,
-        autoDiscardable: false,
-        groupId: 1,
-      });
-
-      await new Promise((r) => setTimeout(r, 2000));
-
-      expect(DataStore.tabs[123456]).toBeTruthy();
-    });
-  });
-
-  describe('Single Tab Mode', () => {
-    beforeEach(() => {
-      DataStore.globalIsUsingCDP = false;
-      DataStore.tabMode = 'single';
-      dataStore.addTabData('123456');
-      DataStore.tabToRead = '';
-    });
-    afterEach(() => {
-      DataStore.tabs = {};
-      cookieStore.removeCookieData('123456');
-    });
-
-    test('Openeing new tabs should create an entry for the new tab in synchnorous cookie store.', async () => {
-      SinonChrome.tabs.onCreated.dispatch({
-        status: 'loading',
-        index: 1,
-        title: 'CNN News Website',
-        url: 'https://edition.cnn.com',
-        pinned: false,
-        highlighted: false,
-        windowId: 11,
-        active: true,
-        id: 123456,
-        audible: false,
-        discarded: false,
-        autoDiscardable: false,
-        groupId: 1,
-      });
-
-      await new Promise((r) => setTimeout(r, 2000));
-
-      expect(DataStore.tabs['123456']).toBeTruthy();
-    });
-
-    test('Openeing more than 1 tab in single tab processing mode should not create an entry in synchrorous cookie store.', async () => {
-      SinonChrome.tabs.onCreated.dispatch({
-        status: 'loading',
-        index: 1,
-        title: 'CNN News Website',
-        url: 'https://edition.cnn.com',
-        pinned: false,
-        highlighted: false,
-        windowId: 11,
-        active: true,
-        id: 123456,
-        audible: false,
-        discarded: false,
-        autoDiscardable: false,
-        groupId: 1,
-      });
-
-      SinonChrome.tabs.onCreated.dispatch({
-        status: 'loading',
-        index: 1,
-        title: 'CNN News Website',
-        url: 'https://edition.cnn.com',
-        pinned: false,
-        highlighted: false,
-        windowId: 11,
-        active: true,
-        id: 24567,
-        audible: false,
-        discarded: false,
-        autoDiscardable: false,
-        groupId: 1,
-      });
-
-      await new Promise((r) => setTimeout(r, 2000));
-
-      expect(DataStore.tabs['24567']).not.toBeTruthy();
-    });
-  });
-
-=======
->>>>>>> c2402984
   test('Openeing new tab and if tabId is missing it should not create new tab.', async () => {
     SinonChrome.tabs.onCreated.dispatch({
       status: 'loading',
