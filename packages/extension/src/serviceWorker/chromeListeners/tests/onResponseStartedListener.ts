/*
 * Copyright 2023 Google LLC
 *
 * Licensed under the Apache License, Version 2.0 (the "License");
 * you may not use this file except in compliance with the License.
 * You may obtain a copy of the License at
 *
 *     https://www.apache.org/licenses/LICENSE-2.0
 *
 * Unless required by applicable law or agreed to in writing, software
 * distributed under the License is distributed on an "AS IS" BASIS,
 * WITHOUT WARRANTIES OR CONDITIONS OF ANY KIND, either express or implied.
 * See the License for the specific language governing permissions and
 * limitations under the License.
 */
/**
 * External dependencies
 */
import '@testing-library/jest-dom';
import SinonChrome from 'sinon-chrome';
/**
 * Internal dependencies
 */
//@ts-ignore
// eslint-disable-next-line import/no-unresolved
import OpenCookieDatabase from 'ps-analysis-tool/assets/data/open-cookie-database.json';

import { onResponseStartedListener } from '../onResponseStartedListener';
import { responseHeaders } from '../test-utils/requestHeaders';
import dataStore, { DataStore } from '../../../store/dataStore';
import cookieStore from '../../../store/cookieStore';

describe('chrome.webRequest.onResponseStarted.addListener', () => {
  beforeAll(() => {
    globalThis.chrome = SinonChrome as unknown as typeof chrome;
    globalThis.fetch = function () {
      return Promise.resolve({
        json: () =>
          Promise.resolve({
            ...OpenCookieDatabase,
          }),
        text: () => Promise.resolve({}),
      });
    } as unknown as typeof fetch;

    SinonChrome.webRequest.onResponseStarted.addListener(
      onResponseStartedListener,
      { urls: ['*://*/*'] },
      ['extraHeaders', 'responseHeaders']
    );
  });

  beforeEach(() => {
<<<<<<< HEAD
    DataStore.globalIsUsingCDP = false;
    DataStore.tabMode = 'single';
    dataStore.addTabData('1141143618');
    dataStore.updateUrl('1141143618', 'https://bbc.com');
    DataStore.tabToRead = '1141143618';
=======
    dataStore.globalIsUsingCDP = false;
    dataStore.addTabData(1141143618);
    dataStore.updateUrl(1141143618, 'https://bbc.com');
>>>>>>> c2402984
  });

  afterEach(() => {
    dataStore.removeTabData('1141143618');
  });

  test('Should parse response Cookies', async () => {
    await new Promise((r) => setTimeout(r, 2000));
    SinonChrome.webRequest.onResponseStarted.dispatch({
      url: 'https://bbc.com',
      frameId: 0,
      responseHeaders,
      tabId: 1141143618,
      requestId: 457,
    });

    await new Promise((r) => setTimeout(r, 2000));

    expect(Object.keys(cookieStore.getTabsData('1141143618')).length).toEqual(
      2
    );
  });

  test('Should not parse cookies if no cookie header is found in response header', async () => {
    SinonChrome.webRequest.onResponseStarted.dispatch({
      url: 'https://bbc.com',
      frameId: 0,
      requestHeaders: responseHeaders.filter(
        ({ name }) => name !== 'set-cookie'
      ),
      tabId: 1141143618,
      requestId: 457,
    });

    await new Promise((r) => setTimeout(r, 2000));

    expect(Object.keys(cookieStore.getTabsData('1141143618')).length).toEqual(
      0
    );
  });

  test('Should not parse cookies if cdp is on', async () => {
    DataStore.globalIsUsingCDP = true;
    SinonChrome.webRequest.onResponseStarted.dispatch({
      url: 'https://bbc.com',
      frameId: 0,
      requestHeaders: responseHeaders.filter(
        ({ name }) => name !== 'set-cookie'
      ),
      tabId: 1141143618,
      requestId: 457,
    });

    await new Promise((r) => setTimeout(r, 2000));

    expect(Object.keys(cookieStore.getTabsData('1141143618')).length).toEqual(
      0
    );
    DataStore.globalIsUsingCDP = false;
  });
});<|MERGE_RESOLUTION|>--- conflicted
+++ resolved
@@ -51,17 +51,9 @@
   });
 
   beforeEach(() => {
-<<<<<<< HEAD
     DataStore.globalIsUsingCDP = false;
-    DataStore.tabMode = 'single';
     dataStore.addTabData('1141143618');
     dataStore.updateUrl('1141143618', 'https://bbc.com');
-    DataStore.tabToRead = '1141143618';
-=======
-    dataStore.globalIsUsingCDP = false;
-    dataStore.addTabData(1141143618);
-    dataStore.updateUrl(1141143618, 'https://bbc.com');
->>>>>>> c2402984
   });
 
   afterEach(() => {
