/*
 * Copyright 2023 Google LLC
 *
 * Licensed under the Apache License, Version 2.0 (the "License");
 * you may not use this file except in compliance with the License.
 * You may obtain a copy of the License at
 *
 *     https://www.apache.org/licenses/LICENSE-2.0
 *
 * Unless required by applicable law or agreed to in writing, software
 * distributed under the License is distributed on an "AS IS" BASIS,
 * WITHOUT WARRANTIES OR CONDITIONS OF ANY KIND, either express or implied.
 * See the License for the specific language governing permissions and
 * limitations under the License.
 */
/**
 * Internal dependencies
 */
<<<<<<< HEAD
import { ALLOWED_NUMBER_OF_TABS } from '../../constants';
import cookieStore from '../../store/cookieStore';
import dataStore, { DataStore } from '../../store/dataStore';
=======
import dataStore from '../../store/dataStore';
>>>>>>> c2402984

export const onTabCreatedListener = async (tab: chrome.tabs.Tab) => {
  try {
    if (!tab?.id) {
      return;
    }

    const targets = await chrome.debugger.getTargets();

<<<<<<< HEAD
    if (DataStore.tabMode && DataStore.tabMode !== 'unlimited') {
      const doesTabExist = DataStore.tabToRead;
      if (
        Object.keys(cookieStore.getTabsData() ?? {}).length >=
          ALLOWED_NUMBER_OF_TABS &&
        doesTabExist
      ) {
        return;
      }
      DataStore.tabToRead = tab.id.toString();
      dataStore?.addTabData(tab.id.toString());

      if (DataStore.globalIsUsingCDP) {
        const currentTab = targets.filter(
          ({ tabId }) => tabId && tab.id && tabId === tab.id
        );
        cookieStore.initialiseVariablesForNewTab(tab.id.toString());

        dataStore.updateParentChildFrameAssociation(
          tab.id.toString(),
          currentTab[0].id,
          '0'
        );
      }
    } else {
      dataStore?.addTabData(tab.id.toString());

      if (DataStore.globalIsUsingCDP) {
        const currentTab = targets.filter(
          ({ tabId }) => tabId && tab.id && tabId === tab.id
        );
        cookieStore.initialiseVariablesForNewTab(tab.id.toString());

        dataStore.updateParentChildFrameAssociation(
          tab.id.toString(),
          currentTab[0].id,
          '0'
        );
      }
=======
    dataStore?.addTabData(tab.id);
    dataStore.initialiseVariablesForNewTab(tab.id.toString());

    if (dataStore.globalIsUsingCDP) {
      const currentTab = targets.filter(
        ({ tabId }) => tabId && tab.id && tabId === tab.id
      );

      dataStore.updateParentChildFrameAssociation(
        tab.id,
        currentTab[0].id,
        '0'
      );
>>>>>>> c2402984
    }
  } catch (error) {
    //Fail silently
    //eslint-disable-next-line no-console
    console.warn(error);
  }
};<|MERGE_RESOLUTION|>--- conflicted
+++ resolved
@@ -16,13 +16,7 @@
 /**
  * Internal dependencies
  */
-<<<<<<< HEAD
-import { ALLOWED_NUMBER_OF_TABS } from '../../constants';
-import cookieStore from '../../store/cookieStore';
 import dataStore, { DataStore } from '../../store/dataStore';
-=======
-import dataStore from '../../store/dataStore';
->>>>>>> c2402984
 
 export const onTabCreatedListener = async (tab: chrome.tabs.Tab) => {
   try {
@@ -32,61 +26,19 @@
 
     const targets = await chrome.debugger.getTargets();
 
-<<<<<<< HEAD
-    if (DataStore.tabMode && DataStore.tabMode !== 'unlimited') {
-      const doesTabExist = DataStore.tabToRead;
-      if (
-        Object.keys(cookieStore.getTabsData() ?? {}).length >=
-          ALLOWED_NUMBER_OF_TABS &&
-        doesTabExist
-      ) {
-        return;
-      }
-      DataStore.tabToRead = tab.id.toString();
-      dataStore?.addTabData(tab.id.toString());
-
-      if (DataStore.globalIsUsingCDP) {
-        const currentTab = targets.filter(
-          ({ tabId }) => tabId && tab.id && tabId === tab.id
-        );
-        cookieStore.initialiseVariablesForNewTab(tab.id.toString());
-
-        dataStore.updateParentChildFrameAssociation(
-          tab.id.toString(),
-          currentTab[0].id,
-          '0'
-        );
-      }
-    } else {
-      dataStore?.addTabData(tab.id.toString());
-
-      if (DataStore.globalIsUsingCDP) {
-        const currentTab = targets.filter(
-          ({ tabId }) => tabId && tab.id && tabId === tab.id
-        );
-        cookieStore.initialiseVariablesForNewTab(tab.id.toString());
-
-        dataStore.updateParentChildFrameAssociation(
-          tab.id.toString(),
-          currentTab[0].id,
-          '0'
-        );
-      }
-=======
-    dataStore?.addTabData(tab.id);
+    dataStore?.addTabData(tab.id.toString());
     dataStore.initialiseVariablesForNewTab(tab.id.toString());
 
-    if (dataStore.globalIsUsingCDP) {
+    if (DataStore.globalIsUsingCDP) {
       const currentTab = targets.filter(
         ({ tabId }) => tabId && tab.id && tabId === tab.id
       );
 
       dataStore.updateParentChildFrameAssociation(
-        tab.id,
+        tab.id.toString(),
         currentTab[0].id,
         '0'
       );
->>>>>>> c2402984
     }
   } catch (error) {
     //Fail silently
