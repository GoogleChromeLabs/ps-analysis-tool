--- conflicted
+++ resolved
@@ -81,7 +81,7 @@
   const tabs = await chrome.tabs.query({});
 
   if (!changes?.isUsingCDP?.newValue) {
-    if (!synchnorousCookieStore.globalIsUsingCDP) {
+    if (!dataStore.globalIsUsingCDP) {
       const targets = await chrome.debugger.getTargets();
       await Promise.all(
         targets.map(async ({ id, attached }) => {
@@ -90,17 +90,10 @@
               return;
             }
 
-<<<<<<< HEAD
-        try {
-          await chrome.debugger.detach({ targetId: id });
-          if (tabId) {
-            dataStore?.sendUpdatedDataToPopupAndDevTools(tabId);
-=======
             await chrome.debugger.detach({ targetId: id });
           } catch (error) {
             // eslint-disable-next-line no-console
             console.log(error);
->>>>>>> 1566540f
           }
         })
       );
