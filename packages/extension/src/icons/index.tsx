--- conflicted
+++ resolved
@@ -40,9 +40,6 @@
 export { default as RelatedWebsiteSetsIconWhite } from './related-website-sets-white.svg';
 export { default as AntiCovertTrackingIcon } from './anti-covert-tracking.svg';
 export { default as AntiCovertTrackingIconWhite } from './anti-covert-tracking-white.svg';
-<<<<<<< HEAD
 export { default as Add } from './add.svg';
 export { default as Cross } from './cross.svg';
-=======
-export { default as Refresh } from './refresh-icon.svg';
->>>>>>> 073d3c2c
+export { default as Refresh } from './refresh-icon.svg';