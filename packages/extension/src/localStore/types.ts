--- conflicted
+++ resolved
@@ -28,11 +28,8 @@
   analytics: CookieAnalytics | null;
   url: string;
   headerType: 'response' | 'request';
-<<<<<<< HEAD
   isFirstParty: boolean | null;
-=======
   frameIdList: number[];
->>>>>>> b97e7617
 };
 
 export type TabData = {
