--- conflicted
+++ resolved
@@ -17,302 +17,13 @@
 /**
  * Internal dependencies.
  */
-<<<<<<< HEAD
+import type { AllowedDomainObject, AllowedDomainStorage } from './types';
 import fetchTopicsTaxonomy from '../utils/fetchTopicsTaxonomy';
+import getIndexForAllowListedItem from './utils/getIndexForAllowListedItem';
 
 const CookieStore = {
   /**
    * Handle topics.
-=======
-import updateStorage from './utils/updateStorage';
-import type {
-  TabData,
-  AllowedDomainObject,
-  AllowedDomainStorage,
-} from './types';
-import fetchTopicsTaxonomy from '../utils/fetchTopicsTaxonomy';
-import updateCookieBadgeText from './utils/updateCookieBadgeText';
-import getIndexForAllowListedItem from './utils/getIndexForAllowListedItem';
-
-const CookieStore = {
-  /**
-   * Update cookie store.
-   * @param {string} tabId Tab id.
-   * @param {Array} cookies Cookies data.
-   */
-  async update(tabId: string, cookies: CookieData[]) {
-    const currentStorageSnapshot = await chrome.storage.local.get();
-    if (
-      currentStorageSnapshot[tabId] &&
-      Object.keys(currentStorageSnapshot[tabId]).length === 0
-    ) {
-      return;
-    }
-    // eslint-disable-next-line complexity
-    await updateStorage(tabId, (prevState: TabData) => {
-      const _prevCookies = prevState?.cookies || {};
-      const _updatedCookies = _prevCookies;
-
-      for (const cookie of cookies) {
-        const { name, domain, path } = cookie.parsedCookie;
-        if (!name || !domain || !path) {
-          continue;
-        }
-        let cookieKey = getCookieKey(cookie.parsedCookie);
-        if (!cookieKey) {
-          continue;
-        }
-        const blockedReasons: BlockedReason[] = [
-          ...new Set<BlockedReason>([
-            ...(cookie?.blockedReasons ?? []),
-            ...(_updatedCookies[cookieKey]?.blockedReasons ?? []),
-          ]),
-        ];
-        cookieKey = cookieKey?.trim();
-        if (_updatedCookies?.[cookieKey]) {
-          _updatedCookies[cookieKey] = {
-            ..._updatedCookies[cookieKey],
-            ...cookie,
-            parsedCookie: {
-              ..._updatedCookies[cookieKey].parsedCookie,
-              ...cookie.parsedCookie,
-              priority:
-                cookie.parsedCookie?.priority ??
-                _updatedCookies[cookieKey].parsedCookie?.priority ??
-                'Medium',
-              partitionKey:
-                cookie.parsedCookie?.partitionKey ??
-                _updatedCookies[cookieKey].parsedCookie?.partitionKey,
-            },
-            isBlocked: blockedReasons.length > 0,
-            blockedReasons,
-            url: _updatedCookies[cookieKey].url ?? cookie.url,
-            warningReasons: Array.from(
-              new Set<Protocol.Audits.CookieWarningReason>([
-                ...(cookie.warningReasons ?? []),
-                ...(_updatedCookies[cookieKey].warningReasons ?? []),
-              ])
-            ),
-            headerType:
-              _updatedCookies[cookieKey].headerType === 'javascript'
-                ? _updatedCookies[cookieKey].headerType
-                : cookie.headerType,
-            frameIdList: Array.from(
-              new Set<number>([
-                ...(cookie.frameIdList ?? []),
-                ...(_updatedCookies[cookieKey].frameIdList ?? []),
-              ])
-            ),
-          };
-        } else {
-          _updatedCookies[cookieKey] = cookie;
-        }
-      }
-
-      return {
-        ...prevState,
-        cookies: _updatedCookies,
-      };
-    });
-  },
-
-  /**
-   * Deletes a cookie
-   * @param {string} cookieName Name of the cookie.
-   */
-  async deleteCookie(cookieName: string) {
-    const storage = await chrome.storage.local.get();
-    Object.values(storage).forEach((tabData) => {
-      if (tabData.cookies && tabData.cookies[cookieName]) {
-        delete tabData.cookies[cookieName];
-      }
-    });
-    await updateCookieBadgeText(storage);
-    await chrome.storage.local.set(storage);
-  },
-
-  /**
-   * Deletes a cookie
-   * @param {string} cookieNames Name of the cookie.
-   */
-  async deleteSetOfCookie(cookieNames: string[]) {
-    const storage = await chrome.storage.local.get();
-    cookieNames.forEach((cookieName) => {
-      Object.values(storage).forEach((tabData) => {
-        if (tabData.cookies && tabData.cookies[cookieName]) {
-          delete tabData.cookies[cookieName];
-        }
-      });
-    });
-    await updateCookieBadgeText(storage);
-    await chrome.storage.local.set(storage);
-  },
-
-  /**
-   * Deletes a cookie
-   * @param {string} cookieName Name of the cookie.
-   * @param {string} alternateCookieName Alternate name of the cookie.
-   * @param {string[]} exclusionReasons reasons to be added to the blocked reason array.
-   * @param {string[]} warningReasons warning reasons to be added to the warning reason array.
-   * @param {string} tabId tabId where change has to be made.
-   */
-  async addCookieExclusionWarningReason(
-    cookieName: string,
-    alternateCookieName: string,
-    exclusionReasons: string[],
-    warningReasons: string[],
-    tabId: string
-  ) {
-    const storage = await chrome.storage.local.get();
-    if (!storage[tabId]) {
-      return;
-    }
-    // Check if primaryDomain cookie exists
-    if (
-      storage[tabId].cookies &&
-      storage[tabId].cookies[cookieName] &&
-      !storage[tabId].cookies[alternateCookieName]
-    ) {
-      storage[tabId].cookies[cookieName].blockedReasons = [
-        ...new Set([
-          ...(storage[tabId].cookies[cookieName].blockedReasons ?? []),
-          ...exclusionReasons,
-        ]),
-      ];
-      storage[tabId].cookies[cookieName].warningReasons = [
-        ...new Set([
-          ...(storage[tabId].cookies[cookieName].warningReasons ?? []),
-          ...warningReasons,
-        ]),
-      ];
-      storage[tabId].cookies[cookieName].isBlocked =
-        exclusionReasons.length > 0 ? true : false;
-      // Check if secondaryDomain cookie exists
-    } else if (
-      storage[tabId].cookies &&
-      !storage[tabId].cookies[cookieName] &&
-      storage[tabId].cookies[alternateCookieName]
-    ) {
-      storage[tabId].cookies[alternateCookieName].blockedReasons = [
-        ...new Set([
-          ...(storage[tabId].cookies[alternateCookieName].blockedReasons ?? []),
-          ...exclusionReasons,
-        ]),
-      ];
-      storage[tabId].cookies[alternateCookieName].warningReasons = [
-        ...new Set([
-          ...(storage[tabId].cookies[alternateCookieName].warningReasons ?? []),
-          ...warningReasons,
-        ]),
-      ];
-      storage[tabId].cookies[alternateCookieName].isBlocked =
-        exclusionReasons.length > 0 ? true : false;
-    } else {
-      // If none of them exists. This case is possible when the PROMISE_QUEUE hasnt processed our current promise, and we already have an issue.
-      storage[tabId] = {
-        ...storage[tabId],
-        cookies: {
-          ...storage[tabId].cookies,
-          [alternateCookieName]: {
-            ...(storage[tabId].cookies[alternateCookieName] ?? {}),
-            blockedReasons: [...exclusionReasons],
-            warningReasons: [...warningReasons],
-            isBlocked: exclusionReasons.length > 0 ? true : false,
-          },
-          [cookieName]: {
-            ...(storage[tabId].cookies[cookieName] ?? {}),
-            blockedReasons: [...exclusionReasons],
-            warningReasons: [...warningReasons],
-            isBlocked: exclusionReasons.length > 0 ? true : false,
-          },
-        },
-      };
-    }
-    await chrome.storage.local.set(storage);
-  },
-
-  /**
-   * Update the focusedAt timestamp for the tab.
-   * @param {string} tabId The active tab id.
-   */
-  async updateTabFocus(tabId: string) {
-    const storage = await chrome.storage.local.get();
-    if (storage[tabId]) {
-      storage[tabId].focusedAt = Date.now();
-    }
-
-    await chrome.storage.local.set(storage);
-  },
-
-  /**
-   * Clear cookie data
-   * @param {string} tabId The active tab id.
-   */
-  async removeCookieData(tabId: string) {
-    const storage = await chrome.storage.local.get();
-
-    if (storage[tabId]) {
-      storage[tabId].cookies = {};
-    }
-
-    await chrome.storage.local.set(storage);
-  },
-
-  /**
-   * Creates an entry for a tab
-   * @param {string} tabId The tab id.
-   */
-  async addTabData(tabId: string) {
-    const extensionStorage = await chrome.storage.sync.get();
-    const allowedTabs = extensionStorage?.allowedNumberOfTabs;
-
-    if (allowedTabs && allowedTabs !== 'unlimited') {
-      await chrome.storage.local.set({
-        [tabId]: {
-          cookies: {},
-          focusedAt: Date.now(),
-        },
-        tabToRead: tabId,
-      });
-    } else {
-      await chrome.storage.local.set({
-        [tabId]: {
-          cookies: {},
-          focusedAt: Date.now(),
-        },
-      });
-    }
-    chrome.storage.session.set({ [tabId]: true });
-  },
-
-  /**
-   * Remove the tab data from the store.
-   * @param {string} tabId The tab id.
-   */
-  async removeTabData(tabId: string) {
-    await chrome.storage.local.remove(tabId);
-    await chrome.storage.session.remove(tabId);
-  },
-
-  /**
-   * Remove the window's all tabs data from the store.
-   * @param {number} windowId The window id.
-   */
-  async removeWindowData(windowId: number) {
-    const tabs = await chrome.tabs.query({ windowId });
-
-    const tabPromises = tabs.map(async (tab) => {
-      if (tab.id) {
-        await CookieStore.removeTabData(tab.id.toString());
-      }
-    });
-
-    await Promise.all(tabPromises);
-  },
-
-  /**
-   * Set topics list.
->>>>>>> 85112cdd
    * @param {string} activeTabUrl The active tab origin location.
    * @param {number[]} topics The topics for active tab.
    */
