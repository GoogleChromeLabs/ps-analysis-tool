--- conflicted
+++ resolved
@@ -48,13 +48,9 @@
           continue;
         }
         let cookieKey = getCookieKey(cookie.parsedCookie);
-<<<<<<< HEAD
-
-=======
         if (!cookieKey) {
           continue;
         }
->>>>>>> 8aef5fa3
         cookieKey = cookieKey?.trim();
         if (_updatedCookies?.[cookieKey]) {
           _updatedCookies[cookieKey] = {
