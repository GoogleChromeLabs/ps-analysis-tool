/*
 * Copyright 2023 Google LLC
 *
 * Licensed under the Apache License, Version 2.0 (the "License");
 * you may not use this file except in compliance with the License.
 * You may obtain a copy of the License at
 *
 *     https://www.apache.org/licenses/LICENSE-2.0
 *
 * Unless required by applicable law or agreed to in writing, software
 * distributed under the License is distributed on an "AS IS" BASIS,
 * WITHOUT WARRANTIES OR CONDITIONS OF ANY KIND, either express or implied.
 * See the License for the specific language governing permissions and
 * limitations under the License.
 */
/**
 * Internal dependencies.
 */
import updateStorage from './utils/updateStorage';
import type { TabData, CookieData } from './types';
<<<<<<< HEAD
import { getCookieKey } from '@cookie-analysis-tool/common';
=======
import { getCookieKey } from '../utils/getCookieKey';
import fetchTopicsTaxonomy from '../utils/fetchTopicsTaxonomy';
>>>>>>> 564d815b

const CookieStore = {
  /**
   * Update cookie store.
   * @param {string} tabId Tab id.
   * @param {Array} cookies Cookies data.
   */
  async update(tabId: string, cookies: CookieData[]) {
    await updateStorage(tabId, (prevState: TabData) => {
      const _prevCookies = prevState?.cookies || {};
      const _updatedCookies = _prevCookies;

      for (const cookie of cookies) {
        const { name, domain, path } = cookie.parsedCookie;

        if (!name || !domain || !path) {
          continue;
        }

        const cookieKey = getCookieKey(cookie.parsedCookie);

        if (_updatedCookies?.[cookieKey]) {
          _updatedCookies[cookieKey] = {
            ...cookie,
            headerType:
              _updatedCookies[cookieKey].headerType === 'javascript'
                ? _updatedCookies[cookieKey].headerType
                : cookie.headerType,
            frameIdList: Array.from(
              new Set<number>([
                ...cookie.frameIdList,
                ..._updatedCookies[cookieKey].frameIdList,
              ])
            ),
          };
        } else {
          _updatedCookies[cookieKey] = cookie;
        }
      }

      return {
        ...prevState,
        cookies: _updatedCookies,
      };
    });
  },

  /**
   * Deletes a cookie
   * @param {string} cookieName Name of the cookie.
   */
  async deleteCookie(cookieName: string) {
    const storage = await chrome.storage.local.get();

    Object.values(storage).forEach((tabData) => {
      if (tabData.cookies && tabData.cookies[cookieName]) {
        delete tabData.cookies[cookieName];
      }
    });

    await chrome.storage.local.set(storage);
  },

  /**
   * Update the focusedAt timestamp for the tab.
   * @param {string} tabId The active tab id.
   */
  async updateTabFocus(tabId: string) {
    const storage = await chrome.storage.local.get();
    if (storage[tabId]) {
      storage[tabId].focusedAt = Date.now();
    }

    await chrome.storage.local.set(storage);
  },

  /**
   * Clear cookie data
   * @param {string} tabId The active tab id.
   */
  async removeCookieData(tabId: string) {
    const storage = await chrome.storage.local.get();

    if (storage[tabId]) {
      storage[tabId].cookies = {};
    }

    await chrome.storage.local.set(storage);
  },

  /**
   * Creates an entry for a tab
   * @param {string} tabId The tab id.
   */
  async addTabData(tabId: string) {
    const extensionStorage = await chrome.storage.sync.get();
    const allowedTabs = extensionStorage?.allowedNumberOfTabs;

    if (allowedTabs && allowedTabs !== 'unlimited') {
      await chrome.storage.local.set({
        [tabId]: {
          cookies: {},
          focusedAt: Date.now(),
        },
        tabToRead: tabId,
      });
    } else {
      await chrome.storage.local.set({
        [tabId]: {
          cookies: {},
          focusedAt: Date.now(),
        },
      });
    }
  },

  /**
   * Remove the tab data from the store.
   * @param {string} tabId The tab id.
   */
  async removeTabData(tabId: string) {
    await chrome.storage.local.remove(tabId);
  },

  /**
   * Remove the window's all tabs data from the store.
   * @param {number} windowId The window id.
   */
  async removeWindowData(windowId: number) {
    const tabs = await chrome.tabs.query({ windowId });

    const tabPromises = tabs.map(async (tab) => {
      if (tab.id) {
        await CookieStore.removeTabData(tab.id.toString());
      }
    });

    await Promise.all(tabPromises);
  },

  /**
   * Handle topics.
   * @param {string} activeTabUrl The active tab origin location.
   * @param {number[]} topics The topics for active tab.
   */
  async setTopics(activeTabUrl: string, topics: (string | number)[] = []) {
    const storage = await chrome.storage.local.get();

    if (!storage[activeTabUrl]) {
      storage[activeTabUrl] = {};
    }

    const topicsTaxonomy = await fetchTopicsTaxonomy();

    storage[activeTabUrl].topics = topics.map(
      (topicsId) => topicsTaxonomy[topicsId]
    );

    await chrome.storage.local.set(storage);
  },

  /**
   * Get topics list.
   * @param {string} activeTabUrl The host name for which topics is to be fetched.
   * @returns {Promise<string[]>} The list of topics.
   */
  async getTopics(activeTabUrl: string): Promise<string[]> {
    const storage = await chrome.storage.local.get();

    if (storage && storage[activeTabUrl] && storage[activeTabUrl].topics) {
      return storage[activeTabUrl].topics;
    }

    return [];
  },
};

export default CookieStore;<|MERGE_RESOLUTION|>--- conflicted
+++ resolved
@@ -18,12 +18,8 @@
  */
 import updateStorage from './utils/updateStorage';
 import type { TabData, CookieData } from './types';
-<<<<<<< HEAD
 import { getCookieKey } from '@cookie-analysis-tool/common';
-=======
-import { getCookieKey } from '../utils/getCookieKey';
 import fetchTopicsTaxonomy from '../utils/fetchTopicsTaxonomy';
->>>>>>> 564d815b
 
 const CookieStore = {
   /**
