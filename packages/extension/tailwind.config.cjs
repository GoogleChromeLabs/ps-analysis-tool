/*
 * Copyright 2023 Google LLC
 *
 * Licensed under the Apache License, Version 2.0 (the "License");
 * you may not use this file except in compliance with the License.
 * You may obtain a copy of the License at
 *
 *     https://www.apache.org/licenses/LICENSE-2.0
 *
 * Unless required by applicable law or agreed to in writing, software
 * distributed under the License is distributed on an "AS IS" BASIS,
 * WITHOUT WARRANTIES OR CONDITIONS OF ANY KIND, either express or implied.
 * See the License for the specific language governing permissions and
 * limitations under the License.
 */

const colors = require('tailwindcss/colors');
const defaultTheme = require('tailwindcss/defaultTheme');

// @see https://github.com/tailwindlabs/tailwindcss/issues/4690#issuecomment-1046087220
delete colors['lightBlue'];
delete colors['warmGray'];
delete colors['trueGray'];
delete colors['coolGray'];
delete colors['blueGray'];

module.exports = {
  darkMode: 'class',
  content: ['./packages/extension/src/**/*.{tsx,js}'],
  theme: {
    extend: {
      boxShadow: {
        '3xl':
          '0px 38px 90px 0px rgba(0, 0, 0, 0.25), 0px 0px 2px 0px rgba(0, 0, 0, 0.05), 0px 0px 1px 0px rgba(0, 0, 0, 0.60)',
      },
    },
    fontFamily: {
      ...defaultTheme.fontFamily,
    },
    fontSize: {
      ...defaultTheme.fontSize,
      xxxs: '0.625rem', // 10px - Only for edge cases
      xxl: '1.375rem', // 22px
    },
    textColor: {
      ...colors,
      primary: '#000',
      secondary: '#5F5F5F',
      tertiary: '#808080',
      'first-party': '#5FA569',
      'third-party': '#FA752E',
      functional: '#5CC971',
      marketing: '#F3AE4E',
      analytics: '#4C79F4',
      uncategorized: '#EC7159',
      'chart-label': '#111B21',
      'granite-gray': '#5F6369',
      'outer-space-crayola': '#303942',
      'dark-gray': '#757575',
      'darkest-gray': '#616161',
      'outer-space': '#303942',
      'raisin-black': '#212121',
      gray: '#6E6E6E',
      'royal-blue': '#3871E0',
      manatee: '#9AA0A6',
      'bright-gray': '#E8EAED',
      'chinese-silver': '#CDCDCD',
      'medium-persian-blue': '#0E639C',
      mischka: '#AFB0B1',
    },
    backgroundColor: {
      ...colors,
      primary: '#FFF',
      secondary: '#E5E7EB',
      tertiary: '#CBD5E1',
      'royal-blue': '#3871E0',
      'anti-flash-white': '#F1F3F4',
      gainsboro: '#DADCE0',
      'american-silver': '#CBCDD1',
      'raisin-black': '#212121',
      cultured: '#F6F6F699',
      'light-gray': '#F1F1F1',
      'charleston-green': '#292A2D',
      quartz: '#494C50',
      'davys-grey': '#5D5D5D99',
      'outer-space-crayola': '#303942',
      'outer-space': '#454545',
      'medium-persian-blue': '#0E639C',
    },
    borderColor: {
      ...colors,
      'american-silver': '#CBCDD1',
      'royal-blue': '#3871E0',
      'medium-persian-blue': '#0E639C',
      'hex-gray': '#E0E0E0',
      'bright-gray': '#E8EAED',
      gainsboro: '#DADCE0',
    },
    colors: {
      ...colors,
      'royal-blue': '#3871E0',
      'hex-gray': '#E0E0E0',
      'bright-gray': '#E8EAED',
      quartz: '#494C50',
<<<<<<< HEAD
      manatee: '#9AA0A6',
=======
      'medium-persian-blue': '#0E639C',
      'charleston-green': '#292A2D',
>>>>>>> 04b11422
    },
    stroke: {
      'bright-gray': '#E8EAED',
      onyx: '#323941',
    },
  },
};<|MERGE_RESOLUTION|>--- conflicted
+++ resolved
@@ -102,12 +102,9 @@
       'hex-gray': '#E0E0E0',
       'bright-gray': '#E8EAED',
       quartz: '#494C50',
-<<<<<<< HEAD
       manatee: '#9AA0A6',
-=======
       'medium-persian-blue': '#0E639C',
       'charleston-green': '#292A2D',
->>>>>>> 04b11422
     },
     stroke: {
       'bright-gray': '#E8EAED',
