--- conflicted
+++ resolved
@@ -52,14 +52,11 @@
       'granite-gray': '#5F6369',
       'outer-space-crayola': '#303942',
       'raisin-black': '#212121',
-<<<<<<< HEAD
       gray: '#6E6E6E',
       'royal-blue': '#3871E0',
-=======
       manatee: '#9AA0A6',
       'bright-gray': '#E8EAED',
       'chinese-silver': '#CDCDCD',
->>>>>>> 6bd9131b
     },
     backgroundColor: {
       ...colors,
@@ -82,19 +79,16 @@
     borderColor: {
       ...colors,
       'american-silver': '#CBCDD1',
-<<<<<<< HEAD
       'royal-blue': '#3871E0',
     },
     colors: {
       ...colors,
       'royal-blue': '#3871E0',
-=======
       quartz: '#494C50',
     },
     stroke: {
       'bright-gray': '#E8EAED',
       onyx: '#323941',
->>>>>>> 6bd9131b
     },
   },
 };