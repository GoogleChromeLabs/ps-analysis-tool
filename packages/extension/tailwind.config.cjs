--- conflicted
+++ resolved
@@ -82,15 +82,10 @@
       mischka: '#AFB0B1',
       'cool-grey': '#323941',
       'asteriod-black': '#2B2C2F',
-<<<<<<< HEAD
+      'comet-black': '#202124',
+      'jet-black': '#202142',
       'warning-red': '#C33300',
       'warning-orange': '#FA3',
-=======
-      'comet-black': '#202124',
-      'warning-red': '#C33300',
-      'warning-orange': '#FA3',
-      'jet-black': '#202142',
->>>>>>> 59e6566b
     },
     backgroundColor: {
       ...colors,
@@ -110,13 +105,10 @@
       'outer-space-crayola': '#303942',
       'outer-space': '#454545',
       'medium-persian-blue': '#0E639C',
-<<<<<<< HEAD
-=======
+      'hsl-dark': '	hsl(var(--color-message-box-dark))',
+      'hsl-light': 'hsla(var(--color-message-box-light) / 10%)',
       'dark-blue': '#0B57D0',
       'light-blue': '#ABC7FA',
->>>>>>> 59e6566b
-      'hsl-dark': '	hsl(var(--color-message-box-dark))',
-      'hsl-light': 'hsla(var(--color-message-box-light) / 10%)',
     },
     borderColor: {
       ...colors,
