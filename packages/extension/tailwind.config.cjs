--- conflicted
+++ resolved
@@ -89,17 +89,14 @@
     borderColor: {
       ...colors,
       'american-silver': '#CBCDD1',
-<<<<<<< HEAD
       'royal-blue': '#3871E0',
       'medium-persian-blue': '#0E639C',
     },
     colors: {
       ...colors,
       'royal-blue': '#3871E0',
-=======
       'hex-gray': '#E0E0E0',
       'bright-gray': '#E8EAED',
->>>>>>> 8c386804
       quartz: '#494C50',
       'medium-persian-blue': '#0E639C',
       'charleston-green': '#292A2D',
