--- conflicted
+++ resolved
@@ -50,11 +50,7 @@
       'chart-label': '#111B21',
       'granite-gray': '#5F6369',
       'outer-space': '#303942',
-<<<<<<< HEAD
-      'raisin-black': '#202124',
-=======
       'raisin-black': '#212121',
->>>>>>> f88927d5
     },
     backgroundColor: {
       ...colors,
