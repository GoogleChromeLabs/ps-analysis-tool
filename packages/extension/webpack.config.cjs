/*
 * Copyright 2023 Google LLC
 *
 * Licensed under the Apache License, Version 2.0 (the "License");
 * you may not use this file except in compliance with the License.
 * You may obtain a copy of the License at
 *
 *     https://www.apache.org/licenses/LICENSE-2.0
 *
 * Unless required by applicable law or agreed to in writing, software
 * distributed under the License is distributed on an "AS IS" BASIS,
 * WITHOUT WARRANTIES OR CONDITIONS OF ANY KIND, either express or implied.
 * See the License for the specific language governing permissions and
 * limitations under the License.
 */
const path = require('path');
const HtmlWebpackPlugin = require('html-webpack-plugin');
const CopyPlugin = require('copy-webpack-plugin');
const WebpackBar = require('webpackbar');
const commonConfig = require('../../webpack.shared.cjs');

const root = {
  entry: {
<<<<<<< HEAD
    'service-worker': './src/worker/serviceWorker.ts',
    'content-script': './src/contentScript/index.ts',
=======
    'service-worker': './src/serviceWorker/index.ts',
>>>>>>> de5107fa
  },
  output: {
    path: path.resolve(__dirname, '../../dist/extension'),
    filename: '[name].js',
  },
  plugins: [
    new CopyPlugin({
      patterns: [
        { from: 'src/manifest.json', to: '' },
        { from: 'icons', to: 'icons' },
        { from: '../../third_party', to: 'third_party' },
        { from: '../../data', to: 'data' },
      ],
    }),
    new WebpackBar({
      name: 'Root',
      color: '#EEE070',
    }),
  ],
  ...commonConfig,
};

const devTools = {
  entry: {
    index: './src/view/devtools/index.tsx',
    devtools: './src/view/devtools/devtools.ts',
  },
  output: {
    path: path.resolve(__dirname, '../../dist/extension/devtools'),
    filename: '[name].js',
  },
  plugins: [
    new WebpackBar({
      name: 'DevTools',
      color: '#357BB5',
    }),
    new HtmlWebpackPlugin({
      title: 'PSAT Devtool',
      template: './src/view/devtools/index.html',
      filename: 'index.html',
      inject: false,
    }),
    new HtmlWebpackPlugin({
      title: 'PSAT',
      template: './src/view/devtools/devtools.html',
      filename: 'devtools.html',
      inject: true,
    }),
  ],
  ...commonConfig,
};

const popup = {
  entry: {
    index: './src/view/popup/index.tsx',
  },
  output: {
    path: path.resolve(__dirname, '../../dist/extension/popup'),
    filename: 'index.js',
  },
  plugins: [
    new WebpackBar({
      name: 'Popup',
      color: '#fcd8ba',
    }),
    new HtmlWebpackPlugin({
      title: 'PSAT Popup',
      template: './src/view/popup/index.html',
      inject: false,
    }),
  ],
  ...commonConfig,
};

const settings = {
  entry: {
    index: './src/view/settings/index.tsx',
  },
  output: {
    path: path.resolve(__dirname, '../../dist/extension/settings'),
    filename: 'index.js',
  },
  plugins: [
    new WebpackBar({
      name: 'Settings',
      color: '#fcd8ba',
    }),
    new HtmlWebpackPlugin({
      title: 'PSAT Settings',
      template: './src/view/settings/index.html',
      inject: false,
    }),
  ],
  ...commonConfig,
};

module.exports = [root, devTools, popup, settings];<|MERGE_RESOLUTION|>--- conflicted
+++ resolved
@@ -21,12 +21,8 @@
 
 const root = {
   entry: {
-<<<<<<< HEAD
-    'service-worker': './src/worker/serviceWorker.ts',
+    'service-worker': './src/serviceWorker/index.ts',
     'content-script': './src/contentScript/index.ts',
-=======
-    'service-worker': './src/serviceWorker/index.ts',
->>>>>>> de5107fa
   },
   output: {
     path: path.resolve(__dirname, '../../dist/extension'),
