--- conflicted
+++ resolved
@@ -16,10 +16,6 @@
 /**
  * External dependencies.
  */
-<<<<<<< HEAD
-import React from 'react';
-=======
->>>>>>> f62ee2fa
 import { I18n } from '@google-psat/i18n';
 
 /**
