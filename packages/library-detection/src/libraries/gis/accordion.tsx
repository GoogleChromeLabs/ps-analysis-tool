/*
 * Copyright 2023 Google LLC
 *
 * Licensed under the Apache License, Version 2.0 (the "License");
 * you may not use this file except in compliance with the License.
 * You may obtain a copy of the License at
 *
 *     https://www.apache.org/licenses/LICENSE-2.0
 *
 * Unless required by applicable law or agreed to in writing, software
 * distributed under the License is distributed on an "AS IS" BASIS,
 * WITHOUT WARRANTIES OR CONDITIONS OF ANY KIND, either express or implied.
 * See the License for the specific language governing permissions and
 * limitations under the License.
 */
/**
 * External dependencies.
 */
import { addUTMParams } from '@google-psat/common';

/**
 * Internal dependencies.
 */
import { Accordion } from '../../components';
import type { AccordionProps } from '../../types';
import { I18n } from '@google-psat/i18n';

const GISAccordion = ({ matches, urlCount }: AccordionProps) => {
  if (!matches) {
    return null;
  }

  const featuresCount = matches.length;

  if (!featuresCount) {
    return null;
  }

  return (
<<<<<<< HEAD
    <Accordion title={I18n.getMessage('gISTitle')}>
=======
    <Accordion
      title={'Unsupported Google Identity Services'}
      urlCount={urlCount}
    >
>>>>>>> f62ee2fa
      <p className="text-darkest-gray dark:text-bright-gray">
        {I18n.getMessage('gISNote', [
          `<a target="_blank" className="text-bright-navy-blue dark:text-jordy-blue" href=${addUTMParams(
            'https://developers.google.com/identity/gsi/web/guides/fedcm-migration'
          )} rel="noreferrer">`,
          `</a>`,
        ])}
      </p>
    </Accordion>
  );
};

export default GISAccordion;<|MERGE_RESOLUTION|>--- conflicted
+++ resolved
@@ -37,14 +37,7 @@
   }
 
   return (
-<<<<<<< HEAD
-    <Accordion title={I18n.getMessage('gISTitle')}>
-=======
-    <Accordion
-      title={'Unsupported Google Identity Services'}
-      urlCount={urlCount}
-    >
->>>>>>> f62ee2fa
+    <Accordion title={I18n.getMessage('gISTitle')} urlCount={urlCount}>
       <p className="text-darkest-gray dark:text-bright-gray">
         {I18n.getMessage('gISNote', [
           `<a target="_blank" className="text-bright-navy-blue dark:text-jordy-blue" href=${addUTMParams(
