/*
 * Copyright 2023 Google LLC
 *
 * Licensed under the Apache License, Version 2.0 (the "License");
 * you may not use this file except in compliance with the License.
 * You may obtain a copy of the License at
 *
 *     https://www.apache.org/licenses/LICENSE-2.0
 *
 * Unless required by applicable law or agreed to in writing, software
 * distributed under the License is distributed on an "AS IS" BASIS,
 * WITHOUT WARRANTIES OR CONDITIONS OF ANY KIND, either express or implied.
 * See the License for the specific language governing permissions and
 * limitations under the License.
 */
/**
 * Internal dependencies.
 */
import type { LibraryData } from '../types';

/**
 * Sums up two library detection objects.
 * @param obj1 - The first library detection object.
 * @param obj2 - The second library detection object.
 * @returns The sum of the two library detection object.
 */
const sumUpDetectionResults = (obj1: LibraryData, obj2: LibraryData) => {
  const resultObj: LibraryData = { ...obj1 };

  const libraryKeys = Object.keys(obj1);

  if (!libraryKeys.length) {
    return resultObj;
  }

  for (let i = 0; i < libraryKeys.length; i++) {
    const key = libraryKeys[i] as keyof LibraryData;
<<<<<<< HEAD
=======

    const resultObjMatches = resultObj[key] ? resultObj[key].matches ?? [] : [];
    const obj2Matches = obj2[key] ? obj2[key].matches ?? [] : [];

    for (let j = 0; j < resultObjMatches.length; j++) {
      const featureText = resultObjMatches[j].feature.text;
      const sameFeatureInOtherObject = obj2Matches.find(
        (match) => match.feature.text === featureText
      );
>>>>>>> d5cec370

    if (resultObj[key]?.matches?.length) {
      for (let j = 0; j < resultObj[key].matches.length; j++) {
        const featureText = resultObj[key].matches[j].feature.text;
        const sameFeatureInOtherObject = obj2[key].matches.find(
          (match) => match.feature.text === featureText
        );

<<<<<<< HEAD
        if (!sameFeatureInOtherObject) {
          continue;
        }

        const sameFeatureInOtherObjectIndex = obj2[key].matches.findIndex(
          (match) => match.feature.text === featureText
        );

        obj2[key].matches.splice(sameFeatureInOtherObjectIndex, 1);

        resultObj[key].matches[j].subItems.items = [
          ...resultObj[key].matches[j].subItems.items,
          ...sameFeatureInOtherObject.subItems.items,
        ];
      }
=======
      const sameFeatureInOtherObjectIndex = obj2Matches.findIndex(
        (match) => match.feature.text === featureText
      );

      obj2Matches.splice(sameFeatureInOtherObjectIndex, 1);

      resultObjMatches[j].subItems.items = [
        ...resultObjMatches[j].subItems.items,
        ...sameFeatureInOtherObject.subItems.items,
      ];
>>>>>>> d5cec370
    }

    resultObj[key].matches = [...resultObjMatches, ...obj2Matches];

    const resultObjSignature = resultObj[key]
      ? resultObj[key].signatureMatches ?? 0
      : 0;
    const obj2Signature = obj2[key] ? obj2[key].signatureMatches ?? 0 : 0;

    resultObj[key].signatureMatches = resultObjSignature + obj2Signature;

    if (resultObj[key].moduleMatch && obj2[key].moduleMatch) {
      resultObj[key].moduleMatch =
        (resultObj[key].moduleMatch as number) +
        (obj2[key].moduleMatch as number);
    }
  }

  return resultObj;
};

export default sumUpDetectionResults;<|MERGE_RESOLUTION|>--- conflicted
+++ resolved
@@ -29,14 +29,8 @@
 
   const libraryKeys = Object.keys(obj1);
 
-  if (!libraryKeys.length) {
-    return resultObj;
-  }
-
   for (let i = 0; i < libraryKeys.length; i++) {
     const key = libraryKeys[i] as keyof LibraryData;
-<<<<<<< HEAD
-=======
 
     const resultObjMatches = resultObj[key] ? resultObj[key].matches ?? [] : [];
     const obj2Matches = obj2[key] ? obj2[key].matches ?? [] : [];
@@ -46,32 +40,11 @@
       const sameFeatureInOtherObject = obj2Matches.find(
         (match) => match.feature.text === featureText
       );
->>>>>>> d5cec370
 
-    if (resultObj[key]?.matches?.length) {
-      for (let j = 0; j < resultObj[key].matches.length; j++) {
-        const featureText = resultObj[key].matches[j].feature.text;
-        const sameFeatureInOtherObject = obj2[key].matches.find(
-          (match) => match.feature.text === featureText
-        );
+      if (!sameFeatureInOtherObject) {
+        continue;
+      }
 
-<<<<<<< HEAD
-        if (!sameFeatureInOtherObject) {
-          continue;
-        }
-
-        const sameFeatureInOtherObjectIndex = obj2[key].matches.findIndex(
-          (match) => match.feature.text === featureText
-        );
-
-        obj2[key].matches.splice(sameFeatureInOtherObjectIndex, 1);
-
-        resultObj[key].matches[j].subItems.items = [
-          ...resultObj[key].matches[j].subItems.items,
-          ...sameFeatureInOtherObject.subItems.items,
-        ];
-      }
-=======
       const sameFeatureInOtherObjectIndex = obj2Matches.findIndex(
         (match) => match.feature.text === featureText
       );
@@ -82,7 +55,6 @@
         ...resultObjMatches[j].subItems.items,
         ...sameFeatureInOtherObject.subItems.items,
       ];
->>>>>>> d5cec370
     }
 
     resultObj[key].matches = [...resultObjMatches, ...obj2Matches];
