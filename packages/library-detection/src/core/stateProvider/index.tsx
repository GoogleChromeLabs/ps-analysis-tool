--- conflicted
+++ resolved
@@ -22,17 +22,11 @@
   useCallback,
   useEffect,
 } from 'react';
-<<<<<<< HEAD
-import { createContext, useContextSelector } from 'use-context-selector';
-import { noop } from '@ps-analysis-tool/common';
-=======
 import {
-  getDomainFromUrl,
   noop,
   useContextSelector,
   createContext,
 } from '@ps-analysis-tool/common';
->>>>>>> f392507a
 
 /**
  * Internal dependencies.
