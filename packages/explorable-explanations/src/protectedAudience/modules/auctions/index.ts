/*
 * Copyright 2024 Google LLC
 *
 * Licensed under the Apache License, Version 2.0 (the "License");
 * you may not use this file except in compliance with the License.
 * You may obtain a copy of the License at
 *
 *     https://www.apache.org/licenses/LICENSE-2.0
 *
 * Unless required by applicable law or agreed to in writing, software
 * distributed under the License is distributed on an "AS IS" BASIS,
 * WITHOUT WARRANTIES OR CONDITIONS OF ANY KIND, either express or implied.
 * See the License for the specific language governing permissions and
 * limitations under the License.
 */
/**
 * Internal dependencies.
 */
import flow from '../flow';
import app from '../../app';
import config from '../../config';
import * as utils from '../../utils';
import { RippleEffect } from '../../components';
import bubbles from '../bubbles';
import setUpSingleSellerFirstSSPTagFlow from './single-seller/setupFirstSSPTagFlow';
import setUpMultiSellerFirstSSPTagFlow from './multi-seller/setUpFirstSSPTagFlow';
import setUpPublisherAdServerFlow from './multi-seller/setUpPublisherAdServerFlow';
import setUpComponentAuctions from './multi-seller/setUpComponentAuctions';
import setUpRunadAuction from './setUpRunadAuction';
import setUpAdUnitCode from './setUpAdUnitCode';
import setupBranches from './setupBranches';
import setupShowWinningAd from './setupShowWinningAd';
import { showWinningAdDirectly } from './showWinningAdDirectly';
import { getCoordinateValues } from '../../utils/getCoordinateValues';
<<<<<<< HEAD
import { MULTI_SELLER_CONFIG, SINGLE_SELLER_CONFIG } from '../flowConfig';
=======
import { MULTI_SELLER_CONFIG } from '../flowConfig';

export const WINNING_AD_DELAY = 5000;

>>>>>>> 98bddd31
export type Auction = {
  setupAuctions: () => void;
  setUp: (index: number) => void;
  draw: (index: number) => void;
};

/**
 * @module Auction
 * Handles the setup and rendering of auction steps in a flowchart-like interface.
 */
const auction: Auction = {
  /**
   * Initializes auction setup for all circles defined in the configuration.
   * Loops through each circle and sets up the auction steps.
   */
  setupAuctions: () => {
    app.auction.auctions = [];
    config.timeline.circles.forEach((_circle, index) => {
      auction.setUp(index);
    });
  },

  /**
   * Sets up the auction steps for a specific circle index.
   * Adds steps and coordinates for rendering components like Boxes, ProgressLines, and Branches.
   * @param {number} index - The index of the circle to set up.
   */
  setUp: (index: number) => {
    const { circles } = config.timeline;
    const currentCircle = circles[index];

    if (currentCircle.type !== 'publisher') {
      app.auction.auctions.push([]);
      return;
    }

    const steps = [];

    setUpAdUnitCode(steps, index);
    setupBranches(steps, index);

    if (app.isMultiSeller) {
      setUpMultiSellerFirstSSPTagFlow(steps);
      setUpPublisherAdServerFlow(steps);
      setUpComponentAuctions(steps, index);
    } else {
      setUpSingleSellerFirstSSPTagFlow(steps);
      setUpRunadAuction(steps);
      setupShowWinningAd(steps);
    }

    app.auction.auctions.push(steps);
  },

  /**
   * Draws the auction steps for a specific index asynchronously.
   * Each step is rendered sequentially with delays.
   * @param {number} index - The index of the auction steps to draw.
   */
  draw: (index: number) => {
    if (!app.p) {
      return;
    }

    app.p.textAlign(app.p.CENTER, app.p.CENTER);

    if (!app.auction.auctions[index].length) {
      return;
    }

    app.promiseQueue?.push((cb) => {
      app.setCurrentSite(config.timeline.circles[index]);

      cb?.(undefined, true);
    });

    app.promiseQueue?.push((cb) => {
      if (app.p && !app.isInteractiveMode) {
        const circleItem = config.timeline.circles[index];
        const { diameter, verticalSpacing } = config.timeline.circleProps;
        const circleVerticalSpace = verticalSpacing + diameter;
        const xPositionForCircle =
          config.timeline.position.x +
          diameter / 2 +
          circleVerticalSpace * index;

        app.p.push();
        app.p.fill(config.timeline.colors.black);
        app.p.textSize(12);
        app.p.strokeWeight(0.1);
        app.p.textFont('sans-serif');
        app.p.text(
          circleItem.datetime,
          xPositionForCircle,
          config.timeline.position.y
        );
        app.p.pop();
      }

      cb?.(undefined, true);
    });

    for (const step of app.auction.auctions[index]) {
      app.promiseQueue?.push(async (cb) => {
        const { component, props, callBack, delay = 0 } = step;
<<<<<<< HEAD
        let ssp = '';

        if (props?.title) {
          if (props?.ssp) {
            ssp = props.ssp;
          } else {
            if (
              app.isMultiSeller &&
              [
                MULTI_SELLER_CONFIG.SCORE_AD.title,
                MULTI_SELLER_CONFIG.REPORT_WIN.title,
                MULTI_SELLER_CONFIG.REPORT_RESULT.title,
                SINGLE_SELLER_CONFIG.SHOW_WINNING_AD.title,
              ].includes(props.title)
            ) {
              ssp = 'https://www.' + config.timeline.circles[index].website;
            }
          }

          const stepInformation = {
            title: props.title,
            description: props.description || '',
            ssp,
          };

          app.setCurrentStep(stepInformation);
        }
=======
>>>>>>> 98bddd31

        const returnValue = await component?.(props); // eslint-disable-line no-await-in-loop

        if (!app.isRevisitingNodeInInteractiveMode) {
          if (props?.showBarrageAnimation) {
            await bubbles.barrageAnimation(index); // eslint-disable-line no-await-in-loop

            if (app.cancelPromise) {
              cb?.(undefined, true);
              return;
            }

            await utils.delay(500 / app.speedMultiplier); // eslint-disable-line no-await-in-loop

            utils.wipeAndRecreateInterestCanvas(); // eslint-disable-line no-await-in-loop
          }

          if (props?.showRippleEffect) {
            const value = returnValue.down ? returnValue.down : returnValue;
            const { x, y } = getCoordinateValues(value);

            if (app.cancelPromise) {
              cb?.(undefined, true);
              return;
            }
            // eslint-disable-next-line no-await-in-loop
            await RippleEffect({
              x: x + config.flow.box.width / 2 + 10,
              y: y + config.flow.box.height / 2,
            });
          }
        }

        if (callBack) {
          callBack(returnValue);
        }

        if (!app.isRevisitingNodeInInteractiveMode) {
          if (app.cancelPromise) {
            cb?.(undefined, true);
            return;
          }

          await utils.delay(delay / app.speedMultiplier); // eslint-disable-line no-await-in-loop
        }

        showWinningAdDirectly(
          cb,
          props,
          index,
          auction.draw,
          auction.setupAuctions
        );

        let ssp = '';

        if (props?.title) {
          if (props?.ssp) {
            ssp = props.ssp;
          } else {
            if (
              app.isMultiSeller &&
              [
                MULTI_SELLER_CONFIG.SCORE_AD.title,
                MULTI_SELLER_CONFIG.REPORT_WIN.title,
                MULTI_SELLER_CONFIG.REPORT_RESULT.title,
              ].includes(props.title)
            ) {
              ssp = 'https://www.' + config.timeline.circles[index].website;
            }
          }

          const stepInformation = {
            title: props.title,
            description: props.description || '',
            ssp,
          };

          const stepDelay = props.stepDelay || 0;
          await utils.delay(stepDelay);
          app.setCurrentStep(stepInformation);
        }

        cb?.(undefined, true);
      });
    }

    app.promiseQueue?.push((cb) => {
      if (!app.isRevisitingNodeInInteractiveMode && !app.isInteractiveMode) {
        flow.clearBelowTimelineCircles();
        app.timeline.infoIconsPositions = [];
        app.setSelectedAdUnit('');
        app.setSelectedDateTime('');
      }
      cb?.(undefined, true);
    });
  },
};

export default auction;<|MERGE_RESOLUTION|>--- conflicted
+++ resolved
@@ -32,14 +32,10 @@
 import setupShowWinningAd from './setupShowWinningAd';
 import { showWinningAdDirectly } from './showWinningAdDirectly';
 import { getCoordinateValues } from '../../utils/getCoordinateValues';
-<<<<<<< HEAD
 import { MULTI_SELLER_CONFIG, SINGLE_SELLER_CONFIG } from '../flowConfig';
-=======
-import { MULTI_SELLER_CONFIG } from '../flowConfig';
 
 export const WINNING_AD_DELAY = 5000;
 
->>>>>>> 98bddd31
 export type Auction = {
   setupAuctions: () => void;
   setUp: (index: number) => void;
@@ -145,7 +141,60 @@
     for (const step of app.auction.auctions[index]) {
       app.promiseQueue?.push(async (cb) => {
         const { component, props, callBack, delay = 0 } = step;
-<<<<<<< HEAD
+
+        const returnValue = await component?.(props); // eslint-disable-line no-await-in-loop
+
+        if (!app.isRevisitingNodeInInteractiveMode) {
+          if (props?.showBarrageAnimation) {
+            await bubbles.barrageAnimation(index); // eslint-disable-line no-await-in-loop
+
+            if (app.cancelPromise) {
+              cb?.(undefined, true);
+              return;
+            }
+
+            await utils.delay(500 / app.speedMultiplier); // eslint-disable-line no-await-in-loop
+
+            utils.wipeAndRecreateInterestCanvas(); // eslint-disable-line no-await-in-loop
+          }
+
+          if (props?.showRippleEffect) {
+            const value = returnValue.down ? returnValue.down : returnValue;
+            const { x, y } = getCoordinateValues(value);
+
+            if (app.cancelPromise) {
+              cb?.(undefined, true);
+              return;
+            }
+            // eslint-disable-next-line no-await-in-loop
+            await RippleEffect({
+              x: x + config.flow.box.width / 2 + 10,
+              y: y + config.flow.box.height / 2,
+            });
+          }
+        }
+
+        if (callBack) {
+          callBack(returnValue);
+        }
+
+        if (!app.isRevisitingNodeInInteractiveMode) {
+          if (app.cancelPromise) {
+            cb?.(undefined, true);
+            return;
+          }
+
+          await utils.delay(delay / app.speedMultiplier); // eslint-disable-line no-await-in-loop
+        }
+
+        showWinningAdDirectly(
+          cb,
+          props,
+          index,
+          auction.draw,
+          auction.setupAuctions
+        );
+
         let ssp = '';
 
         if (props?.title) {
@@ -171,88 +220,6 @@
             ssp,
           };
 
-          app.setCurrentStep(stepInformation);
-        }
-=======
->>>>>>> 98bddd31
-
-        const returnValue = await component?.(props); // eslint-disable-line no-await-in-loop
-
-        if (!app.isRevisitingNodeInInteractiveMode) {
-          if (props?.showBarrageAnimation) {
-            await bubbles.barrageAnimation(index); // eslint-disable-line no-await-in-loop
-
-            if (app.cancelPromise) {
-              cb?.(undefined, true);
-              return;
-            }
-
-            await utils.delay(500 / app.speedMultiplier); // eslint-disable-line no-await-in-loop
-
-            utils.wipeAndRecreateInterestCanvas(); // eslint-disable-line no-await-in-loop
-          }
-
-          if (props?.showRippleEffect) {
-            const value = returnValue.down ? returnValue.down : returnValue;
-            const { x, y } = getCoordinateValues(value);
-
-            if (app.cancelPromise) {
-              cb?.(undefined, true);
-              return;
-            }
-            // eslint-disable-next-line no-await-in-loop
-            await RippleEffect({
-              x: x + config.flow.box.width / 2 + 10,
-              y: y + config.flow.box.height / 2,
-            });
-          }
-        }
-
-        if (callBack) {
-          callBack(returnValue);
-        }
-
-        if (!app.isRevisitingNodeInInteractiveMode) {
-          if (app.cancelPromise) {
-            cb?.(undefined, true);
-            return;
-          }
-
-          await utils.delay(delay / app.speedMultiplier); // eslint-disable-line no-await-in-loop
-        }
-
-        showWinningAdDirectly(
-          cb,
-          props,
-          index,
-          auction.draw,
-          auction.setupAuctions
-        );
-
-        let ssp = '';
-
-        if (props?.title) {
-          if (props?.ssp) {
-            ssp = props.ssp;
-          } else {
-            if (
-              app.isMultiSeller &&
-              [
-                MULTI_SELLER_CONFIG.SCORE_AD.title,
-                MULTI_SELLER_CONFIG.REPORT_WIN.title,
-                MULTI_SELLER_CONFIG.REPORT_RESULT.title,
-              ].includes(props.title)
-            ) {
-              ssp = 'https://www.' + config.timeline.circles[index].website;
-            }
-          }
-
-          const stepInformation = {
-            title: props.title,
-            description: props.description || '',
-            ssp,
-          };
-
           const stepDelay = props.stepDelay || 0;
           await utils.delay(stepDelay);
           app.setCurrentStep(stepInformation);
