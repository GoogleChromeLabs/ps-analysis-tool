--- conflicted
+++ resolved
@@ -32,15 +32,11 @@
 import setupShowWinningAd from './setupShowWinningAd';
 import { showWinningAdDirectly } from './showWinningAdDirectly';
 import { getCoordinateValues } from '../../utils/getCoordinateValues';
-<<<<<<< HEAD
-import { MULTI_SELLER_CONFIG } from '../flowConfig';
 import { AuctionStep } from '../../types';
-=======
 import { MULTI_SELLER_CONFIG, SINGLE_SELLER_CONFIG } from '../flowConfig';
 
 export const WINNING_AD_DELAY = 5000;
 
->>>>>>> a166e068
 export type Auction = {
   setupAuctions: () => void;
   setUp: (index: number) => void;
