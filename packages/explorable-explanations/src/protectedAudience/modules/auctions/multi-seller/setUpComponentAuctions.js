/*
 * Copyright 2024 Google LLC
 *
 * Licensed under the Apache License, Version 2.0 (the "License");
 * you may not use this file except in compliance with the License.
 * You may obtain a copy of the License at
 *
 *     https://www.apache.org/licenses/LICENSE-2.0
 *
 * Unless required by applicable law or agreed to in writing, software
 * distributed under the License is distributed on an "AS IS" BASIS,
 * WITHOUT WARRANTIES OR CONDITIONS OF ANY KIND, either express or implied.
 * See the License for the specific language governing permissions and
 * limitations under the License.
 */
/**
 * Internal dependencies.
 */
import app from '../../../app';
import config, { publisherData } from '../../../config';
import { Box, ProgressLine, Text, Custom } from '../../../components';
import setUpRunadAuction from '../setUpRunadAuction';

const BOX_WIDTH = 1200;
const BOX_HEIGHT = 1100;
const FIRST_LINE_HEIGHT = 150;
const BORDER_BOX_MARGIN = 50;
const BOX_COLUMN_MARGIN = 390;

const boxCordinates = {};

const setUpComponentAuctions = (steps, index) => {
  const { box } = config.flow;
  const publisher = config.timeline.circles[index].website;

  steps.push({
    component: ProgressLine,
    props: {
      direction: 'down',
      x1: () => app.auction.nextTipCoordinates?.x,
      y1: () => app.auction.nextTipCoordinates?.y + box.height - 10,
      customHeight: FIRST_LINE_HEIGHT,
      noArrow: true,
    },
    callBack: (returnValue) => {
      app.auction.nextTipCoordinates = returnValue;
    },
  });

  steps.push({
    component: Box,
    props: {
      title: '',
      width: BOX_WIDTH,
      height: BOX_HEIGHT,
      x: () => {
        boxCordinates.x = app.auction.nextTipCoordinates?.x - BOX_WIDTH / 2;
        return boxCordinates.x;
      },
      y: () => {
        boxCordinates.y = app.auction.nextTipCoordinates?.y;
        return boxCordinates.y;
      },
    },
    delay: 1000,
    callBack: (returnValue) => {
      app.auction.nextTipCoordinates = returnValue.down;
    },
  });

  const componentAuctions = [
    {
      title: 'Component Auction',
      x: () =>
        app.auction.nextTipCoordinates?.x -
        BOX_WIDTH / 2 +
        BORDER_BOX_MARGIN * 2 +
        20,
      y: () => app.auction.nextTipCoordinates?.y - 225 - 15,
<<<<<<< HEAD
      ssp: 'SSP A',
      sspWebsite: 'https://ssp-a.com',
=======
      ssp: publisherData[publisher].ssps[0][0],
>>>>>>> 692e457c
      config: {
        bidValue: '$10',
      },
    },
    {
      title: 'Component Auction',
      x: () => app.auction.nextTipCoordinates?.x + BOX_COLUMN_MARGIN,
      y: () =>
        app.auction.nextTipCoordinates?.y -
        BOX_HEIGHT +
        BORDER_BOX_MARGIN * 2 +
        15,
<<<<<<< HEAD
      ssp: 'SSP B',
      sspWebsite: 'https://ssp-b.com',
=======
      ssp: publisherData[publisher].ssps[1][0],
>>>>>>> 692e457c
      config: {
        bidValue: '$8',
      },
    },
    {
      title: 'Component Auction',
      x: () => app.auction.nextTipCoordinates?.x + BOX_COLUMN_MARGIN,
      y: () =>
        app.auction.nextTipCoordinates?.y -
        BOX_HEIGHT +
        BORDER_BOX_MARGIN * 2 +
        15,
<<<<<<< HEAD
      ssp: 'SSP C',
      sspWebsite: 'https://ssp-c.com',
=======
      ssp: publisherData[publisher].ssps[2][0],
>>>>>>> 692e457c
      config: {
        bidValue: '$6',
      },
    },
  ];

  componentAuctions.forEach((componentAuction, idx) => {
    setUpComponentAuction(
      steps,
      componentAuction,
      componentAuction.config,
      idx
    );
  });

  setUpTPoint(steps);

  setupAfterComponentAuctionFlow(steps);
};

const setUpComponentAuction = (
  steps,
  { title, x, y, ssp, sspWebsite },
  { bidValue },
  index
) => {
  const { box, arrowSize } = config.flow;

  steps.push({
    component: Text,
    props: {
      text: title,
      x: x,
      y: y,
    },
    delay: 1000,
    callBack: (returnValue) => {
      app.auction.nextTipCoordinates = returnValue;
    },
  });

  steps.push({
    component: Box,
    props: {
      title: ssp,
      ssp: sspWebsite,
      x: () => app.auction.nextTipCoordinates?.x - BORDER_BOX_MARGIN - 15,
      y: () => app.auction.nextTipCoordinates?.y + 20,
    },
    delay: 1000,
    callBack: (returnValue) => {
      app.auction.nextTipCoordinates = {
        x: returnValue.down.x,
        y: returnValue.down.y + box.height - arrowSize,
      };
    },
  });

  steps.push({
    component: ProgressLine,
    props: {
      direction: 'down',
      x1: () => app.auction.nextTipCoordinates?.x,
      y1: () => app.auction.nextTipCoordinates?.y,
    },
    callBack: (returnValue) => {
      app.auction.nextTipCoordinates = {
        x: returnValue.x - box.width / 2 - 10,
        y: returnValue.y + box.height / 2 + arrowSize,
      };
    },
  });

  setUpRunadAuction(
    steps,
    () => {
      return {
        component: Custom,
        props: {
          render: () => {
            const p = app.p;

            if (index === 2) {
              p.push();
              p.noFill();
              p.rect(boxCordinates.x, boxCordinates.y, BOX_WIDTH, BOX_HEIGHT);
              p.strokeWeight(0.1);
              p.pop();
            }

            return {
              down: app.auction.nextTipCoordinates,
            };
          },
        },
        delay: 1000,
        callBack: (returnValue) => {
          app.auction.nextTipCoordinates = returnValue.down;
        },
      };
    },
    sspWebsite
  );

  steps.push({
    component: ProgressLine,
    props: {
      direction: 'down',
      x1: () => app.auction.nextTipCoordinates?.x,
      y1: () => app.auction.nextTipCoordinates?.y + box.height - arrowSize,
      customHeight: 80,
      noArrow: true,
    },
    callBack: (returnValue) => {
      app.auction.nextTipCoordinates = returnValue;
    },
  });

  steps.push({
    component: Text,
    props: {
      text: bidValue,
      x: () => app.auction.nextTipCoordinates?.x,
      y: () => app.auction.nextTipCoordinates?.y + 15,
    },
    delay: 1000,
    callBack: (returnValue) => {
      app.auction.nextTipCoordinates = returnValue;
    },
  });
};

const setUpTPoint = (steps) => {
  steps.push({
    component: ProgressLine,
    props: {
      direction: 'left',
      x1: () => app.auction.nextTipCoordinates?.x + 70,
      y1: () => app.auction.nextTipCoordinates?.y - 10,
      customWidth: BOX_COLUMN_MARGIN - 55,
      noArrow: true,
    },
    callBack: (returnValue) => {
      app.auction.nextTipCoordinates = returnValue;
    },
  });

  steps.push({
    component: ProgressLine,
    props: {
      direction: 'left',
      x1: () => app.auction.nextTipCoordinates?.x + 50,
      y1: () => app.auction.nextTipCoordinates?.y - 10,
      customWidth: BOX_COLUMN_MARGIN - 55,
      noArrow: true,
    },
    callBack: (returnValue) => {
      app.auction.nextTipCoordinates = returnValue;
    },
  });

  steps.push({
    component: ProgressLine,
    props: {
      direction: 'down',
      x1: () => app.auction.nextTipCoordinates?.x + BOX_COLUMN_MARGIN - 28,
      y1: () => app.auction.nextTipCoordinates?.y + 20,
      customHeight: 100,
    },
    callBack: (returnValue) => {
      app.auction.nextTipCoordinates = returnValue;
    },
  });
};

const setupAfterComponentAuctionFlow = (steps) => {
  const { box, arrowSize } = config.flow;

  steps.push({
    component: Box,
    props: {
      title: 'scoreAd()',
      description: '(by SSPs)',
      x: () => app.auction.nextTipCoordinates?.x - box.width / 2,
      y: () => app.auction.nextTipCoordinates?.y + arrowSize,
    },
    delay: 1000,
    callBack: (returnValue) => {
      app.auction.nextTipCoordinates = returnValue.down;
    },
  });

  steps.push({
    component: ProgressLine,
    props: {
      direction: 'down',
      x1: () => app.auction.nextTipCoordinates?.x,
      y1: () => app.auction.nextTipCoordinates?.y + box.height - arrowSize,
    },
    callBack: (returnValue) => {
      app.auction.nextTipCoordinates = returnValue;
    },
  });

  steps.push({
    component: Box,
    props: {
      title: 'reportWin()',
      description: '(on dsp.js)',
      x: () => app.auction.nextTipCoordinates?.x - box.width / 2,
      y: () => app.auction.nextTipCoordinates?.y + arrowSize,
    },
    delay: 1000,
    callBack: (returnValue) => {
      app.auction.nextTipCoordinates = returnValue.down;
    },
  });

  steps.push({
    component: ProgressLine,
    props: {
      direction: 'down',
      x1: () => app.auction.nextTipCoordinates?.x,
      y1: () => app.auction.nextTipCoordinates?.y + box.height - arrowSize,
    },
    callBack: (returnValue) => {
      app.auction.nextTipCoordinates = returnValue;
    },
  });

  steps.push({
    component: Box,
    props: {
      title: 'reportResult()',
      description: '(on ssp.js)',
      x: () => app.auction.nextTipCoordinates?.x - box.width / 2,
      y: () => app.auction.nextTipCoordinates?.y + arrowSize,
    },
    delay: 1000,
    callBack: (returnValue) => {
      app.auction.nextTipCoordinates = returnValue.down;
    },
  });

  steps.push({
    component: ProgressLine,
    props: {
      direction: 'right',
      x1: () => app.auction.nextTipCoordinates?.x + box.width / 2 + 1,
      y1: () => app.auction.nextTipCoordinates?.y + arrowSize,
    },
    callBack: (returnValue) => {
      app.auction.nextTipCoordinates = returnValue;
    },
  });

  steps.push({
    component: Box,
    props: {
      title: 'Show Winning Ad',
      x: () => app.auction.nextTipCoordinates?.x + arrowSize,
      y: () => app.auction.nextTipCoordinates?.y - box.height / 2 + 1,
    },
    delay: 1000,
    callBack: (returnValue) => {
      app.auction.nextTipCoordinates = returnValue.down;
    },
  });
};

export default setUpComponentAuctions;<|MERGE_RESOLUTION|>--- conflicted
+++ resolved
@@ -77,12 +77,8 @@
         BORDER_BOX_MARGIN * 2 +
         20,
       y: () => app.auction.nextTipCoordinates?.y - 225 - 15,
-<<<<<<< HEAD
-      ssp: 'SSP A',
       sspWebsite: 'https://ssp-a.com',
-=======
       ssp: publisherData[publisher].ssps[0][0],
->>>>>>> 692e457c
       config: {
         bidValue: '$10',
       },
@@ -95,12 +91,8 @@
         BOX_HEIGHT +
         BORDER_BOX_MARGIN * 2 +
         15,
-<<<<<<< HEAD
-      ssp: 'SSP B',
       sspWebsite: 'https://ssp-b.com',
-=======
       ssp: publisherData[publisher].ssps[1][0],
->>>>>>> 692e457c
       config: {
         bidValue: '$8',
       },
@@ -113,12 +105,8 @@
         BOX_HEIGHT +
         BORDER_BOX_MARGIN * 2 +
         15,
-<<<<<<< HEAD
-      ssp: 'SSP C',
       sspWebsite: 'https://ssp-c.com',
-=======
       ssp: publisherData[publisher].ssps[2][0],
->>>>>>> 692e457c
       config: {
         bidValue: '$6',
       },
