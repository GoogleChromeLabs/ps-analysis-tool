--- conflicted
+++ resolved
@@ -78,12 +78,8 @@
         BORDER_BOX_MARGIN * 2 +
         20,
       y: () => app.auction.nextTipCoordinates?.y - 225 - 15,
-<<<<<<< HEAD
       info: MULTI_SELLER_CONFIG.SSP_X.info,
-      ssp: 'SSP A',
-=======
       ssp: publisherData[publisher].ssps[0][0],
->>>>>>> 692e457c
       config: {
         bidValue: '$10',
       },
@@ -96,12 +92,8 @@
         BOX_HEIGHT +
         BORDER_BOX_MARGIN * 2 +
         15,
-<<<<<<< HEAD
       info: MULTI_SELLER_CONFIG.SSP_X.info,
-      ssp: 'SSP B',
-=======
       ssp: publisherData[publisher].ssps[1][0],
->>>>>>> 692e457c
       config: {
         bidValue: '$8',
       },
@@ -114,12 +106,8 @@
         BOX_HEIGHT +
         BORDER_BOX_MARGIN * 2 +
         15,
-<<<<<<< HEAD
       info: MULTI_SELLER_CONFIG.SSP_X.info,
-      ssp: 'SSP C',
-=======
       ssp: publisherData[publisher].ssps[2][0],
->>>>>>> 692e457c
       config: {
         bidValue: '$6',
       },
