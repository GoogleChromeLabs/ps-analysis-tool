/*
 * Copyright 2024 Google LLC
 *
 * Licensed under the Apache License, Version 2.0 (the "License");
 * you may not use this file except in compliance with the License.
 * You may obtain a copy of the License at
 *
 *     https://www.apache.org/licenses/LICENSE-2.0
 *
 * Unless required by applicable law or agreed to in writing, software
 * distributed under the License is distributed on an "AS IS" BASIS,
 * WITHOUT WARRANTIES OR CONDITIONS OF ANY KIND, either express or implied.
 * See the License for the specific language governing permissions and
 * limitations under the License.
 */
/**
 * Internal dependencies.
 */
import app from '../../../app';
import config, { publisherData } from '../../../config';
import { Box, Custom, ProgressLine, Text } from '../../../components';
import setUpRunadAuction from '../setUpRunadAuction';
import { MULTI_SELLER_CONFIG } from '../../flowConfig';
import { AuctionStep, Coordinates, AuctionStepProps } from '../../../types';
import { getCoordinateValues } from '../../../utils/getCoordinateValues';

const BOX_WIDTH = 1200;
const BOX_HEIGHT = 1100;
const FIRST_LINE_HEIGHT = 150;
const BORDER_BOX_MARGIN = 50;
const BOX_COLUMN_MARGIN = 390;

const boxCordinates: Coordinates = {
  x: 0,
  y: 0,
};

const setUpComponentAuctions = (steps: AuctionStep[], index: number) => {
  const { box } = config.flow;
  const publisher = config.timeline.circles[index].website;

  steps.push({
    component: ProgressLine,
    props: {
      direction: 'down',
      x1: () => getCoordinateValues(app.auction.nextTipCoordinates).x,
      y1: () =>
        getCoordinateValues(app.auction.nextTipCoordinates).y + box.height - 12,
      customHeight: FIRST_LINE_HEIGHT,
      noArrow: true,
      isForBranches: true,
    },
    callBack: (returnValue) => {
      app.auction.nextTipCoordinates = returnValue;
    },
  });

  steps.push({
    component: Box,
    props: {
      title: '',
      width: BOX_WIDTH,
      height: BOX_HEIGHT,
      x: () => {
        if (
          getCoordinateValues(app.auction.nextTipCoordinates).x -
            BOX_WIDTH / 2 <
          0
        ) {
          boxCordinates.x = 100;
          return boxCordinates.x;
        }

        boxCordinates.x =
          getCoordinateValues(app.auction.nextTipCoordinates).x - BOX_WIDTH / 2;
        return boxCordinates.x;
      },
      y: () => {
        boxCordinates.y = getCoordinateValues(app.auction.nextTipCoordinates).y;
        return boxCordinates.y;
      },
      borderStroke: [0, 0, 0, 0],
      isBranchComponent: true,
    },
    delay: 1000,
    callBack: (returnValue) => {
      if (returnValue.down) {
        app.auction.nextTipCoordinates = getCoordinateValues(returnValue.down);
      }
    },
  });

  const componentAuctions = [
    {
      title: 'Component Auction',
      x: () =>
        getCoordinateValues(app.auction.nextTipCoordinates).x -
        BOX_WIDTH / 2 +
        BORDER_BOX_MARGIN * 2,
      y: () => getCoordinateValues(app.auction.nextTipCoordinates).y - 240,
      info: MULTI_SELLER_CONFIG.SSP_X.info,
      sspWebsite: publisherData[publisher].ssps[0][1],
      ssp: publisherData[publisher].ssps[0][0],
      config: {
        bidValue: '$10',
      },
    },
    {
      title: 'Component Auction',
      x: () =>
        getCoordinateValues(app.auction.nextTipCoordinates).x +
        BOX_COLUMN_MARGIN +
        106.5,
      y: () =>
        getCoordinateValues(app.auction.nextTipCoordinates).y -
        BOX_HEIGHT +
        BORDER_BOX_MARGIN * 2 +
        15,
      sspWebsite: publisherData[publisher].ssps[1][1],
      info: MULTI_SELLER_CONFIG.SSP_X.info,
      ssp: publisherData[publisher].ssps[1][0],
      config: {
        bidValue: '$8',
      },
    },
    {
      title: 'Component Auction',
      x: () =>
        getCoordinateValues(app.auction.nextTipCoordinates).x +
        BOX_COLUMN_MARGIN +
        106.5,
      y: () =>
        getCoordinateValues(app.auction.nextTipCoordinates).y -
        BOX_HEIGHT +
        BORDER_BOX_MARGIN * 2 +
        15,
      sspWebsite: publisherData[publisher].ssps[2][1],
      info: MULTI_SELLER_CONFIG.SSP_X.info,
      ssp: publisherData[publisher].ssps[2][0],
      config: {
        bidValue: '$6',
      },
    },
  ];

  setUpComponentAuctionStarter(componentAuctions, steps);

  componentAuctions.forEach((componentAuction) => {
    setUpComponentAuction(steps, componentAuction, componentAuction.config);
  });

  setUpTPoint(steps);

  setupAfterComponentAuctionFlow(steps);
};

type ComponentAuction = {
  title: string;
  x: () => number;
  y: () => number;
  info: React.JSX.Element;
  sspWebsite: string;
  ssp: string;
};

const setUpComponentAuctionStarter = (
  componentAuctions: ComponentAuction[],
  steps: AuctionStep[]
) => {
  // This callback does not update the app.auction.nextTipCoordinates.
  // TODO: Update the return value callbacks in this function, this change will affect the whole flow coordinates. So recalculate the coordinates.

  let returnCoordinates: Coordinates = {
    x: 0,
    y: 0,
  };

  const getStartingCoordinates = (index: number) => {
    if (index === 0) {
      return app.auction.nextTipCoordinates;
    }

    return returnCoordinates;
  };

  const renderBoxes = (componentAuction: ComponentAuction, index: number) => {
    steps.push({
      component: ProgressLine,
      props: {
        direction: 'down',
        x1: () =>
          getCoordinateValues(getStartingCoordinates(index)).x -
          BOX_WIDTH / 2 +
          BORDER_BOX_MARGIN * 2,
        y1: () => getCoordinateValues(getStartingCoordinates(index)).y - 275,
        customHeight: 20,
        noArrow: true,
      },
    });

    steps.push({
      component: Text,
      props: {
        text: componentAuction.title,
        x: () =>
          getCoordinateValues(getStartingCoordinates(index)).x -
          BOX_WIDTH / 2 +
          BORDER_BOX_MARGIN * 2,
        y: () => getCoordinateValues(getStartingCoordinates(index)).y - 240,
      },
      delay: 1000,
      callBack: (returnValue) => {
        returnCoordinates = returnValue;
      },
    });

    steps.push({
      component: Box,
      props: {
        title: componentAuction.ssp,
        x: () =>
          getCoordinateValues(returnCoordinates).x - BORDER_BOX_MARGIN - 12,
        y: () => getCoordinateValues(returnCoordinates).y + 20,
      },
      delay: 1000,
      callBack: () => {
        returnCoordinates = {
          x:
            getCoordinateValues(app.auction.nextTipCoordinates).x +
            500 * (index + 1),
          y: getCoordinateValues(app.auction.nextTipCoordinates).y,
        };
      },
    });
  };

  // Create a line that span over the boxes
  steps.push({
    component: ProgressLine,
    props: {
      direction: 'right',
      x1: () => getCoordinateValues(app.auction.nextTipCoordinates).x - 500,
      y1: () => getCoordinateValues(app.auction.nextTipCoordinates).y - 275,
      customWidth: 1000,
      noArrow: true,
<<<<<<< HEAD
      isBranch: true,
      isForBranches: true,
=======
>>>>>>> 7e8199ea
    },
  });

  componentAuctions.forEach((componentAuction, index) => {
    renderBoxes(componentAuction, index);
  });
};

const setUpComponentAuction = (
  steps,
  { title, x, y, ssp, info, sspWebsite },
  { bidValue }
) => {
  const { box, arrowSize } = config.flow;

  steps.push({
    component: Text,
    props: {
      text: title,
      ssp: sspWebsite,
      x: x,
      y: y,
    },
    delay: 1000,
    callBack: (returnValue) => {
      app.auction.nextTipCoordinates = returnValue;
    },
  });

  steps.push({
    component: Box,
    props: {
      title: ssp,
      ssp: sspWebsite,
      x: () =>
        getCoordinateValues(app.auction.nextTipCoordinates).x -
        BORDER_BOX_MARGIN -
        12,
      y: () => getCoordinateValues(app.auction.nextTipCoordinates).y + 20,
      info,
    },
    delay: 1000,
    callBack: (returnValue: Coordinates) => {
      app.auction.nextTipCoordinates = returnValue.down
        ? {
            x: getCoordinateValues(returnValue.down).x,
            y: getCoordinateValues(returnValue.down).y + box.height - arrowSize,
          }
        : returnValue;
    },
  });

  steps.push({
    component: ProgressLine,
    props: {
      direction: 'down',
      x1: () => getCoordinateValues(app.auction.nextTipCoordinates).x,
      y1: () => getCoordinateValues(app.auction.nextTipCoordinates).y,
    },
    callBack: (returnValue: Coordinates) => {
      app.auction.nextTipCoordinates = {
        x: getCoordinateValues(returnValue).x - box.width / 2 - 10,
        y: getCoordinateValues(returnValue).y + box.height / 2 + arrowSize,
      };
    },
  });

  setUpRunadAuction(
    steps,
    () => {
      return {
        // TODO: add type to component and make sure it has a consistent return type
        component: Custom,
        props: {
          render: () => {
            return {
              down: getCoordinateValues(app.auction.nextTipCoordinates),
            };
          },
        } as AuctionStepProps,
        delay: 1000,
        callBack: (returnValue: Coordinates) => {
          if (returnValue?.down) {
            app.auction.nextTipCoordinates = getCoordinateValues(
              returnValue.down
            );
          }
        },
      };
    },
    sspWebsite
  );

  steps.push({
    component: ProgressLine,
    props: {
      direction: 'down',
      x1: () => getCoordinateValues(app.auction.nextTipCoordinates).x,
      y1: () =>
        getCoordinateValues(app.auction.nextTipCoordinates).y +
        box.height -
        arrowSize,
      customHeight: 80,
      noArrow: true,
    },
    callBack: (returnValue) => {
      app.auction.nextTipCoordinates = returnValue;
    },
  });

  steps.push({
    component: Text,
    props: {
      text: bidValue,
      x: () => getCoordinateValues(app.auction.nextTipCoordinates).x,
      y: () => getCoordinateValues(app.auction.nextTipCoordinates).y + 15,
    },
    delay: 1000,
    callBack: (returnValue) => {
      app.auction.nextTipCoordinates = returnValue;
    },
  });
};

const setUpTPoint = (steps) => {
  steps.push({
    component: ProgressLine,
    props: {
      direction: 'left',
      x1: () => getCoordinateValues(app.auction.nextTipCoordinates).x - 25,
      y1: () => getCoordinateValues(app.auction.nextTipCoordinates).y,
      customWidth: BOX_COLUMN_MARGIN + 60,
      noArrow: true,
    },
    callBack: (returnValue) => {
      app.auction.nextTipCoordinates = returnValue;
    },
  });

  steps.push({
    component: ProgressLine,
    props: {
      direction: 'left',
      x1: () => getCoordinateValues(app.auction.nextTipCoordinates).x - 50,
      y1: () => getCoordinateValues(app.auction.nextTipCoordinates).y,
      customWidth: BOX_COLUMN_MARGIN + 60,
      noArrow: true,
    },
    callBack: (returnValue) => {
      app.auction.nextTipCoordinates = returnValue;
    },
  });

  steps.push({
    component: ProgressLine,
    props: {
      direction: 'down',
      x1: () =>
        getCoordinateValues(app.auction.nextTipCoordinates).x +
        BOX_COLUMN_MARGIN +
        85,
      y1: () => getCoordinateValues(app.auction.nextTipCoordinates).y + 20,
      customHeight: 100,
    },
    callBack: (returnValue) => {
      app.auction.nextTipCoordinates = returnValue;
    },
  });
};

const setupAfterComponentAuctionFlow = (steps) => {
  const { box, arrowSize } = config.flow;

  steps.push({
    component: Box,
    props: {
      title: MULTI_SELLER_CONFIG.SCORE_AD.title,
      description: '(by Pub AdServer)',
      x: () =>
        getCoordinateValues(app.auction.nextTipCoordinates).x - box.width / 2,
      y: () =>
        getCoordinateValues(app.auction.nextTipCoordinates).y + arrowSize,
      info: MULTI_SELLER_CONFIG.SCORE_AD.info,
    },
    delay: 1000,
    callBack: (returnValue) => {
      app.auction.nextTipCoordinates = returnValue.down;
    },
  });

  steps.push({
    component: ProgressLine,
    props: {
      direction: 'down',
      x1: () => getCoordinateValues(app.auction.nextTipCoordinates).x,
      y1: () =>
        getCoordinateValues(app.auction.nextTipCoordinates).y +
        box.height -
        arrowSize,
    },
    callBack: (returnValue) => {
      app.auction.nextTipCoordinates = returnValue;
    },
  });

  steps.push({
    component: Box,
    props: {
      title: MULTI_SELLER_CONFIG.REPORT_WIN.title,
      info: MULTI_SELLER_CONFIG.REPORT_WIN.info,
      description: MULTI_SELLER_CONFIG.REPORT_WIN.description,
      x: () =>
        getCoordinateValues(app.auction.nextTipCoordinates).x - box.width / 2,
      y: () =>
        getCoordinateValues(app.auction.nextTipCoordinates).y + arrowSize,
    },
    delay: 1000,
    callBack: (returnValue) => {
      app.auction.nextTipCoordinates = returnValue.down;
    },
  });

  steps.push({
    component: ProgressLine,
    props: {
      direction: 'down',
      x1: () => getCoordinateValues(app.auction.nextTipCoordinates).x,
      y1: () =>
        getCoordinateValues(app.auction.nextTipCoordinates).y +
        box.height -
        arrowSize,
    },
    callBack: (returnValue) => {
      app.auction.nextTipCoordinates = returnValue;
    },
  });

  steps.push({
    component: Box,
    props: {
      title: MULTI_SELLER_CONFIG.REPORT_RESULT.title,
      info: MULTI_SELLER_CONFIG.REPORT_RESULT.info,
      description: MULTI_SELLER_CONFIG.REPORT_RESULT.description,
      x: () =>
        getCoordinateValues(app.auction.nextTipCoordinates).x - box.width / 2,
      y: () =>
        getCoordinateValues(app.auction.nextTipCoordinates).y + arrowSize,
    },
    delay: 1000,
    callBack: (returnValue) => {
      app.auction.nextTipCoordinates = returnValue.down;
    },
  });

  steps.push({
    component: ProgressLine,
    props: {
      direction: 'right',
      x1: () =>
        getCoordinateValues(app.auction.nextTipCoordinates).x +
        box.width / 2 +
        1,
      y1: () =>
        getCoordinateValues(app.auction.nextTipCoordinates).y + arrowSize,
    },
    callBack: (returnValue) => {
      app.auction.nextTipCoordinates = returnValue;
    },
  });

  steps.push({
    component: Box,
    props: {
      title: 'Show Winning Ad',
      x: () =>
        getCoordinateValues(app.auction.nextTipCoordinates).x + arrowSize,
      y: () =>
        getCoordinateValues(app.auction.nextTipCoordinates).y -
        box.height / 2 +
        1,
    },
    delay: 1000,
    callBack: (returnValue) => {
      app.auction.nextTipCoordinates = returnValue.down;
    },
  });
};

export default setUpComponentAuctions;<|MERGE_RESOLUTION|>--- conflicted
+++ resolved
@@ -243,11 +243,7 @@
       y1: () => getCoordinateValues(app.auction.nextTipCoordinates).y - 275,
       customWidth: 1000,
       noArrow: true,
-<<<<<<< HEAD
-      isBranch: true,
       isForBranches: true,
-=======
->>>>>>> 7e8199ea
     },
   });
 
