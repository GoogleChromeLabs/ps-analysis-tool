/*
 * Copyright 2024 Google LLC
 *
 * Licensed under the Apache License, Version 2.0 (the "License");
 * you may not use this file except in compliance with the License.
 * You may obtain a copy of the License at
 *
 *     https://www.apache.org/licenses/LICENSE-2.0
 *
 * Unless required by applicable law or agreed to in writing, software
 * distributed under the License is distributed on an "AS IS" BASIS,
 * WITHOUT WARRANTIES OR CONDITIONS OF ANY KIND, either express or implied.
 * See the License for the specific language governing permissions and
 * limitations under the License.
 */
/**
 * Internal dependencies.
 */
import app from '../../../app';
import config, { publisherData } from '../../../config';
import { Box, Custom, ProgressLine, Text } from '../../../components';
import setUpRunadAuction from '../setUpRunadAuction';
import { MULTI_SELLER_CONFIG } from '../../flowConfig';
import {
  AuctionStep,
  Coordinates,
  AuctionStepProps,
  PublisherNames,
} from '../../../types';
import { getCoordinateValues, scrollToCircle } from '../../../utils';

const BOX_WIDTH = 1200;
const BOX_HEIGHT = 1100;
const FIRST_LINE_HEIGHT = 150;
const BORDER_BOX_MARGIN = 50;
const BOX_COLUMN_MARGIN = 390;

const boxCordinates: Coordinates = {
  x: 0,
  y: 0,
};

type ComponentAuctionType = {
  title: string;
  x: () => number;
  y: () => number;
  info: JSX.Element;
  sspWebsite: string;
  ssp: string;
  config: {
    bidValue: string;
  };
};

const setUpComponentAuctions = (steps: AuctionStep[], index: number) => {
  const { box } = config.flow;
  const publisher = config.timeline.circles[index].website as PublisherNames;

  steps.push({
    component: ProgressLine,
    props: {
      direction: 'down',
      x1: () => getCoordinateValues(app.auction.nextTipCoordinates).x,
      y1: () =>
        getCoordinateValues(app.auction.nextTipCoordinates).y + box.height - 12,
      customHeight: FIRST_LINE_HEIGHT,
      noArrow: true,
      isForBranches: true,
      forceScroll: true,
    },
    callBack: (returnValue) => {
      app.auction.nextTipCoordinates = returnValue;
    },
  });

  steps.push({
    component: Box,
    props: {
      title: '',
      width: BOX_WIDTH,
      height: BOX_HEIGHT,
      x: () => {
        if (
          getCoordinateValues(app.auction.nextTipCoordinates).x -
            BOX_WIDTH / 2 <
          0
        ) {
          boxCordinates.x = 100;
          return boxCordinates.x;
        }

        boxCordinates.x =
          getCoordinateValues(app.auction.nextTipCoordinates).x - BOX_WIDTH / 2;
        return boxCordinates.x;
      },
      y: () => {
        boxCordinates.y = getCoordinateValues(app.auction.nextTipCoordinates).y;
        return boxCordinates.y;
      },
      borderStroke: [0, 0, 0, 0],
      isBranchComponent: true,
    },
    delay: 1000,
    callBack: (returnValue) => {
      if (returnValue.down) {
        app.auction.nextTipCoordinates = getCoordinateValues(returnValue.down);
      }
    },
  });

  const componentAuctions = [
    {
      title: 'Component Auction',
      x: () =>
        getCoordinateValues(app.auction.nextTipCoordinates).x -
        BOX_WIDTH / 2 +
        BORDER_BOX_MARGIN * 2,
      y: () => getCoordinateValues(app.auction.nextTipCoordinates).y - 240,
      info: MULTI_SELLER_CONFIG.SSP_X.info,
      sspWebsite: publisherData[publisher].ssps[0][1],
      ssp: publisherData[publisher].ssps[0][0],
      config: {
        bidValue: '$10',
      },
    },
    {
      title: 'Component Auction',
      x: () =>
        getCoordinateValues(app.auction.nextTipCoordinates).x +
        BOX_COLUMN_MARGIN +
        106.5,
      y: () =>
        getCoordinateValues(app.auction.nextTipCoordinates).y -
        BOX_HEIGHT +
        BORDER_BOX_MARGIN * 2 +
        15,
      sspWebsite: publisherData[publisher].ssps[1][1],
      info: MULTI_SELLER_CONFIG.SSP_X.info,
      ssp: publisherData[publisher].ssps[1][0],
      config: {
        bidValue: '$8',
      },
    },
    {
      title: 'Component Auction',
      x: () =>
        getCoordinateValues(app.auction.nextTipCoordinates).x +
        BOX_COLUMN_MARGIN +
        106.5,
      y: () =>
        getCoordinateValues(app.auction.nextTipCoordinates).y -
        BOX_HEIGHT +
        BORDER_BOX_MARGIN * 2 +
        15,
      sspWebsite: publisherData[publisher].ssps[2][1],
      info: MULTI_SELLER_CONFIG.SSP_X.info,
      ssp: publisherData[publisher].ssps[2][0],
      config: {
        bidValue: '$6',
      },
    },
  ];

  setUpComponentAuctionStarter(componentAuctions, steps);

  componentAuctions.forEach((componentAuction) => {
    setUpComponentAuction(steps, componentAuction, componentAuction.config);
  });

  setUpTPoint(steps);

  setupAfterComponentAuctionFlow(steps);
};

type ComponentAuction = {
  title: string;
  x: () => number;
  y: () => number;
  info: React.JSX.Element;
  sspWebsite: string;
  ssp: string;
};

const setUpComponentAuctionStarter = (
  componentAuctions: ComponentAuction[],
  steps: AuctionStep[]
) => {
  // This callback does not update the app.auction.nextTipCoordinates.
  // TODO: Update the return value callbacks in this function, this change will affect the whole flow coordinates. So recalculate the coordinates.

  let returnCoordinates: Coordinates = {
    x: 0,
    y: 0,
  };

  const getStartingCoordinates = (index: number) => {
    if (index === 0) {
      return app.auction.nextTipCoordinates;
    }

    return returnCoordinates;
  };

  const renderBoxes = (componentAuction: ComponentAuction, index: number) => {
    const { colors } = config.flow;

    steps.push({
      component: ProgressLine,
      props: {
        direction: 'down',
        x1: () =>
          getCoordinateValues(getStartingCoordinates(index)).x -
          BOX_WIDTH / 2 +
          BORDER_BOX_MARGIN * 2,
        y1: () => getCoordinateValues(getStartingCoordinates(index)).y - 275,
        customHeight: 20,
        noArrow: true,
      },
    });

    steps.push({
      component: Text,
      props: {
        text: componentAuction.title,
        x: () =>
          getCoordinateValues(getStartingCoordinates(index)).x -
          BOX_WIDTH / 2 +
          BORDER_BOX_MARGIN * 2,
        y: () => getCoordinateValues(getStartingCoordinates(index)).y - 240,
      },
      delay: 1000,
      callBack: (returnValue) => {
        returnCoordinates = returnValue;
      },
    });

    steps.push({
      component: Box,
      props: {
        title: componentAuction.ssp,
        x: () =>
          getCoordinateValues(returnCoordinates).x - BORDER_BOX_MARGIN - 12,
        y: () => getCoordinateValues(returnCoordinates).y + 20,
        color: colors.box.yellowBox,
      },
      delay: 1000,
      callBack: () => {
        returnCoordinates = {
          x:
            getCoordinateValues(app.auction.nextTipCoordinates).x +
            500 * (index + 1),
          y: getCoordinateValues(app.auction.nextTipCoordinates).y,
        };
      },
    });
  };

  // Create a line that span over the boxes
  steps.push({
    component: ProgressLine,
    props: {
      direction: 'right',
      x1: () => getCoordinateValues(app.auction.nextTipCoordinates).x - 500,
      y1: () => getCoordinateValues(app.auction.nextTipCoordinates).y - 275,
      customWidth: 1000,
      noArrow: true,
      isForBranches: true,
    },
  });

  componentAuctions.forEach((componentAuction, index) => {
    renderBoxes(componentAuction, index);
  });
};

const setUpComponentAuction = (
  steps: AuctionStep[],
  { title, x, y, ssp, info, sspWebsite }: ComponentAuctionType,
  { bidValue }: ComponentAuctionType['config']
) => {
  const { box, arrowSize, colors } = config.flow;

  steps.push({
    component: Text,
    props: {
      text: title,
      ssp: sspWebsite,
      x: x,
      y: y,
    },
    delay: 1000,
    callBack: (returnValue) => {
      app.auction.nextTipCoordinates = returnValue;
    },
  });

  steps.push({
    component: Box,
    props: {
      title: ssp,
      ssp: sspWebsite,
      x: () =>
        getCoordinateValues(app.auction.nextTipCoordinates).x -
        BORDER_BOX_MARGIN -
        12,
      y: () => getCoordinateValues(app.auction.nextTipCoordinates).y + 20,
      info,
      color: colors.box.yellowBox,
    },
    delay: 1000,
    callBack: (returnValue: Coordinates) => {
      app.auction.nextTipCoordinates = returnValue.down
        ? {
            x: getCoordinateValues(returnValue.down).x,
            y: getCoordinateValues(returnValue.down).y + box.height - arrowSize,
          }
        : returnValue;
    },
  });

  steps.push({
    component: ProgressLine,
    props: {
      direction: 'down',
      x1: () => getCoordinateValues(app.auction.nextTipCoordinates).x,
      y1: () => getCoordinateValues(app.auction.nextTipCoordinates).y,
    },
    callBack: (returnValue: Coordinates) => {
      app.auction.nextTipCoordinates = {
        x: getCoordinateValues(returnValue).x - box.width / 2 - 10,
        y: getCoordinateValues(returnValue).y + box.height / 2 + arrowSize,
      };
    },
  });

  setUpRunadAuction(
    steps,
    () => {
      return {
        // TODO: add type to component and make sure it has a consistent return type
        component: Custom,
        props: {
          render: () => {
            return {
              down: getCoordinateValues(app.auction.nextTipCoordinates),
            };
          },
        } as AuctionStepProps,
        delay: 1000,
        callBack: (returnValue: Coordinates) => {
          if (returnValue?.down) {
            app.auction.nextTipCoordinates = getCoordinateValues(
              returnValue.down
            );
          }
        },
      };
    },
    sspWebsite
  );

  steps.push({
    component: ProgressLine,
    props: {
      direction: 'down',
      x1: () => getCoordinateValues(app.auction.nextTipCoordinates).x,
      y1: () =>
        getCoordinateValues(app.auction.nextTipCoordinates).y +
        box.height -
        arrowSize,
      customHeight: 80,
      noArrow: true,
    },
    callBack: (returnValue: Coordinates) => {
      app.auction.nextTipCoordinates = returnValue;
    },
  });

  steps.push({
    component: Text,
    props: {
      text: bidValue,
      x: () => getCoordinateValues(app.auction.nextTipCoordinates).x,
      y: () => getCoordinateValues(app.auction.nextTipCoordinates).y + 15,
    },
    delay: 1000,
    callBack: (returnValue: Coordinates) => {
      app.auction.nextTipCoordinates = returnValue;
    },
  });
};

const setUpTPoint = (steps: AuctionStep[]) => {
  steps.push({
    component: ProgressLine,
    props: {
      direction: 'left',
      x1: () => getCoordinateValues(app.auction.nextTipCoordinates).x - 25,
      y1: () => getCoordinateValues(app.auction.nextTipCoordinates).y,
      customWidth: BOX_COLUMN_MARGIN + 60,
      noArrow: true,
      forceScroll: true,
    },
    callBack: (returnValue) => {
      app.auction.nextTipCoordinates = returnValue;
    },
  });

  steps.push({
    component: ProgressLine,
    props: {
      direction: 'left',
      x1: () => getCoordinateValues(app.auction.nextTipCoordinates).x - 50,
      y1: () => getCoordinateValues(app.auction.nextTipCoordinates).y,
      customWidth: BOX_COLUMN_MARGIN + 60,
      noArrow: true,
      isForBranches: true,
    },
    callBack: (returnValue) => {
      app.auction.nextTipCoordinates = returnValue;
    },
  });

  steps.push({
    component: ProgressLine,
    props: {
      direction: 'down',
      x1: () =>
        getCoordinateValues(app.auction.nextTipCoordinates).x +
        BOX_COLUMN_MARGIN +
        85,
      y1: () => getCoordinateValues(app.auction.nextTipCoordinates).y + 20,
      customHeight: 100,
    },
    callBack: (returnValue) => {
      app.auction.nextTipCoordinates = returnValue;
    },
  });
};

<<<<<<< HEAD
const setupAfterComponentAuctionFlow = (steps: AuctionStep[]) => {
  const { box, arrowSize } = config.flow;
=======
const setupAfterComponentAuctionFlow = (steps) => {
  const { box, arrowSize, colors } = config.flow;
>>>>>>> a166e068

  steps.push({
    component: Box,
    props: {
      title: MULTI_SELLER_CONFIG.SCORE_AD.title,
      description: '(by Pub AdServer)',
      x: () =>
        getCoordinateValues(app.auction.nextTipCoordinates).x - box.width / 2,
      y: () =>
        getCoordinateValues(app.auction.nextTipCoordinates).y + arrowSize,
      info: MULTI_SELLER_CONFIG.SCORE_AD.info,
      forceScroll: true,
    },
    delay: 1000,
<<<<<<< HEAD
    callBack: (returnValue) => {
      if (!returnValue.down) {
        return;
      }
      app.auction.nextTipCoordinates = returnValue.down;
=======
    callBack: (returnValue: Coordinates) => {
      if (returnValue.down) {
        app.auction.nextTipCoordinates = returnValue.down;
      }
>>>>>>> a166e068
    },
  });

  steps.push({
    component: ProgressLine,
    props: {
      direction: 'down',
      x1: () => getCoordinateValues(app.auction.nextTipCoordinates).x,
      y1: () =>
        getCoordinateValues(app.auction.nextTipCoordinates).y +
        box.height -
        arrowSize,
    },
    callBack: (returnValue: Coordinates) => {
      app.auction.nextTipCoordinates = returnValue;
    },
  });

  steps.push({
    component: Box,
    props: {
      title: MULTI_SELLER_CONFIG.REPORT_WIN.title,
      info: MULTI_SELLER_CONFIG.REPORT_WIN.info,
      description: MULTI_SELLER_CONFIG.REPORT_WIN.description,
      x: () =>
        getCoordinateValues(app.auction.nextTipCoordinates).x - box.width / 2,
      y: () =>
        getCoordinateValues(app.auction.nextTipCoordinates).y + arrowSize,
    },
    delay: 1000,
<<<<<<< HEAD
    callBack: (returnValue) => {
      if (!returnValue.down) {
        return;
      }
      app.auction.nextTipCoordinates = returnValue.down;
=======
    callBack: (returnValue: Coordinates) => {
      if (returnValue.down) {
        app.auction.nextTipCoordinates = returnValue.down;
      }
>>>>>>> a166e068
    },
  });

  steps.push({
    component: ProgressLine,
    props: {
      direction: 'down',
      x1: () => getCoordinateValues(app.auction.nextTipCoordinates).x,
      y1: () =>
        getCoordinateValues(app.auction.nextTipCoordinates).y +
        box.height -
        arrowSize,
    },
    callBack: (returnValue: Coordinates) => {
      app.auction.nextTipCoordinates = returnValue;
    },
  });

  steps.push({
    component: Box,
    props: {
      title: MULTI_SELLER_CONFIG.REPORT_RESULT.title,
      info: MULTI_SELLER_CONFIG.REPORT_RESULT.info,
      description: MULTI_SELLER_CONFIG.REPORT_RESULT.description,
      color: colors.box.yellowBox,
      x: () =>
        getCoordinateValues(app.auction.nextTipCoordinates).x - box.width / 2,
      y: () =>
        getCoordinateValues(app.auction.nextTipCoordinates).y + arrowSize,
    },
    delay: 1000,
    callBack: (returnValue) => {
      if (!returnValue.down) {
        return;
      }
      app.auction.nextTipCoordinates = returnValue.down;
    },
  });

  steps.push({
    component: ProgressLine,
    props: {
      direction: 'right',
      x1: () =>
        getCoordinateValues(app.auction.nextTipCoordinates).x +
        box.width / 2 +
        1,
      y1: () =>
        getCoordinateValues(app.auction.nextTipCoordinates).y + arrowSize,
    },
    callBack: (returnValue: Coordinates) => {
      app.auction.nextTipCoordinates = returnValue;
    },
  });

  steps.push({
    component: Box,
    props: {
      title: 'Show Winning Ad',
      x: () =>
        getCoordinateValues(app.auction.nextTipCoordinates).x + arrowSize,
      y: () =>
        getCoordinateValues(app.auction.nextTipCoordinates).y -
        box.height / 2 +
        1,
      stepDelay: app.getWinningAdDelay(),
    },
    delay: 1000,
    callBack: (returnValue: Coordinates) => {
      if (returnValue.down) {
        app.auction.nextTipCoordinates = returnValue.down;
        const currentCircleIndex = app.timeline.currentIndex;
        const nextCircleIndex = app.isInteractiveMode
          ? currentCircleIndex
          : currentCircleIndex + 1;
        const delay = app.getWinningAdDelay();
        // manually adjust delay depending on object distance to the next circle
        scrollToCircle(nextCircleIndex, delay * 0.55);
      }
    },
  });
};

export default setUpComponentAuctions;<|MERGE_RESOLUTION|>--- conflicted
+++ resolved
@@ -438,13 +438,8 @@
   });
 };
 
-<<<<<<< HEAD
 const setupAfterComponentAuctionFlow = (steps: AuctionStep[]) => {
-  const { box, arrowSize } = config.flow;
-=======
-const setupAfterComponentAuctionFlow = (steps) => {
   const { box, arrowSize, colors } = config.flow;
->>>>>>> a166e068
 
   steps.push({
     component: Box,
@@ -459,18 +454,11 @@
       forceScroll: true,
     },
     delay: 1000,
-<<<<<<< HEAD
-    callBack: (returnValue) => {
+    callBack: (returnValue: Coordinates) => {
       if (!returnValue.down) {
         return;
       }
       app.auction.nextTipCoordinates = returnValue.down;
-=======
-    callBack: (returnValue: Coordinates) => {
-      if (returnValue.down) {
-        app.auction.nextTipCoordinates = returnValue.down;
-      }
->>>>>>> a166e068
     },
   });
 
@@ -501,18 +489,11 @@
         getCoordinateValues(app.auction.nextTipCoordinates).y + arrowSize,
     },
     delay: 1000,
-<<<<<<< HEAD
-    callBack: (returnValue) => {
+    callBack: (returnValue: Coordinates) => {
       if (!returnValue.down) {
         return;
       }
       app.auction.nextTipCoordinates = returnValue.down;
-=======
-    callBack: (returnValue: Coordinates) => {
-      if (returnValue.down) {
-        app.auction.nextTipCoordinates = returnValue.down;
-      }
->>>>>>> a166e068
     },
   });
 
