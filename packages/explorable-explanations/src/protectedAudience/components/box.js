/*
 * Copyright 2024 Google LLC
 *
 * Licensed under the Apache License, Version 2.0 (the "License");
 * you may not use this file except in compliance with the License.
 * You may obtain a copy of the License at
 *
 *     https://www.apache.org/licenses/LICENSE-2.0
 *
 * Unless required by applicable law or agreed to in writing, software
 * distributed under the License is distributed on an "AS IS" BASIS,
 * WITHOUT WARRANTIES OR CONDITIONS OF ANY KIND, either express or implied.
 * See the License for the specific language governing permissions and
 * limitations under the License.
 */
/**
 * Internal dependencies.
 */
import app from '../app';
import config from '../config';
import { addCanvasEventListener, isInsideBox } from '../utils';

const INFO_ICON_SIZE = 16;
const INFO_ICON_SPACING = 3;

const Box = ({
  title,
  description,
  x,
  y,
  width = config.flow.box.width,
  height = config.flow.box.height,
  color,
  info = false,
}) => {
  x = typeof x === 'function' ? x() : x;
  y = typeof y === 'function' ? y() : y;

  const nextTip = {
    down: {
      x: x + width / 2,
      y: y + height / 4,
    },
  };

  const p = app.p;

  p.push();
  p.textAlign(p.CENTER, p.CENTER);
  p.fill(color || config.flow.colors.box.background);
  p.rect(x, y, width, height);
  p.strokeWeight(0.1);
  p.fill(config.flow.colors.box.text);
  p.textFont('sans-serif');

  if (description) {
    p.text(title, x + width / 2, y + height / 2 - 5);
    p.text(description, x + width / 2, y + height / 2 + 10);
  } else {
    p.text(title, x + width / 2, y + height / 2);
  }

  if (info) {
    const iconX = x + width - INFO_ICON_SIZE - INFO_ICON_SPACING;
    const iconY = y + INFO_ICON_SPACING;

    p.image(p.infoIcon, iconX, iconY, INFO_ICON_SIZE, INFO_ICON_SIZE);

    const callback = (mouseX, mouseY) => {
<<<<<<< HEAD
      if (
        mouseX >= iconX &&
        mouseX <= iconX + INFO_ICON_SIZE &&
        mouseY >= iconY &&
        mouseY <= iconY + INFO_ICON_SIZE
      ) {
        app.setInfo({
          info,
          key: Date.now(), // To force change the state, so that the info modal is shown in case of same value.
        });
=======
      if (isInsideBox(mouseX, mouseY, iconX, iconY, INFO_ICON_SIZE)) {
        app.p.cursor('pointer');
        console.log(info); // eslint-disable-line no-console
      } else {
        app.p.cursor('default');
>>>>>>> f0e98cba
      }
    };

    const key = title + description + x + y;
    addCanvasEventListener('mouseClicked', callback, key);
  }

  p.pop();

  return nextTip;
};

export default Box;<|MERGE_RESOLUTION|>--- conflicted
+++ resolved
@@ -66,30 +66,27 @@
 
     p.image(p.infoIcon, iconX, iconY, INFO_ICON_SIZE, INFO_ICON_SIZE);
 
-    const callback = (mouseX, mouseY) => {
-<<<<<<< HEAD
-      if (
-        mouseX >= iconX &&
-        mouseX <= iconX + INFO_ICON_SIZE &&
-        mouseY >= iconY &&
-        mouseY <= iconY + INFO_ICON_SIZE
-      ) {
-        app.setInfo({
-          info,
-          key: Date.now(), // To force change the state, so that the info modal is shown in case of same value.
-        });
-=======
+    const mouseMovedCallback = (mouseX, mouseY) => {
       if (isInsideBox(mouseX, mouseY, iconX, iconY, INFO_ICON_SIZE)) {
         app.p.cursor('pointer');
         console.log(info); // eslint-disable-line no-console
       } else {
         app.p.cursor('default');
->>>>>>> f0e98cba
+      }
+    };
+
+    const mouseClickedCallback = (mouseX, mouseY) => {
+      if (isInsideBox(mouseX, mouseY, iconX, iconY, INFO_ICON_SIZE)) {
+        app.setInfo({
+          info,
+          key: Date.now(), // To force change the state, so that the info modal is shown in case of same value.
+        });
       }
     };
 
     const key = title + description + x + y;
-    addCanvasEventListener('mouseClicked', callback, key);
+    addCanvasEventListener('mouseMoved', mouseMovedCallback, key);
+    addCanvasEventListener('mouseClicked', mouseClickedCallback, key);
   }
 
   p.pop();
