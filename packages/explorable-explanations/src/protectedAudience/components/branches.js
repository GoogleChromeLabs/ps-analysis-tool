--- conflicted
+++ resolved
@@ -100,7 +100,6 @@
     drawInstantly();
 
     if (app.isAutoExpand) {
-<<<<<<< HEAD
       if (typeOfBranches === 'datetime') {
         app.setSelectedDateTime(
           `${publisherData[currentSite].branches[1].date} ${publisherData[currentSite].branches[1].time}`
@@ -108,9 +107,7 @@
       } else {
         app.setSelectedAdUnit(publisherData[currentSite].adunits[1]);
       }
-=======
       scrollToCoordinates(endpoints[1].x, endpoints[1].y);
->>>>>>> 65dca75b
       return endpoints[1];
     } else {
       scrollToCoordinates(endpoints[0].x, endpoints[0].y);
@@ -127,7 +124,6 @@
     await delay(noAnimation ? 1000 : 0);
 
     if (app.isAutoExpand) {
-<<<<<<< HEAD
       if (typeOfBranches === 'datetime') {
         app.setSelectedDateTime(
           `${publisherData[currentSite].branches[1].date} ${publisherData[currentSite].branches[1].time}`
@@ -135,9 +131,7 @@
       } else {
         app.setSelectedDateTime(publisherData[currentSite].adunits[1]);
       }
-=======
       scrollToCoordinates(endpoints[1].x, endpoints[1].y);
->>>>>>> 65dca75b
       return endpoints[1];
     } else {
       scrollToCoordinates(endpoints[0].x, endpoints[0].y);
@@ -152,7 +146,6 @@
 
   if (app.cancelPromise) {
     if (app.isAutoExpand) {
-<<<<<<< HEAD
       if (typeOfBranches === 'datetime') {
         app.setSelectedDateTime(
           `${publisherData[currentSite].branches[1].date} ${publisherData[currentSite].branches[1].time}`
@@ -160,9 +153,7 @@
       } else {
         app.setSelectedAdUnit(publisherData[currentSite].adunits[1]);
       }
-=======
       scrollToCoordinates(endpoints[1].x, endpoints[1].y);
->>>>>>> 65dca75b
       return endpoints[1];
     } else {
       scrollToCoordinates(endpoints[0].x, endpoints[0].y);
@@ -221,7 +212,6 @@
   );
 
   if (app.isAutoExpand) {
-<<<<<<< HEAD
     if (typeOfBranches === 'datetime') {
       app.setSelectedDateTime(
         `${publisherData[currentSite].branches[1].date} ${publisherData[currentSite].branches[1].time}`
@@ -229,9 +219,7 @@
     } else {
       app.setSelectedAdUnit(publisherData[currentSite].adunits[1]);
     }
-=======
     scrollToCoordinates(endpoints[1].x, endpoints[1].y);
->>>>>>> 65dca75b
     return endpoints[1];
   }
 
