/*
 * Copyright 2024 Google LLC
 *
 * Licensed under the Apache License, Version 2.0 (the "License");
 * you may not use this file except in compliance with the License.
 * You may obtain a copy of the License at
 *
 *     https://www.apache.org/licenses/LICENSE-2.0
 *
 * Unless required by applicable law or agreed to in writing, software
 * distributed under the License is distributed on an "AS IS" BASIS,
 * WITHOUT WARRANTIES OR CONDITIONS OF ANY KIND, either express or implied.
 * See the License for the specific language governing permissions and
 * limitations under the License.
 */
/**
 * Internal dependencies.
 */
import config from '../config';
import app from '../app';
import * as utils from '../utils';
import { getCoordinateValues } from '../utils/getCoordinateValues';
import type { CoordinateValue, Coordinates } from '../types';

const ARROW_SIZE = 10;

type ProgressLineProps = {
  x1: CoordinateValue;
  y1: CoordinateValue;
  customWidth?: number;
  customHeight?: number;
  direction: string;
  text?: string;
  noArrow?: boolean;
  noAnimation?: boolean;
  isForBranches?: boolean;
};

const ProgressLine = ({
  x1: x1Value,
  y1: y1Value,
  customWidth,
  customHeight,
  direction = 'right',
  text = '',
  noArrow = false,
  noAnimation = app.speedMultiplier === 4,
  isForBranches = false,
}: ProgressLineProps): Promise<Coordinates | null> => {
  const p = app.p;
  if (!p) {
    return Promise.resolve(null);
  }
  const width = customWidth ?? config.flow.lineWidth - ARROW_SIZE;
  const height = customHeight ?? config.flow.lineHeight - ARROW_SIZE;
<<<<<<< HEAD
  const incrementBy = isBranch ? 15 : app.speedMultiplier; // Adjust to control speed
=======
  const scrollAdjuster =
    (direction === 'right' ? config.flow.box.height : config.flow.box.width) /
    2;
>>>>>>> 7e8199ea
  const { x: x1, y: y1 } = getCoordinateValues({ x: x1Value, y: y1Value });
  const { x2, y2 } = getEndpointCoordinates(x1, y1, direction, width, height);

  const drawArrow = (x: number, y: number, dir: string) => {
    if (!noArrow) {
      utils.drawArrow(ARROW_SIZE, x, y, dir);
    }
  };

  const getRectSize = () => {
    if (noArrow) {
      return 0;
    }

    return 10;
  };

  let currentX = x1; // For horizontal directions
  let currentY = y1; // For vertical directions

  return new Promise((resolve) => {
    // eslint-disable-next-line complexity
    const animate = () => {
      if (app.cancelPromise) {
        resolve(null);
        return;
      }

      if (app.timeline.isPaused) {
        requestAnimationFrame(animate); // Keep the animation loop alive but paused
        return;
      }

      //Redundant condition to handle case when animation has started and someone has switched to fastest speed.
      let drawInstantlyFlag = false;
      let isEnding = false;

      if (
        noAnimation ||
        app.isRevisitingNodeInInteractiveMode ||
        app.speedMultiplier === 4
      ) {
        drawInstantlyFlag = true;
      }

      const size = getRectSize();
      p.push();
      p.stroke(0);
      p.strokeWeight(1);

      switch (direction) {
        case 'right':
<<<<<<< HEAD
          currentX += Math.min(incrementBy, x2 - currentX);
=======
          currentX = p.lerp(currentX, Math.round(x2), app.speedMultiplier / 15);
          isEnding = Math.round(currentX) === Math.round(x2);

          if (!isForBranches) {
            utils.scrollToCoordinates(currentX + width, y2 - scrollAdjuster);
          }
>>>>>>> 7e8199ea

          if (drawInstantlyFlag || isEnding) {
            currentX = x2;
          }

          p.push();
          p.noStroke();

          p.rect(x1 + 1, y1 - size / 2, width, size + 1);
          p.pop();

          p.line(x1, y1, currentX, y2);
          drawArrow(currentX, y1, direction);

<<<<<<< HEAD
          if (currentX === x2) {
            if (!isForBranches) {
              utils.scrollToCoordinates(x2, y2);
            }
=======
          if (isEnding) {
>>>>>>> 7e8199ea
            resolve({ x: x2, y: y2 });
            return;
          }

          break;

        case 'left':
          currentX = p.lerp(currentX, Math.round(x2), app.speedMultiplier / 15);
          isEnding = Math.round(currentX) === Math.round(x2);

<<<<<<< HEAD
          if (drawInstantlyFlag) {
=======
          if (!isForBranches) {
            utils.scrollToCoordinates(currentX, y1 - scrollAdjuster);
          }

          if (drawInstantlyFlag || isEnding) {
>>>>>>> 7e8199ea
            currentX = x2;
          }

          p.push();
          p.noStroke();
          p.rect(x2, y1 - size / 2, width - 1, size + 1);
          p.pop();

          p.line(x1, y1, currentX, y2);
          drawArrow(currentX, y1 - 5, direction);

<<<<<<< HEAD
          if (currentX === x2) {
            if (!isForBranches) {
              utils.scrollToCoordinates(x2, y2);
            }
=======
          if (isEnding) {
>>>>>>> 7e8199ea
            utils.drawText(text, currentX + width / 2, y1 + height / 2 - 10);
            resolve({ x: x2, y: y2 });
            return;
          }

          break;

        case 'down':
          currentY = p.lerp(currentY, Math.round(y2), app.speedMultiplier / 15);
          isEnding = Math.round(currentY) === Math.round(y2);

          if (drawInstantlyFlag || isEnding) {
            currentY = y2;
          }

          p.push();
          p.noStroke();
          p.rect(x1 - size / 2, y1 + 1, size + 1, height);
          p.pop();

          p.line(x1, y1, x2, currentY);
          drawArrow(x1, currentY - 2, direction);

<<<<<<< HEAD
          if (currentY === y2) {
            if (!isForBranches) {
              utils.scrollToCoordinates(x2, currentY);
            }

=======
          if (isEnding) {
>>>>>>> 7e8199ea
            utils.drawText(
              text,
              x1 - (text.startsWith('$') ? 10 : width / 2),
              y1 + height / 2
            );
            resolve({ x: x2, y: currentY });
            return;
          }

          break;

        case 'up':
<<<<<<< HEAD
          currentY -= Math.min(incrementBy, currentY - y2);
=======
          currentY = p.lerp(currentY, Math.round(y2), app.speedMultiplier / 15);
          isEnding = Math.round(currentY) === Math.round(y2);

          if (!isForBranches) {
            utils.scrollToCoordinates(x1 - scrollAdjuster, y1 - height);
          }
>>>>>>> 7e8199ea

          if (drawInstantlyFlag || isEnding) {
            currentY = y2;
          }

          p.push();
          p.noStroke();
          p.rect(x1 - size / 2, y2, size + 1, height - 1);
          p.pop();

          p.line(x1, y1, x2, currentY);
          drawArrow(x1, currentY, direction);

<<<<<<< HEAD
          if (currentY === y2) {
            if (!isForBranches) {
              utils.scrollToCoordinates(x2, currentY);
            }

=======
          if (isEnding) {
>>>>>>> 7e8199ea
            utils.drawText(
              text,
              x1 + (text.startsWith('$') ? 10 : width / 2),
              y1 - height / 2
            );
            resolve({ x: x2, y: currentY });
            return;
          }

          break;

        default:
          throw new Error(`Invalid direction: ${direction}`);
      }

      p.pop();

      if (app.cancelPromise) {
        resolve(null);
        return;
      }
      // Continue the animation loop
      requestAnimationFrame(animate);
    };

    // Start the animation loop
    requestAnimationFrame(animate);
  });
};

/**
 * Calculates the endpoint coordinates based on the given direction.
 * @param {number} x1 - The starting x-coordinate.
 * @param {number} y1 - The starting y-coordinate.
 * @param {string} direction - The direction of the line ('down', 'right', 'left', 'up').
 * @param width - The width of the line.
 * @param height - The height of the line.
 * @returns {{x2: number, y2: number}} The endpoint coordinates.
 */
const getEndpointCoordinates = (
  x1: number,
  y1: number,
  direction: string,
  width: number,
  height: number
): { x2: number; y2: number } => {
  let x2 = x1;
  let y2 = y1;

  switch (direction) {
    case 'down':
      y2 += height;
      break;
    case 'right':
      x2 += width;
      break;
    case 'left':
      x2 -= width;
      break;
    case 'up':
      y2 -= height;
      break;
    default:
      throw new Error(`Invalid direction: ${direction}`);
  }

  return { x2, y2 };
};

export default ProgressLine;<|MERGE_RESOLUTION|>--- conflicted
+++ resolved
@@ -53,13 +53,6 @@
   }
   const width = customWidth ?? config.flow.lineWidth - ARROW_SIZE;
   const height = customHeight ?? config.flow.lineHeight - ARROW_SIZE;
-<<<<<<< HEAD
-  const incrementBy = isBranch ? 15 : app.speedMultiplier; // Adjust to control speed
-=======
-  const scrollAdjuster =
-    (direction === 'right' ? config.flow.box.height : config.flow.box.width) /
-    2;
->>>>>>> 7e8199ea
   const { x: x1, y: y1 } = getCoordinateValues({ x: x1Value, y: y1Value });
   const { x2, y2 } = getEndpointCoordinates(x1, y1, direction, width, height);
 
@@ -112,17 +105,9 @@
 
       switch (direction) {
         case 'right':
-<<<<<<< HEAD
-          currentX += Math.min(incrementBy, x2 - currentX);
-=======
           currentX = p.lerp(currentX, Math.round(x2), app.speedMultiplier / 15);
           isEnding = Math.round(currentX) === Math.round(x2);
 
-          if (!isForBranches) {
-            utils.scrollToCoordinates(currentX + width, y2 - scrollAdjuster);
-          }
->>>>>>> 7e8199ea
-
           if (drawInstantlyFlag || isEnding) {
             currentX = x2;
           }
@@ -136,14 +121,10 @@
           p.line(x1, y1, currentX, y2);
           drawArrow(currentX, y1, direction);
 
-<<<<<<< HEAD
-          if (currentX === x2) {
+          if (isEnding) {
             if (!isForBranches) {
               utils.scrollToCoordinates(x2, y2);
             }
-=======
-          if (isEnding) {
->>>>>>> 7e8199ea
             resolve({ x: x2, y: y2 });
             return;
           }
@@ -154,15 +135,7 @@
           currentX = p.lerp(currentX, Math.round(x2), app.speedMultiplier / 15);
           isEnding = Math.round(currentX) === Math.round(x2);
 
-<<<<<<< HEAD
-          if (drawInstantlyFlag) {
-=======
-          if (!isForBranches) {
-            utils.scrollToCoordinates(currentX, y1 - scrollAdjuster);
-          }
-
-          if (drawInstantlyFlag || isEnding) {
->>>>>>> 7e8199ea
+          if (drawInstantlyFlag || isEnding) {
             currentX = x2;
           }
 
@@ -174,14 +147,10 @@
           p.line(x1, y1, currentX, y2);
           drawArrow(currentX, y1 - 5, direction);
 
-<<<<<<< HEAD
-          if (currentX === x2) {
+          if (isEnding) {
             if (!isForBranches) {
               utils.scrollToCoordinates(x2, y2);
             }
-=======
-          if (isEnding) {
->>>>>>> 7e8199ea
             utils.drawText(text, currentX + width / 2, y1 + height / 2 - 10);
             resolve({ x: x2, y: y2 });
             return;
@@ -205,15 +174,11 @@
           p.line(x1, y1, x2, currentY);
           drawArrow(x1, currentY - 2, direction);
 
-<<<<<<< HEAD
-          if (currentY === y2) {
+          if (isEnding) {
             if (!isForBranches) {
               utils.scrollToCoordinates(x2, currentY);
             }
 
-=======
-          if (isEnding) {
->>>>>>> 7e8199ea
             utils.drawText(
               text,
               x1 - (text.startsWith('$') ? 10 : width / 2),
@@ -226,17 +191,9 @@
           break;
 
         case 'up':
-<<<<<<< HEAD
-          currentY -= Math.min(incrementBy, currentY - y2);
-=======
           currentY = p.lerp(currentY, Math.round(y2), app.speedMultiplier / 15);
           isEnding = Math.round(currentY) === Math.round(y2);
 
-          if (!isForBranches) {
-            utils.scrollToCoordinates(x1 - scrollAdjuster, y1 - height);
-          }
->>>>>>> 7e8199ea
-
           if (drawInstantlyFlag || isEnding) {
             currentY = y2;
           }
@@ -249,15 +206,11 @@
           p.line(x1, y1, x2, currentY);
           drawArrow(x1, currentY, direction);
 
-<<<<<<< HEAD
-          if (currentY === y2) {
+          if (isEnding) {
             if (!isForBranches) {
               utils.scrollToCoordinates(x2, currentY);
             }
 
-=======
-          if (isEnding) {
->>>>>>> 7e8199ea
             utils.drawText(
               text,
               x1 + (text.startsWith('$') ? 10 : width / 2),
