--- conflicted
+++ resolved
@@ -17,13 +17,8 @@
  * Internal dependencies
  */
 import app from '../app';
-<<<<<<< HEAD
 import config, { publisherData } from '../config';
-import { isInsideCircle } from '../utils';
-=======
-import config from '../config';
 import { isInsideCircle, scrollToCoordinates } from '../utils';
->>>>>>> 65dca75b
 
 const FlowExpander = async ({ nextTipCoordinates, typeOfBranches }) => {
   const p = app.p;
