/*
 * Copyright 2024 Google LLC
 *
 * Licensed under the Apache License, Version 2.0 (the "License");
 * you may not use this file except in compliance with the License.
 * You may obtain a copy of the License at
 *
 *     https://www.apache.org/licenses/LICENSE-2.0
 *
 * Unless required by applicable law or agreed to in writing, software
 * distributed under the License is distributed on an "AS IS" BASIS,
 * WITHOUT WARRANTIES OR CONDITIONS OF ANY KIND, either express or implied.
 * See the License for the specific language governing permissions and
 * limitations under the License.
 */
/**
 * Internal dependencies.
 */
import ProgressLine from './progressLine';
import app from '../app';
import config, { publisherData } from '../config';
import Box from './box';
import {
  delay,
  scrollToCoordinates,
  wipeAndRecreateInterestCanvas,
} from '../utils';
import FlowExpander from './flowExpander';
import type { Coordinates, CoordinateValue } from '../types';
import { getCoordinateValues } from '../utils/getCoordinateValues';
import Info from './info';

const EXPAND_ICON_SIZE = config.timeline.expandIconSize;

let spacing: number, renderedBranchIds: number[], endpoints: Coordinates[];

type Branch = {
  id: number;
  type: string;
  date: string | (() => string);
  time: string | (() => string);
  title: string;
  description: string;
  info?: {
    title: string;
    info: string;
  };
};

type BranchesProps = {
  x1: CoordinateValue;
  y1: CoordinateValue;
  branches: Branch[];
  currentIndex: number;
  noAnimation: boolean;
};

const Branches = async ({
  x1: x1Value,
  y1: y1Value,
  branches,
  currentIndex,
  noAnimation = app.speedMultiplier === 4,
}: BranchesProps): Promise<void | Coordinates> => {
  const { x: x1, y: y1 } = getCoordinateValues({ x: x1Value, y: y1Value });

  const currentSite = config.timeline.circles[currentIndex].website;
  const typeOfBranches = branches[0].type;

  branches = branches.map((branch, index) => ({
    ...branch,
    id: index, // To prevent duplicate rendering
    date: typeof branch.date === 'function' ? branch.date() : branch.date,
    time: typeof branch.time === 'function' ? branch.time() : branch.time,
    info: branch?.info,
  }));

  renderedBranchIds = [];
  endpoints = [];
  const p = app.p;
  if (!p) {
    return;
  }

  const y2 = y1 + 50;
  spacing = 300; // Calculate spacing based on canvas width
  const branchXEndpoint = x1 > spacing ? x1 + spacing : x1 + spacing * 2;
  const branchXStartpoint = x1 > spacing ? x1 - spacing : x1;

  await ProgressLine({
    x1: x1,
    y1: y1,
    direction: 'down',
    noArrow: true,
    noAnimation: app.speedMultiplier === 4,
    isForBranches: true,
  });

  const drawInstantly = () => {
<<<<<<< HEAD
    branches.forEach(({ id, type }, index) => {
      const x = branchXStartpoint + index * spacing;
=======
    const branchXEndpoint =
      x1 + ((branches.length + 1) / 2) * spacing - LEFT_MARGIN * 4 - 20;

    branches.forEach(({ id, type, info }, index) => {
      const x = x1 + (index - (branches.length - 1) / 2) * spacing;
>>>>>>> 7c77d7bb
      const y = y2 - 9;
      let endpoint;
      p.push();
      p.stroke(0);
      p.line(x, y, branchXEndpoint, y);
      p.pop();
      p.push();
      p.stroke(0);
      p.line(x, y, x, y + 20);
      p.pop();
      if (type === 'datetime') {
        endpoint = drawDateTimeBranch(x, y, branches[index], info);
      }

      if (type === 'box') {
        endpoint = drawBoxesBranch(x, y, branches[index]);
      }

      endpoints.push(endpoint);

      renderedBranchIds.push(id);
    });
  };

  if (app.isRevisitingNodeInInteractiveMode) {
    drawInstantly();

    if (app.isAutoExpand) {
      if (typeOfBranches === 'datetime') {
        app.setSelectedDateTime(
          `${publisherData[currentSite].branches[1].date} ${publisherData[currentSite].branches[1].time}`
        );
      } else {
        app.setSelectedAdUnit(publisherData[currentSite].adunits[1]);
      }
      const { x, y } = getCoordinateValues(endpoints[1]);
      scrollToCoordinates(x, y);
      // eslint-disable-next-line consistent-return
      return endpoints[1];
    } else {
      const { x, y } = getCoordinateValues(endpoints[0]);
      scrollToCoordinates(x, y);
      const nextTip = await FlowExpander({
        nextTipCoordinates: endpoints,
        typeOfBranches,
      });
      // eslint-disable-next-line consistent-return
      return nextTip;
    }
  }

  if (noAnimation) {
    drawInstantly();

    if (app.isAutoExpand) {
      if (typeOfBranches === 'datetime') {
        app.setSelectedDateTime(
          `${publisherData[currentSite].branches[1].date} ${publisherData[currentSite].branches[1].time}`
        );
      } else {
        app.setSelectedAdUnit(publisherData[currentSite].adunits[1]);
      }

      const { x, y } = getCoordinateValues(endpoints[1]);
      scrollToCoordinates(x, y);
      await delay(1000);
      // eslint-disable-next-line consistent-return
      return endpoints[1];
    } else {
      const { x, y } = getCoordinateValues(endpoints[0]);
      scrollToCoordinates(x, y);

      const nextTip = await FlowExpander({
        nextTipCoordinates: endpoints,
        typeOfBranches,
      });

      await delay(1000);
      // eslint-disable-next-line consistent-return
      return nextTip;
    }
  }

  // Clear canvas or update logic (if necessary)
  wipeAndRecreateInterestCanvas();

  await ProgressLine({
    x1: branchXStartpoint,
    y1: y2 - 9,
    customWidth: branchXEndpoint - branchXStartpoint,
    direction: 'right',
    noArrow: true,
    noAnimation: app.speedMultiplier === 4,
    isBranch: true,
    isForBranches: true,
  });

  if (app.cancelPromise) {
    if (typeOfBranches === 'datetime') {
      app.setSelectedDateTime(
        `${publisherData[currentSite].branches[1].date} ${publisherData[currentSite].branches[1].time}`
      );
    } else {
      app.setSelectedAdUnit(publisherData[currentSite].adunits[1]);
    }
    const { x, y } = getCoordinateValues(endpoints[1]);
    scrollToCoordinates(x, y);
    // eslint-disable-next-line consistent-return
    return endpoints[1];
  }

  await Promise.all(
<<<<<<< HEAD
    branches.map(async ({ id, type }, index) => {
      const x = branchXStartpoint + index * spacing;
=======
    branches.map(async ({ id, type, info }, index) => {
      const x = x1 + (index - (branches.length - 1) / 2) * spacing;
>>>>>>> 7c77d7bb
      const y = y2 - 9;
      let endpoint;

      await ProgressLine({
        x1: x,
        y1: y,
        customHeight: 20,
        direction: 'down',
        noArrow: true,
        noAnimation: app.speedMultiplier === 4,
        isForBranches: true,
      });

      if (type === 'datetime') {
        endpoint = drawDateTimeBranch(x, y, branches[index], info);
      }

      if (type === 'box') {
        endpoint = drawBoxesBranch(x, y, branches[index]);
      }

      endpoints.push(endpoint);
      renderedBranchIds.push(id);
    })
  );

  if (app.isAutoExpand) {
    if (typeOfBranches === 'datetime') {
      app.setSelectedDateTime(
        `${publisherData[currentSite].branches[1].date} ${publisherData[currentSite].branches[1].time}`
      );
    } else {
      app.setSelectedAdUnit(publisherData[currentSite].adunits[1]);
    }
    const { x, y } = getCoordinateValues(endpoints[1]);
    scrollToCoordinates(x, y);
    // eslint-disable-next-line consistent-return
    return endpoints[1];
  }

  const { x, y } = getCoordinateValues(endpoints[0]);
  scrollToCoordinates(x, y);

  const nextTip = await FlowExpander({
    nextTipCoordinates: endpoints,
    typeOfBranches,
  });
  // eslint-disable-next-line consistent-return
  return nextTip;
};

const drawDateTimeBranch = (x, y, branch, info) => {
  const p = app.p;

  if (!p) {
    return { x, y };
  }

  p.push();
  p.noStroke();
  p.fill(0);
  p.textSize(config.canvas.fontSize);
  p.text(`${branch.date}`, x, y + 35);
  p.text(`${branch.time}`, x, y + 50);

  if (info) {
    Info({
      x: x + 31,
      y: y + 42,
      title: info.title,
      info: info.info,
    });
  }

  if (app.isAutoExpand) {
    p.pop();
    return { x: x, y: y + 30 };
  }

  p.image(
    p.expandIcon,
    x - EXPAND_ICON_SIZE / 2,
    y + 65,
    EXPAND_ICON_SIZE,
    EXPAND_ICON_SIZE
  );
  p.pop();

  return { x: x, y: y + 50 };
};

const drawBoxesBranch = (x, y, branch) => {
  const p = app.p;

  if (!p) {
    return { x, y };
  }

  const { flow } = config;

  Box({
    title: branch.title,
    description: branch.description,
    x: x - flow.box.width / 2,
    y: y + 20,
    color: branch?.color || flow.colors.box.background,
    isBranchComponent: true,
  });

  if (app.isAutoExpand) {
    return { x: x, y: y + 30 };
  }

  p.image(
    p.expandIcon,
    x - EXPAND_ICON_SIZE / 2,
    y + 80,
    EXPAND_ICON_SIZE,
    EXPAND_ICON_SIZE
  );

  return { x: x, y: y + EXPAND_ICON_SIZE * 3 + 5 };
};

export default Branches;<|MERGE_RESOLUTION|>--- conflicted
+++ resolved
@@ -97,16 +97,8 @@
   });
 
   const drawInstantly = () => {
-<<<<<<< HEAD
-    branches.forEach(({ id, type }, index) => {
+    branches.forEach(({ id, type, info }, index) => {
       const x = branchXStartpoint + index * spacing;
-=======
-    const branchXEndpoint =
-      x1 + ((branches.length + 1) / 2) * spacing - LEFT_MARGIN * 4 - 20;
-
-    branches.forEach(({ id, type, info }, index) => {
-      const x = x1 + (index - (branches.length - 1) / 2) * spacing;
->>>>>>> 7c77d7bb
       const y = y2 - 9;
       let endpoint;
       p.push();
@@ -219,13 +211,8 @@
   }
 
   await Promise.all(
-<<<<<<< HEAD
-    branches.map(async ({ id, type }, index) => {
+    branches.map(async ({ id, type, info }, index) => {
       const x = branchXStartpoint + index * spacing;
-=======
-    branches.map(async ({ id, type, info }, index) => {
-      const x = x1 + (index - (branches.length - 1) / 2) * spacing;
->>>>>>> 7c77d7bb
       const y = y2 - 9;
       let endpoint;
 
