/*
 * Copyright 2024 Google LLC
 *
 * Licensed under the Apache License, Version 2.0 (the "License");
 * you may not use this file except in compliance with the License.
 * You may obtain a copy of the License at
 *
 *     https://www.apache.org/licenses/LICENSE-2.0
 *
 * Unless required by applicable law or agreed to in writing, software
 * distributed under the License is distributed on an "AS IS" BASIS,
 * WITHOUT WARRANTIES OR CONDITIONS OF ANY KIND, either express or implied.
 * See the License for the specific language governing permissions and
 * limitations under the License.
 */
/**
 * Internal dependencies
 */
import app from '../../app';
import config from '../../config';
import { isInsideCircle } from '../isInsideCircle';
import { isOverControls } from '../isOverControls';
import { wipeAndRecreateUserCanvas } from '../wipeAndRecreateCanvas';
const mouseMovedInInteractiveMode = (event, renderUserIcon) => {
  if (!app.isInteractiveMode) {
    return;
  }

  const { offsetX, offsetY } = event;
  let hoveringOnExpandIconPositions = false;
  let hoveringOnCircles = false;

  const { circlePositions, expandIconPositions } = app.timeline;
  const {
    circleProps: { diameter },
  } = config.timeline;

  expandIconPositions.forEach((positions) => {
    if (
      isInsideCircle(
        offsetX,
        offsetY,
        positions.x - 10,
        positions.y + diameter / 2,
        20
      )
    ) {
      hoveringOnExpandIconPositions = true;
    }
  });

<<<<<<< HEAD
  circlePositions.forEach((positions) => {
    if (
      isInsideCircle(offsetX, offsetY, positions.x, positions.y, diameter / 2)
    ) {
      hoveringOnCircles = true;
    }
  });

  app.mouseX = offsetX;
  app.mouseY = offsetY;
=======
  if (event.pageY > 120 && event.pageY < 490 && event.pageX > 40) {
    app.mouseX = offsetX;
    app.mouseY = offsetY;
  }
>>>>>>> e036a8a7

  if (!app.shouldRespondToClick) {
    return;
  }

  if (hoveringOnExpandIconPositions || hoveringOnCircles) {
    app.p.cursor('pointer');
  } else {
    app.p.cursor('default');
  }

  if (
    hoveringOnExpandIconPositions ||
    isOverControls(event.clientX, event.clientY)
  ) {
    app.startTrackingMouse = false;
  } else {
    app.startTrackingMouse = true;
  }

  wipeAndRecreateUserCanvas();
  renderUserIcon();
};

export default mouseMovedInInteractiveMode;<|MERGE_RESOLUTION|>--- conflicted
+++ resolved
@@ -26,7 +26,7 @@
     return;
   }
 
-  const { offsetX, offsetY } = event;
+  const { offsetX, offsetY, pageY, pageX } = event;
   let hoveringOnExpandIconPositions = false;
   let hoveringOnCircles = false;
 
@@ -49,7 +49,6 @@
     }
   });
 
-<<<<<<< HEAD
   circlePositions.forEach((positions) => {
     if (
       isInsideCircle(offsetX, offsetY, positions.x, positions.y, diameter / 2)
@@ -58,14 +57,10 @@
     }
   });
 
-  app.mouseX = offsetX;
-  app.mouseY = offsetY;
-=======
-  if (event.pageY > 120 && event.pageY < 490 && event.pageX > 40) {
+  if (pageY > 120 && pageY < 490 && pageX > 40) {
     app.mouseX = offsetX;
     app.mouseY = offsetY;
   }
->>>>>>> e036a8a7
 
   if (!app.shouldRespondToClick) {
     return;
