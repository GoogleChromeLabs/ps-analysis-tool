/*
 * Copyright 2024 Google LLC
 *
 * Licensed under the Apache License, Version 2.0 (the "License");
 * you may not use this file except in compliance with the License.
 * You may obtain a copy of the License at
 *
 *     https://www.apache.org/licenses/LICENSE-2.0
 *
 * Unless required by applicable law or agreed to in writing, software
 * distributed under the License is distributed on an "AS IS" BASIS,
 * WITHOUT WARRANTIES OR CONDITIONS OF ANY KIND, either express or implied.
 * See the License for the specific language governing permissions and
 * limitations under the License.
 */
/**
 * Internal dependencies
 */
import app from '../../app';
import config from '../../config';
import bubbles from '../../modules/bubbles';
import flow from '../../modules/flow';
import { drawOpenArrowWithoutAnimationIcon } from '../drawOpenArrowWithoutAnimationIcon';
import { isInsideCircle } from '../isInsideCircle';
import {
  wipeAndRecreateMainCanvas,
  wipeAndRecreateUserCanvas,
} from '../wipeAndRecreateCanvas';

const mouseClickedInInteractiveModeCallback = (drawCircle, renderUserIcon) => {
  const { mouseX, mouseY, isInteractiveMode, shouldRespondToClick } = app;
  const p = app.p;
  const up = app.up;

  if (!isInteractiveMode || !shouldRespondToClick) {
    return;
  }

  const { circlePositions, expandIconPositions } = app.timeline;
  const {
    circleProps: { diameter },
    circles,
    colors,
    user,
  } = config.timeline;

  let clickedIndex = -1;

  circlePositions.forEach(({ x, y }, index) => {
    if (isInsideCircle(mouseX, mouseY, x, y, diameter / 2)) {
      clickedIndex = index;
    }
  });

  app.usedNextOrPrev = false;

  expandIconPositions.forEach(({ x, y, index }) => {
    if (isInsideCircle(mouseX, mouseY, x - 10, y + diameter / 2, 20)) {
      app.isRevisitingNodeInInteractiveMode = true;
      clickedIndex = index;
    }
  });

  if (clickedIndex > -1 && !app.isRevisitingNodeInInteractiveMode) {
    app.promiseQueue.end();
    flow.clearBelowTimelineCircles();

    app.shouldRespondToClick = false;
    app.timeline.currentIndex = clickedIndex;

    wipeAndRecreateUserCanvas();
    renderUserIcon();
    bubbles.generateBubbles();

    if (circles[clickedIndex].visited) {
      app.promiseQueue.push((cb) => {
        wipeAndRecreateUserCanvas();
        wipeAndRecreateMainCanvas();

        p.push();
        p.stroke(colors.grey);

        circles.forEach((circle, index) => {
          p.push();
          p.stroke(colors.grey);
          drawCircle(
            index,
            circle.visited && index !== clickedIndex ? true : false
          );
          p.pop();

          if (circle.visited && index === clickedIndex) {
            const position = circlePositions[clickedIndex];
            up.image(
              p.userIcon,
              position.x - user.width / 2,
              position.y - user.height / 2,
              user.width,
              user.height
            );
          }
        });

        p.pop();
        cb(null, true);
      });
    }

    app.drawFlows(clickedIndex);

    app.promiseQueue.push((cb) => {
      if (config.timeline.circles[clickedIndex].visited) {
        app.visitedIndexOrder = app.visitedIndexOrder.filter((indexes) => {
          if (indexes === clickedIndex) {
            return false;
          }
          return true;
        });

        app.visitedIndexOrder.push(clickedIndex);

        config.timeline.circles[clickedIndex].visitedIndex = app.visitedIndexes;
        app.visitedIndexes = 1;

        app.visitedIndexOrder.forEach((idx) => {
          config.timeline.circles[idx].visitedIndex = app.visitedIndexes;
          app.visitedIndexes++;
        });

        app.bubbles.positions.splice(
          -(circles[clickedIndex].igGroupsCount ?? 0)
        );

        app.shouldRespondToClick = true;
        bubbles.showMinifiedBubbles();
        renderUserIcon();
        drawOpenArrowWithoutAnimationIcon();
        return;
      } else {
        const positions = app.timeline.circlePositions[clickedIndex];
        app.timeline.expandIconPositions.push({
          x: positions.x,
          y: positions.y + diameter / 2,
          index: clickedIndex,
        });

        app.visitedIndexOrder.push(clickedIndex);
        if (app.visitedIndexOrderTracker < app.visitedIndexOrder.length) {
          app.visitedIndexOrderTracker = app.visitedIndexOrder.length - 1;
        }

        app.bubbles.interestGroupCounts +=
          circles[clickedIndex]?.igGroupsCount ?? 0;
        config.timeline.circles[clickedIndex].visited = true;
        config.timeline.circles[clickedIndex].visitedIndex = app.visitedIndexes;
        app.visitedIndexes += 1;
      }

      bubbles.showMinifiedBubbles();
      app.shouldRespondToClick = true;

      wipeAndRecreateUserCanvas();
      wipeAndRecreateMainCanvas();
      renderUserIcon();
      drawOpenArrowWithoutAnimationIcon();
      flow.setButtonsDisabilityState();

      cb(null, true);
    });

    app.promiseQueue.start();
  } else if (clickedIndex > -1 && app.isRevisitingNodeInInteractiveMode) {
    if (app.nodeIndexRevisited !== clickedIndex) {
      app.nodeIndexRevisited = clickedIndex;
    } else {
      app.isRevisitingNodeInInteractiveMode = false;
      flow.clearBelowTimelineCircles();
      app.nodeIndexRevisited = -1;
<<<<<<< HEAD
=======
      wipeAndRecreateUserCanvas();
      renderUserIcon();
      drawOpenArrowWithoutAnimationIcon();
>>>>>>> 90ef8ced
      return;
    }
    app.promiseQueue.end();
    flow.clearBelowTimelineCircles();

    if (circles[clickedIndex].type === 'advertiser') {
      app.joinInterestGroup.joinings[clickedIndex][0].props.y1 += 20;
    } else {
      app.auction.auctions[clickedIndex][0].props.y1 += 20;
    }

    app.shouldRespondToClick = false;
    app.drawFlows(clickedIndex);

    app.promiseQueue.push((cb) => {
      app.shouldRespondToClick = true;
      app.isRevisitingNodeInInteractiveMode = false;

      if (circles[clickedIndex].type === 'advertiser') {
        app.joinInterestGroup.joinings[clickedIndex][0].props.y1 -= 20;
      } else {
        app.auction.auctions[clickedIndex][0].props.y1 -= 20;
      }

      cb(null, true);
    });

    app.promiseQueue.start();
    wipeAndRecreateUserCanvas();
    renderUserIcon();
    drawOpenArrowWithoutAnimationIcon();

    return;
  }
};

export default mouseClickedInInteractiveModeCallback;<|MERGE_RESOLUTION|>--- conflicted
+++ resolved
@@ -176,12 +176,9 @@
       app.isRevisitingNodeInInteractiveMode = false;
       flow.clearBelowTimelineCircles();
       app.nodeIndexRevisited = -1;
-<<<<<<< HEAD
-=======
       wipeAndRecreateUserCanvas();
       renderUserIcon();
       drawOpenArrowWithoutAnimationIcon();
->>>>>>> 90ef8ced
       return;
     }
     app.promiseQueue.end();
