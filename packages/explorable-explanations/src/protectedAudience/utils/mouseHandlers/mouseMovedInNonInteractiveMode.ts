--- conflicted
+++ resolved
@@ -22,15 +22,11 @@
 import { isInsideCircle } from '../isInsideCircle';
 import { getCoordinateValues } from '../getCoordinateValues';
 
-<<<<<<< HEAD
 const mouseMovedInNonInteractiveMode = (event: MouseEvent) => {
-=======
-const mouseMovedInNonInteractiveMode = (event) => {
   if (!app.shouldRespondToClick) {
     return;
   }
 
->>>>>>> a166e068
   const { offsetX, offsetY } = event;
 
   app.mouseX = offsetX;
