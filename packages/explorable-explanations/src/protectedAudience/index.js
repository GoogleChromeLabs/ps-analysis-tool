--- conflicted
+++ resolved
@@ -170,6 +170,7 @@
     app.promiseQueue.push((cb) => {
       app.bubbles.interestGroupCounts +=
         config.timeline.circles[app.timeline.currentIndex]?.igGroupsCount ?? 0;
+      app.setCurrentSite(config.timeline.circles[app.timeline.currentIndex]);
       cb(null, true);
     });
 
@@ -186,37 +187,7 @@
 app.setupLoop = (doNotPlay) => {
   try {
     flow.setButtonsDisabilityState();
-<<<<<<< HEAD
-    let currentIndex = 0;
-    promiseQueue.nextNodeSkipIndex.push(0);
-    while (currentIndex < config.timeline.circles.length) {
-      promiseQueue.add(() => {
-        flow.clearBelowTimelineCircles();
-        utils.markVisitedValue(app.timeline.currentIndex, true);
-        bubbles.generateBubbles();
-        bubbles.showMinifiedBubbles();
-        timeline.eraseAndRedraw();
-        timeline.renderUserIcon();
-      });
-
-      app.drawFlows(currentIndex);
-      promiseQueue.add(() => {
-        app.bubbles.interestGroupCounts +=
-          config.timeline.circles[app.timeline.currentIndex]?.igGroupsCount ??
-          0;
-      });
-      promiseQueue.nextNodeSkipIndex.push(promiseQueue.queue.length);
-      promiseQueue.add(() => {
-        app.timeline.currentIndex += 1;
-        app.setCurrentSite(config.timeline.circles[app.timeline.currentIndex]);
-        flow.setButtonsDisabilityState();
-      });
-
-      currentIndex++;
-    }
-=======
     app.addToPromiseQueue(0);
->>>>>>> c94095ce
   } catch (error) {
     //Silently fail.
   }
@@ -250,11 +221,8 @@
   app.cancelPromise = true;
   app.timeline.isPaused = true;
   app.timeline.currentIndex -= 1;
-<<<<<<< HEAD
+
   app.setCurrentSite(config.timeline.circles[app.timeline.currentIndex]);
-  flow.setButtonsDisabilityState();
-=======
->>>>>>> c94095ce
 
   await utils.delay(100);
 
@@ -351,12 +319,11 @@
   app.timeline.isPaused = true;
   app.cancelPromise = true;
   app.timeline.currentIndex += 1;
-<<<<<<< HEAD
+
   app.setCurrentSite(config.timeline.circles[app.timeline.currentIndex]);
-=======
+
   await utils.delay(100);
   app.addToPromiseQueue(app.timeline.currentIndex);
->>>>>>> c94095ce
   flow.setButtonsDisabilityState();
 
   utils.markVisitedValue(app.timeline.currentIndex, true);
@@ -478,34 +445,13 @@
 };
 
 app.toggleInteractiveMode = async () => {
-  app.promiseQueue.end();
-  app.cancelPromise = true;
-  app.timeline.isPaused = true;
-
   app.isInteractiveMode = !app.isInteractiveMode;
-  app.timeline.currentIndex = 0;
-  app.setCurrentSite(config.timeline.circles[app.timeline.currentIndex]);
-  app.bubbles.interestGroupCounts = 0;
-  app.bubbles.positions = [];
-  app.bubbles.minifiedSVG = null;
-  app.bubbles.expandedSVG = null;
-  app.shouldRespondToClick = true;
-  app.startTrackingMouse = true;
-
-  utils.markVisitedValue(config.timeline.circles.length, false);
-  timeline.eraseAndRedraw();
-  await utils.delay(100);
-
-  setupInterestGroupCanvas(app.igp);
-  setupUserCanvas(app.up);
-  setupMainCanvas(app.p, true);
+  await app.reset();
 
   if (app.isInteractiveMode) {
     flow.setButtonsDisabilityState();
     return;
   }
-
-  app.promiseQueue.start();
 };
 
 // Write a callback function to get the value of the checkbox.
@@ -596,34 +542,26 @@
   };
 };
 
-app.reset = async (callFromExtension = false) => {
+app.reset = async () => {
   app.promiseQueue.end();
   app.cancelPromise = true;
   app.timeline.isPaused = true;
 
   app.timeline.currentIndex = 0;
-  app.setCurrentSite(config.timeline.circles[app.timeline.currentIndex]);
   app.bubbles.interestGroupCounts = 0;
+  app.bubbles.positions = [];
   app.bubbles.minifiedSVG = null;
   app.bubbles.expandedSVG = null;
-  app.bubbles.positions = [];
+  app.shouldRespondToClick = true;
+  app.startTrackingMouse = true;
 
   utils.markVisitedValue(config.timeline.circles.length, false);
   timeline.eraseAndRedraw();
-  await utils.delay(1000);
-
-  if (!callFromExtension) {
-    setupInterestGroupCanvas(app.igp);
-    setupUserCanvas(app.up);
-    setupMainCanvas(app.p);
-  }
-
-  app.timeline.isPaused = true;
-  app.cancelPromise = false;
-
-  app.timeline.isPaused = false;
-  app.shouldRespondToClick = true;
-  app.startTrackingMouse = true;
+  await utils.delay(100);
+
+  setupInterestGroupCanvas(app.igp);
+  setupUserCanvas(app.up);
+  setupMainCanvas(app.p);
 };
 
 app.createCanvas = () => {
