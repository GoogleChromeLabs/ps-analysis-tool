--- conflicted
+++ resolved
@@ -661,13 +661,12 @@
       app.setCurrentSite = props.setCurrentSite;
     }
 
-<<<<<<< HEAD
     if (props.setInfo) {
       app.setInfo = props.setInfo;
-=======
+    }
+
     if (props.setHighlightedInterestGroup) {
       app.setHighlightedInterestGroup = props.setHighlightedInterestGroup;
->>>>>>> 5e00b991
     }
 
     if (app.setPlayState) {
