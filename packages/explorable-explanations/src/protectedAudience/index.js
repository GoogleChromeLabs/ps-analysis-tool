--- conflicted
+++ resolved
@@ -188,12 +188,7 @@
       const { circles } = config.timeline;
 
       app.bubbles.interestGroupCounts +=
-<<<<<<< HEAD
         circles[_currentIndex]?.igGroupsCount ?? 0;
-      app.setCurrentSite(circles[_currentIndex]);
-=======
-        config.timeline.circles[app.timeline.currentIndex]?.igGroupsCount ?? 0;
->>>>>>> 7c2a1179
 
       cb(null, true);
     });
