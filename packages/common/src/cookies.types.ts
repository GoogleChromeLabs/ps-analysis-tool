/*
 * Copyright 2023 Google LLC
 *
 * Licensed under the Apache License, Version 2.0 (the "License");
 * you may not use this file except in compliance with the License.
 * You may obtain a copy of the License at
 *
 *     https://www.apache.org/licenses/LICENSE-2.0
 *
 * Unless required by applicable law or agreed to in writing, software
 * distributed under the License is distributed on an "AS IS" BASIS,
 * WITHOUT WARRANTIES OR CONDITIONS OF ANY KIND, either express or implied.
 * See the License for the specific language governing permissions and
 * limitations under the License.
 */
/**
 * External dependencies.
 */
import { type Cookie as ParsedCookie } from 'simple-cookie';
import type { Protocol } from 'devtools-protocol';
import { LibraryData } from './libraryDetection.types';

export type CookiesCount = {
  total: number;
  firstParty: {
    total: number;
    functional: number;
    marketing: number;
    analytics: number;
    uncategorized: number;
  };
  thirdParty: {
    total: number;
    functional: number;
    marketing: number;
    analytics: number;
    uncategorized: number;
  };
  blockedCookies: {
    total: number;
    [key: string]: number;
  };
  exemptedCookies: {
    total: number;
    [key: string]: number;
  };
};

export type CookieAnalytics = {
  platform?: string;
  category?: string;
  name?: string;
  domain?: string;
  description?: string;
  retention?: string;
  dataController?: string;
  gdprUrl?: string;
  wildcard?: string;
};

export type CookieDatabase = {
  [name: string]: Array<CookieAnalytics>;
};

export type BlockedReason =
  | Protocol.Network.SetCookieBlockedReason
  | Protocol.Network.CookieBlockedReason;

export enum RESPONSE_EVENT {
  CHROME_WEBREQUEST_ON_RESPONSE_STARTED = 'CHROME_WEBREQUEST_ON_RESPONSE_STARTED',
  CDP_RESPONSE_RECEIVED = 'CDP_RESPONSE_RECEIVED',
  CDP_RESPONSE_RECEIVED_EXTRA_INFO = 'CDP_RESPONSE_RECEIVED_EXTRA_INFO',
}

export enum REQUEST_EVENT {
  CHROME_WEBREQUEST_ON_BEFORE_SEND_HEADERS = 'CHROME_WEBREQUEST_ON_BEFORE_SEND_HEADERS',
  CDP_REQUEST_WILL_BE_SENT_EXTRA_INFO = 'CDP_REQUEST_WILL_BE_SENT_EXTRA_INFO',
}

export enum BLOCK_STATUS {
  UNKNOWN = 'UNKNOWN',
  BLOCKED_IN_ALL_EVENTS = 'BLOCKED_IN_ALL_EVENTS',
  BLOCKED_IN_SOME_EVENTS = 'BLOCKED_IN_SOME_EVENTS',
  NOT_BLOCKED = 'NOT_BLOCKED',
}

export type requestEvent = {
  type: REQUEST_EVENT;
  requestId: string;
  url: string;
  blocked: boolean;
  timeStamp: number;
};

export type responseEvent = {
  type: RESPONSE_EVENT;
  requestId: string;
  url: string;
  blocked: boolean;
  timeStamp: number;
};

export type CookieData = {
  parsedCookie: ParsedCookie & {
    partitionKey: string;
    priority?: 'Low' | 'Medium' | 'High';
    size?: number;
  };
  networkEvents?: {
    requestEvents: requestEvent[];
    responseEvents: responseEvent[];
  };
  analytics?: CookieAnalytics | null;
  url?: string;
  headerType?: 'response' | 'request' | 'javascript' | 'http';
  isFirstParty?: boolean | null;
  frameIdList?: Array<number | string>;
  blockedReasons?: BlockedReason[];
  warningReasons?: Protocol.Audits.CookieWarningReason[];
  isBlocked?: boolean | null;
  blockingStatus?: {
    inboundBlock: BLOCK_STATUS;
    outboundBlock: BLOCK_STATUS;
  };
  exemptionReason?: Protocol.Network.CookieExemptionReason;
  pageUrl?: string;
};

export type CookieTableData = CookieData & {
  frameUrls?: string | string[];
  isDomainInAllowList?: boolean;
};

<<<<<<< HEAD
export type TechnologyData = {
  slug: string;
  name: string;
  description: string;
  confidence: number;
  version: string | null;
  icon: string;
  website: string;
  cpe: string;
  categories: {
    id: number;
    name: string;
    slug: string;
  }[];
  rootPath?: boolean;
  pageUrl?: string;
};

export type ErroredOutUrlsData = {
  errorCode?: string;
  errorMessage: string;
  url: string;
  stackTrace?: string;
  errorName: string;
};

=======
>>>>>>> 5a7a276f
export interface TabCookies {
  [key: string]: CookieTableData;
}

export type FrameType = 'outermost_frame' | 'fenced_frame' | 'sub_frame';
export interface TabFrames {
  [key: string]: {
    frameIds: string[];
    frameType?: FrameType;
  };
}

export interface Legend {
  label: string;
  descriptionKey?: string;
  count: number;
  color: string;
  countClassName: string;
  onClick?: (title: string) => void;
}

export interface CookieStatsComponents {
  legend: Legend[];
  blockedCookiesLegend: Legend[];
  exemptedCookiesLegend: Legend[];
  firstParty: {
    count: number;
    color: string;
  }[];
  thirdParty: {
    count: number;
    color: string;
  }[];
  blocked: {
    count: number;
    color: string;
  }[];
  exempted: {
    count: number;
    color: string;
  }[];
}

export interface FramesWithCookies {
  [key: string]: { frameIds: number[] | string[] };
}

export type CookieJsonDataType = {
  parsedCookie: {
    name: string;
    value: string;
    domain: string;
    partitionKey: string;
    path: string;
    expires: string;
    httponly: boolean;
    secure: boolean;
    samesite: string;
    priority?: 'Low' | 'Medium' | 'High';
    size?: number;
  };
  analytics: {
    platform: string;
    category: string;
    description: string;
    GDPR?: string;
  };
  isFirstParty: boolean;
  url: string;
  pageUrl?: string;
  requestUrls?: { [id: string]: string };
  frameUrls?: { [id: string]: string };
  isBlocked: boolean;
  blockingStatus?: {
    inboundBlock: BLOCK_STATUS;
    outboundBlock: BLOCK_STATUS;
  };
  blockedReasons?: BlockedReason[];
};

export type CookieFrameStorageType = {
  [frame: string]: {
    [cookieKey: string]: CookieJsonDataType;
  };
};

export type SingleURLError = {
  errorMessage: string;
  errorCode?: string;
  stackTrace?: string;
  errorName: string;
};

export type CompleteJson = {
  pageUrl: string;
  cookieData: {
    [frame: string]: {
      frameCookies: {
        [cookieKey: string]: CookieJsonDataType;
      };
      frameType?: string | undefined;
    };
  };
  erroredOutUrls: ErroredOutUrlsData[];
  libraryMatches: { [key: string]: LibraryData };
};

export interface DataMapping {
  title: string;
  count: number;
  data: {
    count: number;
    color: string;
  }[];
  onClick?: (() => void) | null;
}

export type FrameStateCreator = {
  dataMapping: DataMapping[];
  legend: Legend[];
};

export type Selectors = {
  textSelectors: string[];
  cssSelectors: string[];
  xPath: string[];
};<|MERGE_RESOLUTION|>--- conflicted
+++ resolved
@@ -131,25 +131,6 @@
   isDomainInAllowList?: boolean;
 };
 
-<<<<<<< HEAD
-export type TechnologyData = {
-  slug: string;
-  name: string;
-  description: string;
-  confidence: number;
-  version: string | null;
-  icon: string;
-  website: string;
-  cpe: string;
-  categories: {
-    id: number;
-    name: string;
-    slug: string;
-  }[];
-  rootPath?: boolean;
-  pageUrl?: string;
-};
-
 export type ErroredOutUrlsData = {
   errorCode?: string;
   errorMessage: string;
@@ -158,8 +139,6 @@
   errorName: string;
 };
 
-=======
->>>>>>> 5a7a276f
 export interface TabCookies {
   [key: string]: CookieTableData;
 }
