/*
 * Copyright 2023 Google LLC
 *
 * Licensed under the Apache License, Version 2.0 (the "License");
 * you may not use this file except in compliance with the License.
 * You may obtain a copy of the License at
 *
 *     https://www.apache.org/licenses/LICENSE-2.0
 *
 * Unless required by applicable law or agreed to in writing, software
 * distributed under the License is distributed on an "AS IS" BASIS,
 * WITHOUT WARRANTIES OR CONDITIONS OF ANY KIND, either express or implied.
 * See the License for the specific language governing permissions and
 * limitations under the License.
 */
/**
 * External dependencies.
 */
import { type Cookie as ParsedCookie } from 'simple-cookie';
import type { Protocol } from 'devtools-protocol';
import { LibraryData } from './libraryDetection.types';

export type CookiesCount = {
  total: number;
  firstParty: {
    total: number;
    functional: number;
    marketing: number;
    analytics: number;
    uncategorized: number;
  };
  thirdParty: {
    total: number;
    functional: number;
    marketing: number;
    analytics: number;
    uncategorized: number;
  };
  blockedCookies: {
    total: number;
    [key: string]: number;
  };
  exemptedCookies: {
    total: number;
    [key: string]: number;
  };
};

export type CookieAnalytics = {
  platform?: string;
  category?: string;
  name?: string;
  domain?: string;
  description?: string;
  retention?: string;
  dataController?: string;
  gdprUrl?: string;
  wildcard?: string;
};

export type CookieDatabase = {
  [name: string]: Array<CookieAnalytics>;
};

export type BlockedReason =
  | Protocol.Network.SetCookieBlockedReason
  | Protocol.Network.CookieBlockedReason;

export enum RESPONSE_EVENT {
  CHROME_WEBREQUEST_ON_RESPONSE_STARTED = 'CHROME_WEBREQUEST_ON_RESPONSE_STARTED',
  CDP_RESPONSE_RECEIVED = 'CDP_RESPONSE_RECEIVED',
  CDP_RESPONSE_RECEIVED_EXTRA_INFO = 'CDP_RESPONSE_RECEIVED_EXTRA_INFO',
}

export enum REQUEST_EVENT {
  CHROME_WEBREQUEST_ON_BEFORE_SEND_HEADERS = 'CHROME_WEBREQUEST_ON_BEFORE_SEND_HEADERS',
  CDP_REQUEST_WILL_BE_SENT_EXTRA_INFO = 'CDP_REQUEST_WILL_BE_SENT_EXTRA_INFO',
}

export enum BLOCK_STATUS {
  UNKNOWN = 'UNKNOWN',
  BLOCKED_IN_ALL_EVENTS = 'BLOCKED_IN_ALL_EVENTS',
  BLOCKED_IN_SOME_EVENTS = 'BLOCKED_IN_SOME_EVENTS',
  NOT_BLOCKED = 'NOT_BLOCKED',
}

export type requestEvent = {
  type: REQUEST_EVENT;
  requestId: string;
  url: string;
  blocked: boolean;
  timeStamp: number;
};

export type responseEvent = {
  type: RESPONSE_EVENT;
  requestId: string;
  url: string;
  blocked: boolean;
  timeStamp: number;
};

export type CookieData = {
  parsedCookie: ParsedCookie & {
    partitionKey: string;
    priority?: 'Low' | 'Medium' | 'High';
    size?: number;
  };
  networkEvents?: {
    requestEvents: requestEvent[];
    responseEvents: responseEvent[];
  };
  analytics?: CookieAnalytics | null;
  url?: string;
  headerType?: 'response' | 'request' | 'javascript' | 'http';
  isFirstParty?: boolean | null;
  frameIdList?: Array<number | string>;
  blockedReasons?: BlockedReason[];
  warningReasons?: Protocol.Audits.CookieWarningReason[];
  isBlocked?: boolean | null;
  blockingStatus?: {
    inboundBlock: BLOCK_STATUS;
    outboundBlock: BLOCK_STATUS;
  };
  exemptionReason?: Protocol.Network.CookieExemptionReason;
  pageUrl?: string;
};

export type CookieTableData = CookieData & {
  frameUrls?: string | string[];
  isDomainInAllowList?: boolean;
};

export type ErroredOutUrlsData = {
  errorCode?: string;
  errorMessage: string;
  url: string;
  stackTrace?: string;
  errorName: string;
};
<<<<<<< HEAD

=======
>>>>>>> 1566540f
export interface TabCookies {
  [key: string]: CookieTableData;
}

export type FrameType = 'outermost_frame' | 'fenced_frame' | 'sub_frame';
export interface TabFrames {
  [key: string]: {
    frameIds: string[];
    frameType?: FrameType;
  };
}

export interface Legend {
  label: string;
  descriptionKey?: string;
  count: number;
  color: string;
  countClassName: string;
  onClick?: (title: string) => void;
}

export interface CookieStatsComponents {
  legend: Legend[];
  blockedCookiesLegend: Legend[];
  exemptedCookiesLegend: Legend[];
  firstParty: {
    count: number;
    color: string;
  }[];
  thirdParty: {
    count: number;
    color: string;
  }[];
  blocked: {
    count: number;
    color: string;
  }[];
  exempted: {
    count: number;
    color: string;
  }[];
}

export interface FramesWithCookies {
  [key: string]: { frameIds: number[] | string[] };
}

export type CookieJsonDataType = {
  parsedCookie: {
    name: string;
    value: string;
    domain: string;
    partitionKey: string;
    path: string;
    expires: string;
    httponly: boolean;
    secure: boolean;
    samesite: string;
    priority?: 'Low' | 'Medium' | 'High';
    size?: number;
  };
  analytics: {
    platform: string;
    category: string;
    description: string;
    GDPR?: string;
  };
  isFirstParty: boolean;
  url: string;
  pageUrl?: string;
  requestUrls?: { [id: string]: string };
  frameUrls?: { [id: string]: string };
  isBlocked: boolean;
  blockingStatus?: {
    inboundBlock: BLOCK_STATUS;
    outboundBlock: BLOCK_STATUS;
  };
  blockedReasons?: BlockedReason[];
};

export type CookieFrameStorageType = {
  [frame: string]: {
    [cookieKey: string]: CookieJsonDataType;
  };
};

export type SingleURLError = {
  errorMessage: string;
  errorCode?: string;
  stackTrace?: string;
  errorName: string;
};

export type CompleteJson = {
  pageUrl: string;
  cookieData: {
    [frame: string]: {
      frameCookies: {
        [cookieKey: string]: CookieJsonDataType;
      };
      frameType?: string | undefined;
    };
  };
  erroredOutUrls: ErroredOutUrlsData[];
  libraryMatches: { [key: string]: LibraryData };
};

export interface DataMapping {
  title: string;
  count: number;
  data: {
    count: number;
    color: string;
  }[];
  onClick?: (() => void) | null;
}

export type FrameStateCreator = {
  dataMapping: DataMapping[];
  legend: Legend[];
};

export type Selectors = {
  textSelectors: string[];
  cssSelectors: string[];
  xPath: string[];
};<|MERGE_RESOLUTION|>--- conflicted
+++ resolved
@@ -138,10 +138,6 @@
   stackTrace?: string;
   errorName: string;
 };
-<<<<<<< HEAD
-
-=======
->>>>>>> 1566540f
 export interface TabCookies {
   [key: string]: CookieTableData;
 }
