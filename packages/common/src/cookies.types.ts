/*
 * Copyright 2023 Google LLC
 *
 * Licensed under the Apache License, Version 2.0 (the "License");
 * you may not use this file except in compliance with the License.
 * You may obtain a copy of the License at
 *
 *     https://www.apache.org/licenses/LICENSE-2.0
 *
 * Unless required by applicable law or agreed to in writing, software
 * distributed under the License is distributed on an "AS IS" BASIS,
 * WITHOUT WARRANTIES OR CONDITIONS OF ANY KIND, either express or implied.
 * See the License for the specific language governing permissions and
 * limitations under the License.
 */

/**
 * External dependencies.
 */
import { type Cookie as ParsedCookie } from 'simple-cookie';
import type { Protocol } from 'devtools-protocol';

export type CookiesCount = {
  total: number;
  firstParty: {
    total: number;
    functional: number;
    marketing: number;
    analytics: number;
    uncategorized: number;
  };
  thirdParty: {
    total: number;
    functional: number;
    marketing: number;
    analytics: number;
    uncategorized: number;
  };
  blockedCookies: {
    total: number;
    [key: string]: number;
  };
};

export type CookieAnalytics = {
  platform: string;
  category: string;
  name: string;
  domain: string;
  description: string;
  retention: string;
  dataController: string;
  gdprUrl: string;
  wildcard: string;
};

export type BlockedReason =
  | Protocol.Network.SetCookieBlockedReason
  | Protocol.Network.CookieBlockedReason
  | Protocol.Audits.CookieExclusionReason;

export type CookieData = {
  parsedCookie: ParsedCookie & {
    partitionKey?: string;
    priority?: 'Low' | 'Medium' | 'High';
    size?: number;
  };
  analytics: CookieAnalytics | null;
  url: string;
  headerType: 'response' | 'request' | 'javascript';
  isFirstParty: boolean | null;
  frameIdList: number[];
  blockedReasons?: BlockedReason[];
  warningReasons?: Protocol.Audits.CookieWarningReason[];
  isBlocked?: boolean | null;
};

export type CookieTableData = CookieData & {
  frameUrls?: string | string[];
  highlighted?: boolean;
};

export type TechnologyData = {
  slug: string;
  name: string;
  description: string;
  confidence: number;
  version: string | null;
  icon: string;
  website: string;
  cpe: string;
  categories: {
    id: number;
    name: string;
    slug: string;
  }[];
  rootPath: boolean;
  pageUrl?: string;
};

export interface TabCookies {
  [key: string]: CookieTableData;
}

export interface TabFrames {
  [key: string]: {
    frameIds: number[];
    isOnRWS?: boolean;
    frameType?: 'outermost_frame' | 'fenced_frame' | 'sub_frame';
  };
}

export interface Legend {
  label: string;
  count: number;
  color: string;
  countClassName: string;
}

export interface CookieStatsComponents {
  legend: Legend[];
  blockedCookiesLegend: Legend[];
  firstParty: {
    count: number;
    color: string;
  }[];
  thirdParty: {
    count: number;
    color: string;
  }[];
  blocked: {
    count: number;
    color: string;
  }[];
}

export interface FramesWithCookies {
  [key: string]: { frameIds: number[] };
<<<<<<< HEAD
}

export type SortingState = {
  defaultSortKey?: string;
  defaultSortOrder?: 'asc' | 'desc';
};

export type SelectedFilters = {
  [key: string]: Set<string>;
};

export type PreferenceDataValues =
  | Record<string, number | boolean>
  | string
  | SelectedFilters
  | SortingState[];

export type CookieDatabase = {
  [name: string]: Array<CookieAnalytics>;
};
=======
}
>>>>>>> c5bc77eb
<|MERGE_RESOLUTION|>--- conflicted
+++ resolved
@@ -136,27 +136,4 @@
 
 export interface FramesWithCookies {
   [key: string]: { frameIds: number[] };
-<<<<<<< HEAD
-}
-
-export type SortingState = {
-  defaultSortKey?: string;
-  defaultSortOrder?: 'asc' | 'desc';
-};
-
-export type SelectedFilters = {
-  [key: string]: Set<string>;
-};
-
-export type PreferenceDataValues =
-  | Record<string, number | boolean>
-  | string
-  | SelectedFilters
-  | SortingState[];
-
-export type CookieDatabase = {
-  [name: string]: Array<CookieAnalytics>;
-};
-=======
-}
->>>>>>> c5bc77eb
+}