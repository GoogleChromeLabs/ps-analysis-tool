/*
 * Copyright 2023 Google LLC
 *
 * Licensed under the Apache License, Version 2.0 (the "License");
 * you may not use this file except in compliance with the License.
 * You may obtain a copy of the License at
 *
 *     https://www.apache.org/licenses/LICENSE-2.0
 *
 * Unless required by applicable law or agreed to in writing, software
 * distributed under the License is distributed on an "AS IS" BASIS,
 * WITHOUT WARRANTIES OR CONDITIONS OF ANY KIND, either express or implied.
 * See the License for the specific language governing permissions and
 * limitations under the License.
 */

export { default as isFirstParty } from './utils/isFirstParty';
export { default as filterFramesWithCookies } from './utils/filterFramesWithCookies';
export { default as filterCookiesByFrame } from './utils/filterCookiesByFrame';

export { default as getCookieKey } from './utils/getCookieKey';
export {
  default as findAnalyticsMatch,
  emptyAnalytics,
} from './utils/findAnalyticsMatch';
export { default as calculateEffectiveExpiryDate } from './utils/calculateEffectiveExpiryDate';
export { default as sanitizeCsvRecord } from './utils/sanitizeCsvRecord';
export { parseUrl } from './utils/parseUrl';
export { default as fetchLocalData } from './utils/fetchLocalData';
export { default as cookieIssueDetails } from './data/cookieExclusionAndWarningReasons';
export { default as parseResponseReceivedExtraInfo } from './utils/parseResponseReceivedExtraInfo';
export { default as parseRequestWillBeSentExtraInfo } from './utils/parseRequestWillBeSentExtraInfo';
export { default as getDomainFromUrl } from './utils/getDomainFromUrl';
export { default as noop } from './utils/noop';
<<<<<<< HEAD
export { default as getValueByKey } from './utils/getValueByKey';
=======
export * from './utils/generateReports';
>>>>>>> 4ba700b7
export * from './cookies.types';
export const UNKNOWN_FRAME_KEY = 'Unknown Frame(s)';<|MERGE_RESOLUTION|>--- conflicted
+++ resolved
@@ -32,10 +32,7 @@
 export { default as parseRequestWillBeSentExtraInfo } from './utils/parseRequestWillBeSentExtraInfo';
 export { default as getDomainFromUrl } from './utils/getDomainFromUrl';
 export { default as noop } from './utils/noop';
-<<<<<<< HEAD
 export { default as getValueByKey } from './utils/getValueByKey';
-=======
 export * from './utils/generateReports';
->>>>>>> 4ba700b7
 export * from './cookies.types';
 export const UNKNOWN_FRAME_KEY = 'Unknown Frame(s)';