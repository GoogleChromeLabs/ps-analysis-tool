/*
 * Copyright 2023 Google LLC
 *
 * Licensed under the Apache License, Version 2.0 (the "License");
 * you may not use this file except in compliance with the License.
 * You may obtain a copy of the License at
 *
 *     https://www.apache.org/licenses/LICENSE-2.0
 *
 * Unless required by applicable law or agreed to in writing, software
 * distributed under the License is distributed on an "AS IS" BASIS,
 * WITHOUT WARRANTIES OR CONDITIONS OF ANY KIND, either express or implied.
 * See the License for the specific language governing permissions and
 * limitations under the License.
 */

export { default as isFirstParty } from './utils/isFirstParty';
export { default as filterFramesWithCookies } from './utils/filterFramesWithCookies';
export { default as filterCookiesByFrame } from './utils/filterCookiesByFrame';
export { default as prepareCookiesCount } from './utils/prepareCookiesCount';
export { default as prepareCookieStatsComponents } from './utils/prepareCookieStatsComponents';
export { default as getCookieKey } from './utils/getCookieKey';
<<<<<<< HEAD
export {
  default as findAnalyticsMatch,
  emptyAnalytics,
} from './utils/findAnalyticsMatch';
export { default as calculateEffectiveExpiryDate } from './utils/calculateEffectiveExpiryDate';
=======
export { default as sanitizeCsvRecord } from './utils/sanitizeCsvRecord';
>>>>>>> 8aef5fa3
export { parseUrl } from './utils/parseUrl';
export { default as fetchLocalData } from './utils/fetchLocalData';
export { default as cookieIssueDetails } from './utils/cookieExclusionAndWarningReasons';
export { default as parseResponseReceivedExtraInfo } from './utils/parseResponseReceivedExtraInfo';
export { default as parseRequestWillBeSentExtraInfo } from './utils/parseRequestWillBeSentExtraInfo';
export { default as noop } from './utils/noop';
export * from './cookies.types';
export * from './cdp.types';
export const UNKNOWN_FRAME_KEY = 'Unknown frame(s)';<|MERGE_RESOLUTION|>--- conflicted
+++ resolved
@@ -20,15 +20,12 @@
 export { default as prepareCookiesCount } from './utils/prepareCookiesCount';
 export { default as prepareCookieStatsComponents } from './utils/prepareCookieStatsComponents';
 export { default as getCookieKey } from './utils/getCookieKey';
-<<<<<<< HEAD
 export {
   default as findAnalyticsMatch,
   emptyAnalytics,
 } from './utils/findAnalyticsMatch';
 export { default as calculateEffectiveExpiryDate } from './utils/calculateEffectiveExpiryDate';
-=======
 export { default as sanitizeCsvRecord } from './utils/sanitizeCsvRecord';
->>>>>>> 8aef5fa3
 export { parseUrl } from './utils/parseUrl';
 export { default as fetchLocalData } from './utils/fetchLocalData';
 export { default as cookieIssueDetails } from './utils/cookieExclusionAndWarningReasons';
