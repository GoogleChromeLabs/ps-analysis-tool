/*
 * Copyright 2023 Google LLC
 *
 * Licensed under the Apache License, Version 2.0 (the "License");
 * you may not use this file except in compliance with the License.
 * You may obtain a copy of the License at
 *
 *     https://www.apache.org/licenses/LICENSE-2.0
 *
 * Unless required by applicable law or agreed to in writing, software
 * distributed under the License is distributed on an "AS IS" BASIS,
 * WITHOUT WARRANTIES OR CONDITIONS OF ANY KIND, either express or implied.
 * See the License for the specific language governing permissions and
 * limitations under the License.
 */
/**
 * Internal dependencies
 */
import {
<<<<<<< HEAD
  ErroredOutUrlsData,
  CompleteJson,
  CookieFrameStorageType,
=======
  CompleteJson,
  CookieFrameStorageType,
  ErroredOutUrlsData,
>>>>>>> 1566540f
} from '../cookies.types';
import { LibraryData } from '../libraryDetection.types';
import extractCookies from './extractCookies';

const extractReportData = (data: CompleteJson[]) => {
  const landingPageCookies = {};
  const erroredOutUrlsData: ErroredOutUrlsData[] = [];
  const consolidatedLibraryMatches: { [url: string]: LibraryData } = {};
  const erroredOutUrlsData: ErroredOutUrlsData[] = [];

  data.forEach(({ cookieData, pageUrl, libraryMatches, erroredOutUrls }) => {
    erroredOutUrlsData.push(...(erroredOutUrls ?? []));

<<<<<<< HEAD
=======
  data.forEach(({ cookieData, pageUrl, libraryMatches, erroredOutUrls }) => {
    erroredOutUrlsData.push(...(erroredOutUrls ?? []));

    if (
      erroredOutUrls &&
      erroredOutUrls.filter(({ url }) => url === pageUrl).length > 0
    ) {
      return;
    }

    formatCookieData(
      extractCookies(cookieData, pageUrl, true),
      landingPageCookies
    );

    consolidatedLibraryMatches[pageUrl] = libraryMatches;
  });

  data.forEach(({ cookieData, pageUrl, libraryMatches }) => {
>>>>>>> 1566540f
    formatCookieData(
      extractCookies(cookieData, pageUrl, true),
      landingPageCookies
    );

    consolidatedLibraryMatches[pageUrl] = libraryMatches;
  });

  return {
    landingPageCookies,
    consolidatedLibraryMatches,
    erroredOutUrlsData,
  };
};

const formatCookieData = (
  cookieData: CookieFrameStorageType,
  store: Record<string, any>
) => {
  Object.entries(cookieData).forEach(([frame, _cData]) => {
    if (!store[frame]) {
      store[frame] = {};
    }

    Object.entries(_cData).forEach(([key, cookie]) => {
      store[frame][key] = {
        ...cookie,
        isBlocked: store[frame][key]?.isBlocked || cookie.isBlocked,
        blockedReasons: [
          ...new Set([
            ...(store[frame][key]?.blockedReasons || []),
            ...(cookie.blockedReasons || []),
          ]),
        ],
      };
    });
  });
};

export default extractReportData;<|MERGE_RESOLUTION|>--- conflicted
+++ resolved
@@ -17,30 +17,18 @@
  * Internal dependencies
  */
 import {
-<<<<<<< HEAD
-  ErroredOutUrlsData,
-  CompleteJson,
-  CookieFrameStorageType,
-=======
   CompleteJson,
   CookieFrameStorageType,
   ErroredOutUrlsData,
->>>>>>> 1566540f
 } from '../cookies.types';
 import { LibraryData } from '../libraryDetection.types';
 import extractCookies from './extractCookies';
 
 const extractReportData = (data: CompleteJson[]) => {
   const landingPageCookies = {};
-  const erroredOutUrlsData: ErroredOutUrlsData[] = [];
   const consolidatedLibraryMatches: { [url: string]: LibraryData } = {};
   const erroredOutUrlsData: ErroredOutUrlsData[] = [];
 
-  data.forEach(({ cookieData, pageUrl, libraryMatches, erroredOutUrls }) => {
-    erroredOutUrlsData.push(...(erroredOutUrls ?? []));
-
-<<<<<<< HEAD
-=======
   data.forEach(({ cookieData, pageUrl, libraryMatches, erroredOutUrls }) => {
     erroredOutUrlsData.push(...(erroredOutUrls ?? []));
 
@@ -51,16 +39,6 @@
       return;
     }
 
-    formatCookieData(
-      extractCookies(cookieData, pageUrl, true),
-      landingPageCookies
-    );
-
-    consolidatedLibraryMatches[pageUrl] = libraryMatches;
-  });
-
-  data.forEach(({ cookieData, pageUrl, libraryMatches }) => {
->>>>>>> 1566540f
     formatCookieData(
       extractCookies(cookieData, pageUrl, true),
       landingPageCookies
