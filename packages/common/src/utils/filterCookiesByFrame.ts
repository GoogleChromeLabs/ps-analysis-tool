/*
 * Copyright 2023 Google LLC
 *
 * Licensed under the Apache License, Version 2.0 (the "License");
 * you may not use this file except in compliance with the License.
 * You may obtain a copy of the License at
 *
 *     https://www.apache.org/licenses/LICENSE-2.0
 *
 * Unless required by applicable law or agreed to in writing, software
 * distributed under the License is distributed on an "AS IS" BASIS,
 * WITHOUT WARRANTIES OR CONDITIONS OF ANY KIND, either express or implied.
 * See the License for the specific language governing permissions and
 * limitations under the License.
 */
/**
 * Internal dependencies.
 */
import { CookieTableData } from '../cookies.types';

interface Cookies {
  [key: string]: CookieTableData;
}

interface TabFrames {
  [key: string]: { frameIds: string[] };
}

const filterCookiesByFrame = (
  cookies: Cookies | null,
  tabFrames: TabFrames | null,
  frameUrl: string | null
) => {
  const frameFilteredCookies: { [key: string]: CookieTableData } = {};
  if (!cookies || !frameUrl || !tabFrames || !tabFrames[frameUrl]) {
    return Object.values(frameFilteredCookies);
  }
<<<<<<< HEAD
  let tabFramesIDMap: string[] = [];
=======

  let tabFramesIDMap: number[] = [];
>>>>>>> b8e534f7

  Object.keys(tabFrames)?.forEach((url) => {
    const frameIds = tabFrames[url].frameIds;

    if (frameIds) {
      tabFramesIDMap = [...new Set<string>([...frameIds, ...tabFramesIDMap])];
    }
  });

  Object.entries(cookies).forEach(([key, cookie]) => {
    tabFrames[frameUrl].frameIds?.forEach((frameId) => {
      if (cookie.frameIdList?.includes(frameId)) {
        frameFilteredCookies[key] = cookie;
      }

      //For orphaned/unmapped cookies
      let hasFrame = false;
<<<<<<< HEAD
      cookie.frameIdList?.forEach((frameId) => {
        if (tabFramesIDMap.includes(frameId as string)) {
=======
      cookie.frameIdList?.forEach((cookieFrameId) => {
        if (tabFramesIDMap.includes(cookieFrameId as number)) {
>>>>>>> b8e534f7
          hasFrame = true;
        }
      });

      if (!hasFrame && cookie?.frameIdList) {
        //For UnMapped Cookies
        if (
          cookie.frameIdList &&
          cookie.frameIdList.length === 0 &&
          cookie.parsedCookie.domain
        ) {
          const domainToCheck = cookie.parsedCookie.domain.startsWith('.')
            ? cookie.parsedCookie.domain.slice(1)
            : cookie.parsedCookie.domain;

          if (frameUrl.includes(domainToCheck)) {
            frameFilteredCookies[key] = cookie;
          }
          if (
            Object.keys(tabFrames).filter((frameKey) =>
              frameKey.includes(domainToCheck)
            ).length === 0 &&
            tabFrames[frameUrl].frameIds.includes(0)
          ) {
            frameFilteredCookies[key] = cookie;
          }
        }

        //For Orphaned Cookies
        if (
          cookie.frameIdList &&
          cookie.frameIdList.length > 0 &&
          cookie.parsedCookie.domain
        ) {
          if (tabFrames[frameUrl].frameIds.includes(0)) {
            frameFilteredCookies[key] = cookie;
          }
        }
      }
    });
  });

  return Object.values(frameFilteredCookies);
};

export default filterCookiesByFrame;<|MERGE_RESOLUTION|>--- conflicted
+++ resolved
@@ -35,12 +35,7 @@
   if (!cookies || !frameUrl || !tabFrames || !tabFrames[frameUrl]) {
     return Object.values(frameFilteredCookies);
   }
-<<<<<<< HEAD
   let tabFramesIDMap: string[] = [];
-=======
-
-  let tabFramesIDMap: number[] = [];
->>>>>>> b8e534f7
 
   Object.keys(tabFrames)?.forEach((url) => {
     const frameIds = tabFrames[url].frameIds;
@@ -55,55 +50,6 @@
       if (cookie.frameIdList?.includes(frameId)) {
         frameFilteredCookies[key] = cookie;
       }
-
-      //For orphaned/unmapped cookies
-      let hasFrame = false;
-<<<<<<< HEAD
-      cookie.frameIdList?.forEach((frameId) => {
-        if (tabFramesIDMap.includes(frameId as string)) {
-=======
-      cookie.frameIdList?.forEach((cookieFrameId) => {
-        if (tabFramesIDMap.includes(cookieFrameId as number)) {
->>>>>>> b8e534f7
-          hasFrame = true;
-        }
-      });
-
-      if (!hasFrame && cookie?.frameIdList) {
-        //For UnMapped Cookies
-        if (
-          cookie.frameIdList &&
-          cookie.frameIdList.length === 0 &&
-          cookie.parsedCookie.domain
-        ) {
-          const domainToCheck = cookie.parsedCookie.domain.startsWith('.')
-            ? cookie.parsedCookie.domain.slice(1)
-            : cookie.parsedCookie.domain;
-
-          if (frameUrl.includes(domainToCheck)) {
-            frameFilteredCookies[key] = cookie;
-          }
-          if (
-            Object.keys(tabFrames).filter((frameKey) =>
-              frameKey.includes(domainToCheck)
-            ).length === 0 &&
-            tabFrames[frameUrl].frameIds.includes(0)
-          ) {
-            frameFilteredCookies[key] = cookie;
-          }
-        }
-
-        //For Orphaned Cookies
-        if (
-          cookie.frameIdList &&
-          cookie.frameIdList.length > 0 &&
-          cookie.parsedCookie.domain
-        ) {
-          if (tabFrames[frameUrl].frameIds.includes(0)) {
-            frameFilteredCookies[key] = cookie;
-          }
-        }
-      }
     });
   });
 
