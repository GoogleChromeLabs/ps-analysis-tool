--- conflicted
+++ resolved
@@ -17,21 +17,11 @@
  * External dependencies
  */
 import React, { useEffect, useState } from 'react';
-<<<<<<< HEAD
-import type {
-  CompleteJson,
-  CookieFrameStorageType,
-  ErroredOutUrlsData,
-  LibraryData,
-  TechnologyData,
-} from '@google-psat/common';
-import { I18n } from '@google-psat/i18n';
-=======
->>>>>>> 5a7a276f
 import {
   type CompleteJson,
   type CookieFrameStorageType,
   type LibraryData,
+  type ErroredOutUrlsData,
   extractReportData,
   extractCookies,
 } from '@google-psat/common';
@@ -53,12 +43,7 @@
 
   const [landingPageCookies, setLandingPageCookies] =
     useState<CookieFrameStorageType>({});
-<<<<<<< HEAD
 
-  const [technologies, setTechnologies] = useState<TechnologyData[]>([]);
-
-=======
->>>>>>> 5a7a276f
   const [completeJsonReport, setCompleteJsonReport] = useState<
     CompleteJson[] | null
   >(null);
