/*
 * Copyright 2023 Google LLC
 *
 * Licensed under the Apache License, Version 2.0 (the "License");
 * you may not use this file except in compliance with the License.
 * You may obtain a copy of the License at
 *
 *     https://www.apache.org/licenses/LICENSE-2.0
 *
 * Unless required by applicable law or agreed to in writing, software
 * distributed under the License is distributed on an "AS IS" BASIS,
 * WITHOUT WARRANTIES OR CONDITIONS OF ANY KIND, either express or implied.
 * See the License for the specific language governing permissions and
 * limitations under the License.
 */
/**
 * External dependencies
 */
import React, { useEffect, useMemo, useState } from 'react';
import type {
  CompleteJson,
  CookieFrameStorageType,
  LibraryData,
  TechnologyData,
} from '@ps-analysis-tool/common';
import { I18n } from '@ps-analysis-tool/i18n';

/**
 * Internal dependencies
 */
import './app.css';
import SiteReport from './components/siteReport';
import SiteMapReport from './components/siteMapReport';
import extractReportData from './components/utils/extractReportData';
import extractCookies from './components/utils/extractCookies';

enum DisplayType {
  SITEMAP,
  SITE,
}

const App = () => {
  const [cookies, setCookies] = useState<CookieFrameStorageType>({});
  const [landingPageCookies, setLandingPageCookies] =
    useState<CookieFrameStorageType>({});
  const [technologies, setTechnologies] = useState<TechnologyData[]>([]);
  const [completeJsonReport, setCompleteJsonReport] = useState<
    CompleteJson[] | null
  >(null);
  const [libraryMatches, setLibraryMatches] = useState<{
    [key: string]: LibraryData;
  } | null>(null);

<<<<<<< HEAD
  const [type, dirPath, dir] = useMemo(() => {
    const urlParams = new URLSearchParams(window.location.search);
    const _dir = urlParams.get('dir') || '';

    return [
      urlParams.get('type') === 'sitemap'
        ? DisplayType.SITEMAP
        : DisplayType.SITE,
      `/out/${_dir}/out.json`,
      _dir,
    ];
  }, []);

  useEffect(() => {
    (async () => {
      const locale = navigator.language || 'en';
      await I18n.loadDashboardMessagesData(locale);

      const response = await fetch(dirPath);
      const data: CompleteJson[] = await response.json();
      setCompleteJsonReport(data);
=======
  const type = useMemo(() => {
    // @ts-ignore
    return globalThis?.PSAT_DATA?.type === 'sitemap'
      ? DisplayType.SITEMAP
      : DisplayType.SITE;
  }, []);

  useEffect(() => {
    const bodyTag = document.querySelector('body');
>>>>>>> d3ccfc88

    if (!bodyTag) {
      return;
    }

    bodyTag.style.fontSize = '75%';
  }, []);

  useEffect(() => {
    // @ts-ignore
    const data: CompleteJson[] = globalThis?.PSAT_DATA?.json;
    setCompleteJsonReport(data);

<<<<<<< HEAD
      setCookies(_cookies);
      setTechnologies(_technologies);
    })();
  }, [dirPath, type]);

  if (!dirPath) {
    return (
      <div className="flex justify-center items-center">
        <div className="text-2xl">{I18n.getMessage('noPathProvided')}</div>
      </div>
    );
  }
=======
    let _cookies: CookieFrameStorageType = {},
      _technologies: TechnologyData[] = [],
      _libraryMatches: {
        [key: string]: LibraryData;
      } = {};

    if (type === DisplayType.SITEMAP) {
      const extractedData = extractReportData(data);

      _cookies = extractedData.cookies;
      _technologies = extractedData.technologies;
      _libraryMatches = extractedData.consolidatedLibraryMatches;
      setLandingPageCookies(extractedData.landingPageCookies);
    } else {
      _cookies = extractCookies(data[0].cookieData, data[0].pageUrl, true);
      _technologies = data[0].technologyData;
      _libraryMatches = { [data[0].pageUrl]: data[0].libraryMatches };
    }

    setCookies(_cookies);
    setTechnologies(_technologies);
    setLibraryMatches(_libraryMatches);
  }, [type]);
>>>>>>> d3ccfc88

  if (type === DisplayType.SITEMAP) {
    return (
      <SiteMapReport
        landingPageCookies={landingPageCookies}
        cookies={cookies}
        technologies={technologies}
        completeJson={completeJsonReport}
<<<<<<< HEAD
        path={dir}
=======
        // @ts-ignore
        path={globalThis?.PSAT_DATA?.selectedSite}
        libraryMatches={libraryMatches}
>>>>>>> d3ccfc88
      />
    );
  }

  return (
    <div className="w-full h-screen flex">
      <SiteReport
        completeJson={completeJsonReport}
        cookies={cookies}
        technologies={technologies}
<<<<<<< HEAD
        selectedSite={dirPath.slice(5, -9)}
        path={dir}
=======
        // @ts-ignore
        selectedSite={globalThis?.PSAT_DATA?.selectedSite}
        // @ts-ignore
        path={globalThis?.PSAT_DATA?.selectedSite}
        libraryMatches={
          libraryMatches
            ? libraryMatches[Object.keys(libraryMatches ?? {})[0]]
            : null
        }
>>>>>>> d3ccfc88
      />
    </div>
  );
};

export default App;<|MERGE_RESOLUTION|>--- conflicted
+++ resolved
@@ -51,29 +51,6 @@
     [key: string]: LibraryData;
   } | null>(null);
 
-<<<<<<< HEAD
-  const [type, dirPath, dir] = useMemo(() => {
-    const urlParams = new URLSearchParams(window.location.search);
-    const _dir = urlParams.get('dir') || '';
-
-    return [
-      urlParams.get('type') === 'sitemap'
-        ? DisplayType.SITEMAP
-        : DisplayType.SITE,
-      `/out/${_dir}/out.json`,
-      _dir,
-    ];
-  }, []);
-
-  useEffect(() => {
-    (async () => {
-      const locale = navigator.language || 'en';
-      await I18n.loadDashboardMessagesData(locale);
-
-      const response = await fetch(dirPath);
-      const data: CompleteJson[] = await response.json();
-      setCompleteJsonReport(data);
-=======
   const type = useMemo(() => {
     // @ts-ignore
     return globalThis?.PSAT_DATA?.type === 'sitemap'
@@ -83,7 +60,6 @@
 
   useEffect(() => {
     const bodyTag = document.querySelector('body');
->>>>>>> d3ccfc88
 
     if (!bodyTag) {
       return;
@@ -93,48 +69,38 @@
   }, []);
 
   useEffect(() => {
-    // @ts-ignore
-    const data: CompleteJson[] = globalThis?.PSAT_DATA?.json;
-    setCompleteJsonReport(data);
+    (async () => {
+      const locale = navigator.language || 'en';
+      await I18n.loadDashboardMessagesData(locale);
 
-<<<<<<< HEAD
+      // @ts-ignore
+      const data: CompleteJson[] = globalThis?.PSAT_DATA?.json;
+      setCompleteJsonReport(data);
+
+      let _cookies: CookieFrameStorageType = {},
+        _technologies: TechnologyData[] = [],
+        _libraryMatches: {
+          [key: string]: LibraryData;
+        } = {};
+
+      if (type === DisplayType.SITEMAP) {
+        const extractedData = extractReportData(data);
+
+        _cookies = extractedData.cookies;
+        _technologies = extractedData.technologies;
+        _libraryMatches = extractedData.consolidatedLibraryMatches;
+        setLandingPageCookies(extractedData.landingPageCookies);
+      } else {
+        _cookies = extractCookies(data[0].cookieData, data[0].pageUrl, true);
+        _technologies = data[0].technologyData;
+        _libraryMatches = { [data[0].pageUrl]: data[0].libraryMatches };
+      }
+
       setCookies(_cookies);
       setTechnologies(_technologies);
+      setLibraryMatches(_libraryMatches);
     })();
-  }, [dirPath, type]);
-
-  if (!dirPath) {
-    return (
-      <div className="flex justify-center items-center">
-        <div className="text-2xl">{I18n.getMessage('noPathProvided')}</div>
-      </div>
-    );
-  }
-=======
-    let _cookies: CookieFrameStorageType = {},
-      _technologies: TechnologyData[] = [],
-      _libraryMatches: {
-        [key: string]: LibraryData;
-      } = {};
-
-    if (type === DisplayType.SITEMAP) {
-      const extractedData = extractReportData(data);
-
-      _cookies = extractedData.cookies;
-      _technologies = extractedData.technologies;
-      _libraryMatches = extractedData.consolidatedLibraryMatches;
-      setLandingPageCookies(extractedData.landingPageCookies);
-    } else {
-      _cookies = extractCookies(data[0].cookieData, data[0].pageUrl, true);
-      _technologies = data[0].technologyData;
-      _libraryMatches = { [data[0].pageUrl]: data[0].libraryMatches };
-    }
-
-    setCookies(_cookies);
-    setTechnologies(_technologies);
-    setLibraryMatches(_libraryMatches);
   }, [type]);
->>>>>>> d3ccfc88
 
   if (type === DisplayType.SITEMAP) {
     return (
@@ -143,13 +109,9 @@
         cookies={cookies}
         technologies={technologies}
         completeJson={completeJsonReport}
-<<<<<<< HEAD
-        path={dir}
-=======
         // @ts-ignore
         path={globalThis?.PSAT_DATA?.selectedSite}
         libraryMatches={libraryMatches}
->>>>>>> d3ccfc88
       />
     );
   }
@@ -160,10 +122,6 @@
         completeJson={completeJsonReport}
         cookies={cookies}
         technologies={technologies}
-<<<<<<< HEAD
-        selectedSite={dirPath.slice(5, -9)}
-        path={dir}
-=======
         // @ts-ignore
         selectedSite={globalThis?.PSAT_DATA?.selectedSite}
         // @ts-ignore
@@ -173,7 +131,6 @@
             ? libraryMatches[Object.keys(libraryMatches ?? {})[0]]
             : null
         }
->>>>>>> d3ccfc88
       />
     </div>
   );
