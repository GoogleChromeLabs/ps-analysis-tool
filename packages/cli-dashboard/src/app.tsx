--- conflicted
+++ resolved
@@ -181,15 +181,9 @@
   if (type === DisplayType.SITEMAP) {
     return (
       <SiteMapReport
-<<<<<<< HEAD
-        cookies={cookies}
-        technologies={technologies}
-        completeJson={completeJsonReport}
-=======
         landingPageCookies={landingPageCookies}
         cookies={cookies}
         technologies={technologies}
->>>>>>> 9f34676e
       />
     );
   } else {
