/*
 * Copyright 2023 Google LLC
 *
 * Licensed under the Apache License, Version 2.0 (the "License");
 * you may not use this file except in compliance with the License.
 * You may obtain a copy of the License at
 *
 *     https://www.apache.org/licenses/LICENSE-2.0
 *
 * Unless required by applicable law or agreed to in writing, software
 * distributed under the License is distributed on an "AS IS" BASIS,
 * WITHOUT WARRANTIES OR CONDITIONS OF ANY KIND, either express or implied.
 * See the License for the specific language governing permissions and
 * limitations under the License.
 */
/**
 * External dependencies
 */
import React, { useEffect, useMemo, useState } from 'react';
import type {
  CompleteJson,
  CookieFrameStorageType,
  LibraryData,
  TechnologyData,
} from '@ps-analysis-tool/common';

/**
 * Internal dependencies
 */
import './app.css';
import SiteReport from './components/siteReport';
import SiteMapReport from './components/siteMapReport';
import extractReportData from './components/utils/extractReportData';
import extractCookies from './components/utils/extractCookies';

enum DisplayType {
  SITEMAP,
  SITE,
}

const App = () => {
  const [cookies, setCookies] = useState<CookieFrameStorageType>({});
  const [landingPageCookies, setLandingPageCookies] =
    useState<CookieFrameStorageType>({});
  const [technologies, setTechnologies] = useState<TechnologyData[]>([]);
  const [completeJsonReport, setCompleteJsonReport] = useState<
    CompleteJson[] | null
  >(null);
  const [libraryMatches, setLibraryMatches] = useState<{
    [key: string]: LibraryData;
  } | null>(null);

  const type = useMemo(() => {
    // @ts-ignore
    return globalThis?.PSAT_DATA?.type === 'sitemap'
      ? DisplayType.SITEMAP
      : DisplayType.SITE;
  }, []);

  useEffect(() => {
    const bodyTag = document.querySelector('body');

    if (!bodyTag) {
      return;
    }

    bodyTag.style.fontSize = '75%';
  }, []);

<<<<<<< HEAD
        setLandingPageCookies(extractedData.landingPageCookies);
      } else {
        _cookies = extractCookies(data[0].cookieData, data[0].pageUrl, true);
        _technologies = data[0].technologyData;
      }
=======
  useEffect(() => {
    // @ts-ignore
    const data: CompleteJson[] = globalThis?.PSAT_DATA?.json;
    setCompleteJsonReport(data);
>>>>>>> d3ccfc88

    let _cookies: CookieFrameStorageType = {},
      _technologies: TechnologyData[] = [],
      _libraryMatches: {
        [key: string]: LibraryData;
      } = {};

    if (type === DisplayType.SITEMAP) {
      const extractedData = extractReportData(data);

      _cookies = extractedData.cookies;
      _technologies = extractedData.technologies;
      _libraryMatches = extractedData.consolidatedLibraryMatches;
      setLandingPageCookies(extractedData.landingPageCookies);
    } else {
      _cookies = extractCookies(data[0].cookieData, data[0].pageUrl, true);
      _technologies = data[0].technologyData;
      _libraryMatches = { [data[0].pageUrl]: data[0].libraryMatches };
    }

    setCookies(_cookies);
    setTechnologies(_technologies);
    setLibraryMatches(_libraryMatches);
  }, [type]);

  if (type === DisplayType.SITEMAP) {
    return (
      <SiteMapReport
        landingPageCookies={landingPageCookies}
        completeJson={completeJsonReport}
        // @ts-ignore
        path={globalThis?.PSAT_DATA?.selectedSite}
        libraryMatches={libraryMatches}
      />
    );
  }

  return (
    <div className="w-full h-screen flex">
      <SiteReport
        completeJson={completeJsonReport}
        cookies={cookies}
        technologies={technologies}
        // @ts-ignore
        selectedSite={globalThis?.PSAT_DATA?.selectedSite}
        // @ts-ignore
        path={globalThis?.PSAT_DATA?.selectedSite}
        libraryMatches={
          libraryMatches
            ? libraryMatches[Object.keys(libraryMatches ?? {})[0]]
            : null
        }
      />
    </div>
  );
};

export default App;<|MERGE_RESOLUTION|>--- conflicted
+++ resolved
@@ -67,18 +67,10 @@
     bodyTag.style.fontSize = '75%';
   }, []);
 
-<<<<<<< HEAD
-        setLandingPageCookies(extractedData.landingPageCookies);
-      } else {
-        _cookies = extractCookies(data[0].cookieData, data[0].pageUrl, true);
-        _technologies = data[0].technologyData;
-      }
-=======
   useEffect(() => {
     // @ts-ignore
     const data: CompleteJson[] = globalThis?.PSAT_DATA?.json;
     setCompleteJsonReport(data);
->>>>>>> d3ccfc88
 
     let _cookies: CookieFrameStorageType = {},
       _technologies: TechnologyData[] = [],
@@ -89,8 +81,6 @@
     if (type === DisplayType.SITEMAP) {
       const extractedData = extractReportData(data);
 
-      _cookies = extractedData.cookies;
-      _technologies = extractedData.technologies;
       _libraryMatches = extractedData.consolidatedLibraryMatches;
       setLandingPageCookies(extractedData.landingPageCookies);
     } else {
