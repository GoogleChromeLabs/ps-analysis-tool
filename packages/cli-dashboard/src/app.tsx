--- conflicted
+++ resolved
@@ -46,7 +46,6 @@
     CompleteJson[] | null
   >(null);
 
-<<<<<<< HEAD
   const type = useMemo(() => {
     // @ts-ignore
     return globalThis?.PSAT_DATA?.type === 'sitemap'
@@ -58,29 +57,6 @@
     // @ts-ignore
     const data: CompleteJson[] = globalThis?.PSAT_DATA?.json;
     setCompleteJsonReport(data);
-=======
-  const [type, dirPath, dir] = useMemo(() => {
-    const urlParams = new URLSearchParams(window.location.search);
-    const _dir = urlParams.get('dir') || '';
-
-    return [
-      urlParams.get('type') === 'sitemap'
-        ? DisplayType.SITEMAP
-        : DisplayType.SITE,
-      `/out/${_dir}/out.json`,
-      _dir,
-    ];
-  }, []);
-
-  useEffect(() => {
-    (async () => {
-      const response = await fetch(dirPath);
-      const data: CompleteJson[] = await response.json();
-      setCompleteJsonReport(data);
-
-      let _cookies: CookieFrameStorageType = {},
-        _technologies: TechnologyData[] = [];
->>>>>>> 0ce7228d
 
     let _cookies: CookieFrameStorageType = {},
       _technologies: TechnologyData[] = [];
@@ -88,7 +64,6 @@
     if (type === DisplayType.SITEMAP) {
       const extractedData = extractReportData(data);
 
-<<<<<<< HEAD
       _cookies = extractedData.cookies;
       _technologies = extractedData.technologies;
       setLandingPageCookies(extractedData.landingPageCookies);
@@ -100,20 +75,6 @@
     setCookies(_cookies);
     setTechnologies(_technologies);
   }, [type]);
-=======
-      setCookies(_cookies);
-      setTechnologies(_technologies);
-    })();
-  }, [dirPath, type]);
-
-  if (!dirPath) {
-    return (
-      <div className="flex justify-center items-center">
-        <div className="text-2xl">No path provided</div>
-      </div>
-    );
-  }
->>>>>>> 0ce7228d
 
   if (type === DisplayType.SITEMAP) {
     return (
@@ -122,7 +83,8 @@
         cookies={cookies}
         technologies={technologies}
         completeJson={completeJsonReport}
-        path={dir}
+        // @ts-ignore
+        path={globalThis?.PSAT_DATA?.selectedSite}
       />
     );
   }
@@ -133,13 +95,10 @@
         completeJson={completeJsonReport}
         cookies={cookies}
         technologies={technologies}
-<<<<<<< HEAD
         // @ts-ignore
         selectedSite={globalThis?.PSAT_DATA?.selectedSite}
-=======
-        selectedSite={dirPath.slice(5, -9)}
-        path={dir}
->>>>>>> 0ce7228d
+        // @ts-ignore
+        path={globalThis?.PSAT_DATA?.selectedSite}
       />
     </div>
   );
