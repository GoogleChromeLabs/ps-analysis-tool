--- conflicted
+++ resolved
@@ -69,7 +69,6 @@
   }, []);
 
   useEffect(() => {
-<<<<<<< HEAD
     (async () => {
       const locale = navigator.language || 'en';
       await I18n.loadDashboardMessagesData(locale);
@@ -87,8 +86,6 @@
       if (type === DisplayType.SITEMAP) {
         const extractedData = extractReportData(data);
 
-        _cookies = extractedData.cookies;
-        _technologies = extractedData.technologies;
         _libraryMatches = extractedData.consolidatedLibraryMatches;
         setLandingPageCookies(extractedData.landingPageCookies);
       } else {
@@ -96,28 +93,6 @@
         _technologies = data[0].technologyData;
         _libraryMatches = { [data[0].pageUrl]: data[0].libraryMatches };
       }
-=======
-    // @ts-ignore
-    const data: CompleteJson[] = globalThis?.PSAT_DATA?.json;
-    setCompleteJsonReport(data);
-
-    let _cookies: CookieFrameStorageType = {},
-      _technologies: TechnologyData[] = [],
-      _libraryMatches: {
-        [key: string]: LibraryData;
-      } = {};
-
-    if (type === DisplayType.SITEMAP) {
-      const extractedData = extractReportData(data);
-
-      _libraryMatches = extractedData.consolidatedLibraryMatches;
-      setLandingPageCookies(extractedData.landingPageCookies);
-    } else {
-      _cookies = extractCookies(data[0].cookieData, data[0].pageUrl, true);
-      _technologies = data[0].technologyData;
-      _libraryMatches = { [data[0].pageUrl]: data[0].libraryMatches };
-    }
->>>>>>> 0bacdd61
 
       setCookies(_cookies);
       setTechnologies(_technologies);
