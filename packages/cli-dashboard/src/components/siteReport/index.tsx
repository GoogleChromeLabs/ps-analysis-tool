--- conflicted
+++ resolved
@@ -46,10 +46,7 @@
   completeJson: CompleteJson[] | null;
   selectedSite: string | null;
   path: string;
-<<<<<<< HEAD
-=======
   libraryMatches: LibraryData | null;
->>>>>>> d3ccfc88
 }
 
 const SiteReport = ({
@@ -58,10 +55,7 @@
   completeJson,
   selectedSite,
   path,
-<<<<<<< HEAD
-=======
   libraryMatches,
->>>>>>> d3ccfc88
 }: SiteReportProps) => {
   const [data, setData] = useState<SidebarItems>(Tabs);
   return (
@@ -69,10 +63,7 @@
       cookies={cookies}
       technologies={technologies}
       completeJson={completeJson}
-<<<<<<< HEAD
-=======
       libraryMatches={libraryMatches}
->>>>>>> d3ccfc88
       path={path}
     >
       <SidebarProvider data={data}>
