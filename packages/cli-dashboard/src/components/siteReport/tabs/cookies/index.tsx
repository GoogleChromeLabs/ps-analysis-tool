/*
 * Copyright 2023 Google LLC
 *
 * Licensed under the Apache License, Version 2.0 (the "License");
 * you may not use this file except in compliance with the License.
 * You may obtain a copy of the License at
 *
 *     https://www.apache.org/licenses/LICENSE-2.0
 *
 * Unless required by applicable law or agreed to in writing, software
 * distributed under the License is distributed on an "AS IS" BASIS,
 * WITHOUT WARRANTIES OR CONDITIONS OF ANY KIND, either express or implied.
 * See the License for the specific language governing permissions and
 * limitations under the License.
 */
<<<<<<< HEAD
import React, { useMemo, useCallback } from 'react';
import {
  prepareCookiesCount,
  prepareCookieStatsComponents,
  type TabFrames,
} from '@cookie-analysis-tool/common';
import {
  CookiesLanding,
  CookiesMatrix,
  Button,
} from '@cookie-analysis-tool/design-system';
=======
import React, { useMemo } from 'react';
import { type TabFrames } from '@cookie-analysis-tool/common';
>>>>>>> 06014197

/**
 * Internal dependencies.
 */
import CookiesListing from './cookiesListing';
import { useContentStore } from '../../stateProviders/contentStore';
<<<<<<< HEAD
import { reportDownloader } from '../../../utils/reportDownloader';
=======
import CookiesLandingContainer from './cookiesLandingContainer';
>>>>>>> 06014197

interface CookiesTabProps {
  selectedFrameUrl?: string | null;
  selectedSite?: string | null;
}

const CookiesTab = ({ selectedFrameUrl, selectedSite }: CookiesTabProps) => {
  const { tabCookies, completeJson } = useContentStore(({ state }) => ({
    tabCookies: state.tabCookies,
    completeJson: state.completeJson,
  }));

  const tabFrames = useMemo<TabFrames>(
    () =>
      Object.values(tabCookies).reduce((acc, cookie) => {
        if (
          cookie.frameUrl?.includes('http') ||
          cookie.frameUrl === 'Unknown Frame'
        ) {
          acc[cookie.frameUrl] = {} as TabFrames[string];
        }
        return acc;
      }, {} as TabFrames),
    [tabCookies]
  );

  const affectedCookies = useMemo(
    () =>
      Object.fromEntries(
        Object.entries(tabCookies).filter(([, cookie]) => !cookie.isCookieSet)
      ),
    [tabCookies]
  );
  const downloadReport = useCallback(() => {
    if (!completeJson) {
      return;
    }
    if (Array.isArray(completeJson)) {
      reportDownloader(completeJson, selectedSite);
    } else if (!Array.isArray(completeJson)) {
      reportDownloader([completeJson]);
    }
  }, [completeJson, selectedSite]);

  return (
    <div className="w-full h-full flex items-center justify-center">
      {selectedFrameUrl ? (
        <CookiesListing selectedFrameUrl={selectedFrameUrl} />
      ) : (
<<<<<<< HEAD
        <div className="flex flex-col h-full w-full">
          <Button
            extraClasses="absolute top-0 right-0 mr-2 mt-2 text-sm"
            text="Download Report"
            onClick={downloadReport}
          />
          <CookiesLanding
            tabCookies={tabCookies}
            tabFrames={tabFrames}
            showInfoIcon={false}
            showHorizontalMatrix={false}
          >
            <CookiesMatrix
              tabCookies={affectedCookies}
              cookiesStatsComponents={prepareCookieStatsComponents(
                prepareCookiesCount(affectedCookies)
              )}
              tabFrames={tabFrames}
              title="Affected Cookies Insights"
              description="Following are the insights about cookies that will be affected by 3P cookie depreciation."
              showInfoIcon={false}
              count={Object.values(affectedCookies).length}
              showHorizontalMatrix={false}
            />
          </CookiesLanding>
        </div>
=======
        <CookiesLandingContainer
          tabFrames={tabFrames}
          tabCookies={tabCookies}
          affectedCookies={affectedCookies}
        />
>>>>>>> 06014197
      )}
    </div>
  );
};

export default CookiesTab;<|MERGE_RESOLUTION|>--- conflicted
+++ resolved
@@ -13,33 +13,17 @@
  * See the License for the specific language governing permissions and
  * limitations under the License.
  */
-<<<<<<< HEAD
 import React, { useMemo, useCallback } from 'react';
-import {
-  prepareCookiesCount,
-  prepareCookieStatsComponents,
-  type TabFrames,
-} from '@cookie-analysis-tool/common';
-import {
-  CookiesLanding,
-  CookiesMatrix,
-  Button,
-} from '@cookie-analysis-tool/design-system';
-=======
-import React, { useMemo } from 'react';
+import { Button } from '@cookie-analysis-tool/design-system';
 import { type TabFrames } from '@cookie-analysis-tool/common';
->>>>>>> 06014197
 
 /**
  * Internal dependencies.
  */
 import CookiesListing from './cookiesListing';
 import { useContentStore } from '../../stateProviders/contentStore';
-<<<<<<< HEAD
 import { reportDownloader } from '../../../utils/reportDownloader';
-=======
 import CookiesLandingContainer from './cookiesLandingContainer';
->>>>>>> 06014197
 
 interface CookiesTabProps {
   selectedFrameUrl?: string | null;
@@ -89,40 +73,18 @@
       {selectedFrameUrl ? (
         <CookiesListing selectedFrameUrl={selectedFrameUrl} />
       ) : (
-<<<<<<< HEAD
         <div className="flex flex-col h-full w-full">
           <Button
             extraClasses="absolute top-0 right-0 mr-2 mt-2 text-sm"
             text="Download Report"
             onClick={downloadReport}
           />
-          <CookiesLanding
+          <CookiesLandingContainer
+            tabFrames={tabFrames}
             tabCookies={tabCookies}
-            tabFrames={tabFrames}
-            showInfoIcon={false}
-            showHorizontalMatrix={false}
-          >
-            <CookiesMatrix
-              tabCookies={affectedCookies}
-              cookiesStatsComponents={prepareCookieStatsComponents(
-                prepareCookiesCount(affectedCookies)
-              )}
-              tabFrames={tabFrames}
-              title="Affected Cookies Insights"
-              description="Following are the insights about cookies that will be affected by 3P cookie depreciation."
-              showInfoIcon={false}
-              count={Object.values(affectedCookies).length}
-              showHorizontalMatrix={false}
-            />
-          </CookiesLanding>
+            affectedCookies={affectedCookies}
+          />
         </div>
-=======
-        <CookiesLandingContainer
-          tabFrames={tabFrames}
-          tabCookies={tabCookies}
-          affectedCookies={affectedCookies}
-        />
->>>>>>> 06014197
       )}
     </div>
   );
