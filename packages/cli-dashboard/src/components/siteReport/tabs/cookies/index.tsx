/*
 * Copyright 2023 Google LLC
 *
 * Licensed under the Apache License, Version 2.0 (the "License");
 * you may not use this file except in compliance with the License.
 * You may obtain a copy of the License at
 *
 *     https://www.apache.org/licenses/LICENSE-2.0
 *
 * Unless required by applicable law or agreed to in writing, software
 * distributed under the License is distributed on an "AS IS" BASIS,
 * WITHOUT WARRANTIES OR CONDITIONS OF ANY KIND, either express or implied.
 * See the License for the specific language governing permissions and
 * limitations under the License.
 */
import React, { useMemo, useCallback } from 'react';
<<<<<<< HEAD
import { type TabFrames } from '@cookie-analysis-tool/common';
=======
import { Button } from '@ps-analysis-tool/design-system';
import { type TabFrames } from '@ps-analysis-tool/common';
>>>>>>> ed36a66f

/**
 * Internal dependencies.
 */
import CookiesListing from './cookiesListing';
import { useContentStore } from '../../stateProviders/contentStore';
import { reportDownloader } from '../../../utils/reportDownloader';
import CookiesLandingContainer from './cookiesLandingContainer';

interface CookiesTabProps {
  selectedFrameUrl?: string | null;
  selectedSite?: string | null;
}

const CookiesTab = ({ selectedFrameUrl, selectedSite }: CookiesTabProps) => {
  const { tabCookies, completeJson } = useContentStore(({ state }) => ({
    tabCookies: state.tabCookies,
    completeJson: state.completeJson,
  }));

  const tabFrames = useMemo<TabFrames>(
    () =>
      Object.values(tabCookies).reduce((acc, cookie) => {
        if (
          cookie.frameUrl?.includes('http') ||
          cookie.frameUrl === 'Unknown Frame'
        ) {
          acc[cookie.frameUrl] = {} as TabFrames[string];
        }
        return acc;
      }, {} as TabFrames),
    [tabCookies]
  );

  const affectedCookies = useMemo(
    () =>
      Object.fromEntries(
        Object.entries(tabCookies).filter(([, cookie]) => !cookie.isCookieSet)
      ),
    [tabCookies]
  );
  const downloadReport = useCallback(() => {
    if (!completeJson) {
      return;
    }
    if (Array.isArray(completeJson)) {
      reportDownloader(completeJson, selectedSite);
    } else if (!Array.isArray(completeJson)) {
      reportDownloader([completeJson]);
    }
  }, [completeJson, selectedSite]);

  return (
    <div className="w-full h-full flex items-center justify-center">
      {selectedFrameUrl ? (
        <CookiesListing selectedFrameUrl={selectedFrameUrl} />
      ) : (
        <div className="flex flex-col h-full w-full">
          <CookiesLandingContainer
            tabFrames={tabFrames}
            tabCookies={tabCookies}
            affectedCookies={affectedCookies}
            downloadReport={downloadReport}
          />
        </div>
      )}
    </div>
  );
};

export default CookiesTab;<|MERGE_RESOLUTION|>--- conflicted
+++ resolved
@@ -14,12 +14,7 @@
  * limitations under the License.
  */
 import React, { useMemo, useCallback } from 'react';
-<<<<<<< HEAD
-import { type TabFrames } from '@cookie-analysis-tool/common';
-=======
-import { Button } from '@ps-analysis-tool/design-system';
 import { type TabFrames } from '@ps-analysis-tool/common';
->>>>>>> ed36a66f
 
 /**
  * Internal dependencies.
