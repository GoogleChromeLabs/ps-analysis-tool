--- conflicted
+++ resolved
@@ -40,6 +40,7 @@
 const CookiesTab = ({ selectedFrameUrl, selectedSite }: CookiesTabProps) => {
   const { tabCookies, completeJson } = useContentStore(({ state }) => ({
     tabCookies: state.tabCookies,
+    completeJson: state.completeJson,
   }));
 
   const tabFrames = useMemo<TabFrames>(
@@ -79,36 +80,32 @@
       {selectedFrameUrl ? (
         <CookiesListing selectedFrameUrl={selectedFrameUrl} />
       ) : (
-<<<<<<< HEAD
         <div className="flex flex-col w-full">
           <Button
-            extraClasses="absolute top-0 right-0"
+            extraClasses="absolute top-0 right-0 w-fit"
             text="Download Report"
             onClick={downloadReport}
           />
           <CookiesLanding
             tabCookies={tabCookies}
-=======
-        <CookiesLanding
-          tabCookies={tabCookies}
-          tabFrames={tabFrames}
-          showInfoIcon={false}
-          showHorizontalMatrix={false}
-        >
-          <CookiesMatrix
-            tabCookies={affectedCookies}
-            cookiesStatsComponents={prepareCookieStatsComponents(
-              prepareCookiesCount(affectedCookies)
-            )}
->>>>>>> 00dcc7df
             tabFrames={tabFrames}
-            title="Affected Cookies Insights"
-            description="Following are the insights about cookies that will be affected by 3P cookie depreciation."
             showInfoIcon={false}
-            count={Object.values(affectedCookies).length}
             showHorizontalMatrix={false}
-          />
-        </CookiesLanding>
+          >
+            <CookiesMatrix
+              tabCookies={affectedCookies}
+              cookiesStatsComponents={prepareCookieStatsComponents(
+                prepareCookiesCount(affectedCookies)
+              )}
+              tabFrames={tabFrames}
+              title="Affected Cookies Insights"
+              description="Following are the insights about cookies that will be affected by 3P cookie depreciation."
+              showInfoIcon={false}
+              count={Object.values(affectedCookies).length}
+              showHorizontalMatrix={false}
+            />
+          </CookiesLanding>
+        </div>
       )}
     </div>
   );
