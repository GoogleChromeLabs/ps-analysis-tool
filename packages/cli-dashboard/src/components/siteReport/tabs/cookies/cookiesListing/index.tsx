--- conflicted
+++ resolved
@@ -93,11 +93,7 @@
           selectedFrame={selectedFrameUrl}
           selectedFrameCookie={selectedFrameCookie}
           setSelectedFrameCookie={setSelectedFrameCookie}
-<<<<<<< HEAD
           isFiltersSidebarOpen={isSidebarOpen}
-=======
->>>>>>> 7ca246ca
-          hideExport
         />
       </Resizable>
       <CookieDetails
