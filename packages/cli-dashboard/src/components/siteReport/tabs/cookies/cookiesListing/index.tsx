--- conflicted
+++ resolved
@@ -195,11 +195,7 @@
         },
         comparator: (value: InfoType, filterValue: string) => {
           const val = value as string;
-<<<<<<< HEAD
           return val?.toLowerCase() === filterValue.toLowerCase();
-=======
-          return val.toLowerCase() === filterValue.toLowerCase();
->>>>>>> 6332e44f
         },
       },
       'parsedCookie.secure': {
@@ -299,7 +295,6 @@
     []
   );
 
-<<<<<<< HEAD
   const tablePersistentSettingsKey = useMemo(() => {
     if (selectedSite) {
       return 'cookiesListing#' + selectedSite + selectedFrameUrl;
@@ -308,8 +303,6 @@
     return 'cookiesListing#' + selectedFrameUrl;
   }, [selectedFrameUrl, selectedSite]);
 
-=======
->>>>>>> 6332e44f
   return (
     <div className="w-full h-full flex flex-col">
       <Resizable
@@ -320,14 +313,7 @@
         minHeight="6%"
         maxHeight="95%"
         enable={{
-<<<<<<< HEAD
           bottom: true,
-=======
-          top: false,
-          right: false,
-          bottom: true,
-          left: false,
->>>>>>> 6332e44f
         }}
         className="h-full flex"
       >
@@ -337,10 +323,7 @@
           showTopBar={true}
           tableFilters={filters}
           tableSearchKeys={searchKeys}
-<<<<<<< HEAD
           tablePersistentSettingsKey={tablePersistentSettingsKey}
-=======
->>>>>>> 6332e44f
           selectedFrame={selectedFrameUrl}
           selectedFrameCookie={selectedFrameCookie}
           setSelectedFrameCookie={setSelectedFrameCookie}
