--- conflicted
+++ resolved
@@ -78,18 +78,6 @@
 
   return (
     <>
-<<<<<<< HEAD
-      {downloadReport && (
-        <div className="absolute right-0 py-5 px-5">
-          <Button
-            extraClasses="w-fit text-sm flex justify-center items-center"
-            text={I18n.getMessage('cdDownloadReport')}
-            onClick={downloadReport}
-          />
-        </div>
-      )}
-=======
->>>>>>> 370acad4
       <CookiesLanding>
         <MenuBar
           disableReportDownload={false}
