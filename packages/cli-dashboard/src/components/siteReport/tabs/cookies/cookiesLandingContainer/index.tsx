--- conflicted
+++ resolved
@@ -17,12 +17,6 @@
 /**
  * External dependencies.
  */
-<<<<<<< HEAD
-import React from 'react';
-import { Button, CookiesLanding } from '@ps-analysis-tool/design-system';
-import type { TabCookies, TabFrames } from '@ps-analysis-tool/common';
-import CookiesSection from './cookieLanding/cookiesSection';
-=======
 import React, { useMemo } from 'react';
 import {
   Button,
@@ -34,7 +28,6 @@
 import type { TabCookies, TabFrames } from '@ps-analysis-tool/common';
 import CookiesSection from './cookieLanding/cookiesSection';
 import BlockedCookiesSection from './cookieLanding/blockedCookiesSection';
->>>>>>> d5cec370
 
 interface CookiesLandingContainerProps {
   tabFrames: TabFrames;
@@ -95,13 +88,6 @@
         </div>
       )}
       <CookiesLanding>
-<<<<<<< HEAD
-        <CookiesSection
-          tabCookies={tabCookies}
-          affectedCookies={affectedCookies}
-          tabFrames={tabFrames}
-        />
-=======
         <MenuBar
           menuData={menuData}
           extraClasses="top-20"
@@ -112,7 +98,6 @@
             {Element && <Element {...(props || {})} />}
           </div>
         ))}
->>>>>>> d5cec370
       </CookiesLanding>
     </>
   );
