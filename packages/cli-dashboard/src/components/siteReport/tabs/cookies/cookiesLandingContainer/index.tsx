--- conflicted
+++ resolved
@@ -130,7 +130,6 @@
           return val?.includes(filterValue);
         },
       },
-<<<<<<< HEAD
       exemptionReason: {
         title: I18n.getMessage('exemptionReasons'),
         hasStaticFilterValues: true,
@@ -151,34 +150,6 @@
     filters,
     'cookiesListing',
     'cookiesListing'
-=======
-      {
-        name: I18n.getMessage('knownBreakages'),
-        link: 'known-breakages',
-        panel: {
-          Element: KnownBreakages,
-          props: {
-            libraryMatches: libraryMatches ?? {},
-            libraryMatchesUrlCount,
-          },
-        },
-      },
-    ];
-
-    return baseSections;
-  }, [
-    tabCookies,
-    tabFrames,
-    cookiesWithIssues,
-    cookieStats,
-    libraryMatches,
-    libraryMatchesUrlCount,
-  ]);
-
-  const menuData: MenuData = useMemo(
-    () => sections.map(({ name, link }) => ({ name, link })),
-    [sections]
->>>>>>> 4faec459
   );
 
   const cookiesByKey = useMemo(() => {
@@ -259,7 +230,7 @@
             cookiesWithIssues={cookiesWithIssues}
             downloadReport={downloadReport}
             libraryMatches={libraryMatches}
-            isSiteMapLandingContainer={isSiteMapLandingContainer}
+            libraryMatchesUrlCount={libraryMatchesUrlCount}
             menuBarScrollContainerId={menuBarScrollContainerId}
           />
         </div>
