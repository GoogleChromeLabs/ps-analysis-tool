/*
 * Copyright 2023 Google LLC
 *
 * Licensed under the Apache License, Version 2.0 (the "License");
 * you may not use this file except in compliance with the License.
 * You may obtain a copy of the License at
 *
 *     https://www.apache.org/licenses/LICENSE-2.0
 *
 * Unless required by applicable law or agreed to in writing, software
 * distributed under the License is distributed on an "AS IS" BASIS,
 * WITHOUT WARRANTIES OR CONDITIONS OF ANY KIND, either express or implied.
 * See the License for the specific language governing permissions and
 * limitations under the License.
 */
/**
 * External dependencies.
 */
import React, { useEffect, useMemo, useRef } from 'react';
import { Resizable } from 're-resizable';
import {
  CookieIcon,
  CookieIconWhite,
  Sidebar,
  useSidebar,
  type SidebarItems,
  SiteBoundariesIcon,
  SiteBoundariesIconWhite,
  SIDEBAR_ITEMS_KEYS,
} from '@ps-analysis-tool/design-system';
import { UNKNOWN_FRAME_KEY } from '@ps-analysis-tool/common';

/**
 * Internal dependencies.
 */
import { useContentStore } from '../stateProviders/contentStore';
import CookiesTab from '../tabs/cookies';
import SiteAffectedCookies from '../tabs/siteAffectedCookies';
import Technologies from '../tabs/technologies';

interface LayoutProps {
  selectedSite: string | null;
  setSidebarData: React.Dispatch<React.SetStateAction<SidebarItems>>;
}

const Layout = ({ selectedSite, setSidebarData }: LayoutProps) => {
  const { tabCookies, technologies } = useContentStore(({ state }) => ({
    tabCookies: state.tabCookies,
    technologies: state.technologies,
  }));

  const frameUrls = useMemo(
    () => [
      ...new Set(
        Object.values(tabCookies)
          .reduce((acc, cookie) => {
            acc.push(...(cookie.frameUrls as string[]));
            return acc;
          }, [] as string[])
          .filter(
            (url) => url?.includes('http') || url === UNKNOWN_FRAME_KEY
          ) as string[]
      ),
    ],
    [tabCookies]
  );

  const { activePanel, selectedItemKey, updateSelectedItemKey } = useSidebar(
    ({ state, actions }) => ({
      activePanel: state.activePanel,
      selectedItemKey: state.selectedItemKey,
      updateSelectedItemKey: actions.updateSelectedItemKey,
    })
  );

  const { Element: PanelElement, props } = activePanel.panel;

  useEffect(() => {
    setSidebarData((prev) => {
      const _data = { ...prev };

      const keys = selectedItemKey?.split('#') ?? [];

<<<<<<< HEAD
      _data[SIDEBAR_ITEMS_KEYS.COOKIES].panel = () => (
        <CookiesTab selectedFrameUrl={null} selectedSite={selectedSite} />
      );
=======
      _data['cookies'].panel = {
        Element: CookiesTab,
        props: {
          selectedFrameUrl: null,
          selectedSite,
        },
      };
>>>>>>> 5415ccd1

      const selectedFrameUrl = frameUrls.find(
        (url) => url === keys[keys.length - 1]
      );

      _data[SIDEBAR_ITEMS_KEYS.COOKIES].children = frameUrls.reduce(
        (acc: SidebarItems, url: string): SidebarItems => {
          acc[url] = {
            title: url,
            panel: {
              Element: CookiesTab,
              props: {
                selectedFrameUrl,
                selectedSite,
              },
            },
            children: {},
            icon: {
              Element: CookieIcon,
            },
            selectedIcon: {
              Element: CookieIconWhite,
            },
          };

          return acc;
        },
        {}
      );

<<<<<<< HEAD
      _data[SIDEBAR_ITEMS_KEYS.AFFECTED_COOKIES].panel = () => (
        <SiteAffectedCookies selectedSite={selectedSite} />
      );
=======
      _data['affected-cookies'].panel = {
        Element: SiteAffectedCookies,
        props: {
          selectedSite,
        },
      };
>>>>>>> 5415ccd1

      if (technologies && technologies.length > 0) {
        _data[SIDEBAR_ITEMS_KEYS.TECHNOLOGIES] = {
          title: 'Technologies',
          children: {},
          icon: {
            Element: SiteBoundariesIcon,
          },
          selectedIcon: {
            Element: SiteBoundariesIconWhite,
          },
          panel: {
            Element: Technologies,
            props: {
              selectedSite,
            },
          },
        };
      } else {
        delete _data[SIDEBAR_ITEMS_KEYS.TECHNOLOGIES];
      }

      return _data;
    });
  }, [frameUrls, selectedItemKey, selectedSite, setSidebarData, technologies]);

  useEffect(() => {
    if (selectedItemKey === null) {
      updateSelectedItemKey(SIDEBAR_ITEMS_KEYS.COOKIES);
    }
  }, [selectedItemKey, updateSelectedItemKey]);

  const lastSelectedSite = useRef<string | null>(null);

  useEffect(() => {
    if (selectedSite !== lastSelectedSite.current) {
      updateSelectedItemKey(SIDEBAR_ITEMS_KEYS.COOKIES);
      lastSelectedSite.current = selectedSite;
    }
  }, [selectedSite, updateSelectedItemKey]);

  return (
    <div className="w-full h-full flex">
      <Resizable
        defaultSize={{ width: '200px', height: '100%' }}
        minWidth={'150px'}
        maxWidth={'60%'}
        enable={{
          right: true,
        }}
      >
        <Sidebar />
      </Resizable>
      <div className="flex-1 max-h-screen overflow-auto">
        {PanelElement && <PanelElement {...props} />}
      </div>
    </div>
  );
};

export default Layout;<|MERGE_RESOLUTION|>--- conflicted
+++ resolved
@@ -81,19 +81,13 @@
 
       const keys = selectedItemKey?.split('#') ?? [];
 
-<<<<<<< HEAD
-      _data[SIDEBAR_ITEMS_KEYS.COOKIES].panel = () => (
-        <CookiesTab selectedFrameUrl={null} selectedSite={selectedSite} />
-      );
-=======
-      _data['cookies'].panel = {
+      _data[SIDEBAR_ITEMS_KEYS.COOKIES].panel = {
         Element: CookiesTab,
         props: {
           selectedFrameUrl: null,
           selectedSite,
         },
       };
->>>>>>> 5415ccd1
 
       const selectedFrameUrl = frameUrls.find(
         (url) => url === keys[keys.length - 1]
@@ -124,18 +118,12 @@
         {}
       );
 
-<<<<<<< HEAD
-      _data[SIDEBAR_ITEMS_KEYS.AFFECTED_COOKIES].panel = () => (
-        <SiteAffectedCookies selectedSite={selectedSite} />
-      );
-=======
-      _data['affected-cookies'].panel = {
+      _data[SIDEBAR_ITEMS_KEYS.AFFECTED_COOKIES].panel = {
         Element: SiteAffectedCookies,
         props: {
           selectedSite,
         },
       };
->>>>>>> 5415ccd1
 
       if (technologies && technologies.length > 0) {
         _data[SIDEBAR_ITEMS_KEYS.TECHNOLOGIES] = {
