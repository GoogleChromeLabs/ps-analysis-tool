/*
 * Copyright 2023 Google LLC
 *
 * Licensed under the Apache License, Version 2.0 (the "License");
 * you may not use this file except in compliance with the License.
 * You may obtain a copy of the License at
 *
 *     https://www.apache.org/licenses/LICENSE-2.0
 *
 * Unless required by applicable law or agreed to in writing, software
 * distributed under the License is distributed on an "AS IS" BASIS,
 * WITHOUT WARRANTIES OR CONDITIONS OF ANY KIND, either express or implied.
 * See the License for the specific language governing permissions and
 * limitations under the License.
 */
/**
 * External dependencies.
 */
import React, { useEffect, useMemo, useRef } from 'react';
import { Resizable } from 're-resizable';
import {
  CookieIcon,
  CookieIconWhite,
  Sidebar,
  useSidebar,
  type SidebarItems,
  SiteBoundariesIcon,
  SiteBoundariesIconWhite,
} from '@ps-analysis-tool/design-system';
import { UNKNOWN_FRAME_KEY } from '@ps-analysis-tool/common';

/**
 * Internal dependencies.
 */
import { useContentStore } from '../stateProviders/contentStore';
import CookiesTab from '../tabs/cookies';
import SiteCookiesWithIssues from '../tabs/siteCookiesWithIssues';
import Technologies from '../tabs/technologies';

interface LayoutProps {
  selectedSite: string | null;
  setSidebarData: React.Dispatch<React.SetStateAction<SidebarItems>>;
}

const Layout = ({ selectedSite, setSidebarData }: LayoutProps) => {
  const { tabCookies, technologies } = useContentStore(({ state }) => ({
    tabCookies: state.tabCookies,
    technologies: state.technologies,
  }));

  const frameUrls = useMemo(
    () => [
      ...new Set(
        Object.values(tabCookies)
          .reduce((acc, cookie) => {
            acc.push(...(cookie.frameUrls as string[]));
            return acc;
          }, [] as string[])
          .filter(
            (url) => url?.includes('http') || url === UNKNOWN_FRAME_KEY
          ) as string[]
      ),
    ],
    [tabCookies]
  );

  const { activePanel, selectedItemKey, updateSelectedItemKey } = useSidebar(
    ({ state, actions }) => ({
      activePanel: state.activePanel,
      selectedItemKey: state.selectedItemKey,
      updateSelectedItemKey: actions.updateSelectedItemKey,
    })
  );

  const { Element: PanelElement, props } = activePanel.panel;

  useEffect(() => {
    setSidebarData((prev) => {
      const _data = { ...prev };

      const keys = selectedItemKey?.split('#') ?? [];

      _data['cookies'].panel = {
        Element: CookiesTab,
        props: {
          selectedFrameUrl: null,
          selectedSite,
        },
      };

      const selectedFrameUrl = frameUrls.find(
        (url) => url === keys[keys.length - 1]
      );

      _data['cookies'].children = frameUrls.reduce(
        (acc: SidebarItems, url: string): SidebarItems => {
          acc[url] = {
            title: url,
            panel: {
              Element: CookiesTab,
              props: {
                selectedFrameUrl,
                selectedSite,
              },
            },
            children: {},
            icon: {
              Element: CookieIcon,
            },
            selectedIcon: {
              Element: CookieIconWhite,
            },
          };

          return acc;
        },
        {}
      );

<<<<<<< HEAD
      _data['affected-cookies'].panel = {
        Element: SiteAffectedCookies,
        props: {
          selectedSite,
        },
      };
=======
      _data['cookies-with-issues'].panel = (
        <SiteCookiesWithIssues selectedSite={selectedSite} />
      );
>>>>>>> 1747cc70

      if (technologies && technologies.length > 0) {
        _data['technologies'] = {
          title: 'Technologies',
          children: {},
          icon: {
            Element: SiteBoundariesIcon,
          },
          selectedIcon: {
            Element: SiteBoundariesIconWhite,
          },
          panel: {
            Element: Technologies,
            props: {
              selectedSite,
            },
          },
        };
      } else {
        delete _data['technologies'];
      }

      return _data;
    });
  }, [frameUrls, selectedItemKey, selectedSite, setSidebarData, technologies]);

  useEffect(() => {
    if (selectedItemKey === null) {
      updateSelectedItemKey('cookies');
    }
  }, [selectedItemKey, updateSelectedItemKey]);

  const lastSelectedSite = useRef<string | null>(null);

  useEffect(() => {
    if (selectedSite !== lastSelectedSite.current) {
      updateSelectedItemKey('cookies');
      lastSelectedSite.current = selectedSite;
    }
  }, [selectedSite, updateSelectedItemKey]);

  return (
    <div className="w-full h-full flex">
      <Resizable
        defaultSize={{ width: '200px', height: '100%' }}
        minWidth={'150px'}
        maxWidth={'60%'}
        enable={{
          right: true,
        }}
      >
        <Sidebar />
      </Resizable>
      <div className="flex-1 max-h-screen overflow-auto">
        {PanelElement && <PanelElement {...props} />}
      </div>
    </div>
  );
};

export default Layout;<|MERGE_RESOLUTION|>--- conflicted
+++ resolved
@@ -117,18 +117,12 @@
         {}
       );
 
-<<<<<<< HEAD
-      _data['affected-cookies'].panel = {
-        Element: SiteAffectedCookies,
+      _data['cookies-with-issues'].panel = {
+        Element: SiteCookiesWithIssues,
         props: {
           selectedSite,
         },
       };
-=======
-      _data['cookies-with-issues'].panel = (
-        <SiteCookiesWithIssues selectedSite={selectedSite} />
-      );
->>>>>>> 1747cc70
 
       if (technologies && technologies.length > 0) {
         _data['technologies'] = {
