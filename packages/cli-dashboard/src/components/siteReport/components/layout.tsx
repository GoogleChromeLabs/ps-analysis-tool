--- conflicted
+++ resolved
@@ -50,14 +50,10 @@
     () => [
       ...new Set(
         Object.values(tabCookies)
-<<<<<<< HEAD
-          .map((cookie) => cookie.frameUrl)
-=======
           .reduce((acc, cookie) => {
             acc.push(...(cookie.frameUrls as string[]));
             return acc;
           }, [] as string[])
->>>>>>> 3dfe9ced
           .filter(
             (url) => url?.includes('http') || url === UNKNOWN_FRAME_KEY
           ) as string[]
@@ -70,11 +66,8 @@
     activePanel,
     selectedItemKey,
     sidebarItems,
-<<<<<<< HEAD
     isSidebarFocused,
     setIsSidebarFocused,
-=======
->>>>>>> 3dfe9ced
     updateSelectedItemKey,
     onKeyNavigation,
     toggleDropdown,
@@ -156,11 +149,8 @@
         <Sidebar
           selectedItemKey={selectedItemKey}
           sidebarItems={sidebarItems}
-<<<<<<< HEAD
           isSidebarFocused={isSidebarFocused}
           setIsSidebarFocused={setIsSidebarFocused}
-=======
->>>>>>> 3dfe9ced
           onKeyNavigation={onKeyNavigation}
           updateSelectedItemKey={updateSelectedItemKey}
           toggleDropdown={toggleDropdown}
