--- conflicted
+++ resolved
@@ -28,11 +28,7 @@
   SiteBoundariesIconWhite,
   SIDEBAR_ITEMS_KEYS,
 } from '@ps-analysis-tool/design-system';
-<<<<<<< HEAD
-import { UNKNOWN_FRAME_KEY } from '@ps-analysis-tool/common';
 import { I18n } from '@ps-analysis-tool/i18n';
-=======
->>>>>>> 7115b3db
 
 /**
  * Internal dependencies.
