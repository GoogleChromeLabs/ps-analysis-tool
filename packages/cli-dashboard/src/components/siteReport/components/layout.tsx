/*
 * Copyright 2023 Google LLC
 *
 * Licensed under the Apache License, Version 2.0 (the "License");
 * you may not use this file except in compliance with the License.
 * You may obtain a copy of the License at
 *
 *     https://www.apache.org/licenses/LICENSE-2.0
 *
 * Unless required by applicable law or agreed to in writing, software
 * distributed under the License is distributed on an "AS IS" BASIS,
 * WITHOUT WARRANTIES OR CONDITIONS OF ANY KIND, either express or implied.
 * See the License for the specific language governing permissions and
 * limitations under the License.
 */
/**
 * External dependencies.
 */
<<<<<<< HEAD
import React, { useEffect, useMemo, useRef, useState } from 'react';
=======
import React, { useEffect, useMemo, useState } from 'react';
>>>>>>> 6332e44f
import { Resizable } from 're-resizable';
import {
  CookieIcon,
  CookieIconWhite,
  Sidebar,
  useSidebar,
  type SidebarItems,
} from '@ps-analysis-tool/design-system';

/**
 * Internal dependencies.
 */
import { useContentStore } from '../stateProviders/contentStore';
import { UNKNOWN_FRAME_KEY } from '@ps-analysis-tool/common';
import TABS from '../tabs';
import CookiesTab from '../tabs/cookies';
import SiteAffectedCookies from '../tabs/siteAffectedCookies';
<<<<<<< HEAD
import Technologies from '../tabs/technologies';

interface LayoutProps {
  selectedSite: string | null;
}

const Layout = ({ selectedSite }: LayoutProps) => {
  const [data, setData] = useState<SidebarItems>(TABS);
  const { tabCookies } = useContentStore(({ state }) => ({
    tabCookies: state.tabCookies,
  }));

=======

const Layout = () => {
  const [data, setData] = useState<SidebarItems>(TABS);
  const { tabCookies } = useContentStore(({ state }) => ({
    tabCookies: state.tabCookies,
  }));

>>>>>>> 6332e44f
  const frameUrls = useMemo(
    () => [
      ...new Set(
        Object.values(tabCookies)
<<<<<<< HEAD
          .map((cookie) => cookie.frameUrl)
=======
          .reduce((acc, cookie) => {
            acc.push(...(cookie.frameUrls as string[]));
            return acc;
          }, [] as string[])
>>>>>>> 6332e44f
          .filter(
            (url) => url?.includes('http') || url === UNKNOWN_FRAME_KEY
          ) as string[]
      ),
    ],
    [tabCookies]
  );
<<<<<<< HEAD

  const {
    activePanel,
    selectedItemKey,
    sidebarItems,
    updateSelectedItemKey,
    onKeyNavigation,
    toggleDropdown,
    isKeyAncestor,
    isKeySelected,
  } = useSidebar({ data });

  useEffect(() => {
    setData((prev) => {
      const _data = { ...prev };

      const keys = selectedItemKey?.split('#') ?? [];

      _data['cookies'].panel = (
        <CookiesTab selectedFrameUrl={null} selectedSite={selectedSite} />
      );

      const selectedFrameUrl = frameUrls.find(
        (url) => url === keys[keys.length - 1]
      );

      _data['cookies'].children = frameUrls.reduce(
        (acc: SidebarItems, url: string): SidebarItems => {
          acc[url] = {
            title: url,
            panel: (
              <CookiesTab
                selectedFrameUrl={selectedFrameUrl}
                selectedSite={selectedSite}
              />
            ),
            children: {},
            icon: <CookieIcon />,
            selectedIcon: <CookieIconWhite />,
          };

=======

  const {
    activePanel,
    selectedItemKey,
    sidebarItems,
    updateSelectedItemKey,
    onKeyNavigation,
    toggleDropdown,
    isKeyAncestor,
    isKeySelected,
  } = useSidebar({ data });

  useEffect(() => {
    setData((prev) => {
      const _data = { ...prev };

      const keys = selectedItemKey?.split('#') ?? [];

      _data['cookies'].panel = (
        <CookiesTab
          selectedFrameUrl={null}
          selectedSite={keys[keys.length - 2]}
        />
      );

      _data['cookies'].children = frameUrls.reduce(
        (acc: SidebarItems, url: string): SidebarItems => {
          acc[url] = {
            title: url,
            panel: (
              <CookiesTab
                selectedFrameUrl={keys[keys.length - 1]}
                selectedSite={keys[keys.length - 2]}
              />
            ),
            children: {},
            icon: <CookieIcon />,
            selectedIcon: <CookieIconWhite />,
          };

>>>>>>> 6332e44f
          return acc;
        },
        {}
      );

      _data['affected-cookies'].panel = (
<<<<<<< HEAD
        <SiteAffectedCookies selectedSite={selectedSite} />
      );

      _data['technologies'].panel = (
        <Technologies selectedSite={selectedSite} />
=======
        <SiteAffectedCookies selectedFrameUrl={keys[keys.length - 1]} />
>>>>>>> 6332e44f
      );

      return _data;
    });
<<<<<<< HEAD
  }, [frameUrls, selectedItemKey, selectedSite]);
=======
  }, [frameUrls, selectedItemKey]);
>>>>>>> 6332e44f

  useEffect(() => {
    if (selectedItemKey === null) {
      updateSelectedItemKey('cookies');
    }
  }, [selectedItemKey, updateSelectedItemKey]);
<<<<<<< HEAD

  const lastSelectedSite = useRef<string | null>(null);

  useEffect(() => {
    if (selectedSite !== lastSelectedSite.current) {
      updateSelectedItemKey('cookies');
      lastSelectedSite.current = selectedSite;
    }
  }, [selectedSite, updateSelectedItemKey]);
=======
>>>>>>> 6332e44f

  return (
    <div className="w-full h-full flex">
      <Resizable
        defaultSize={{ width: '200px', height: '100%' }}
        minWidth={'150px'}
        maxWidth={'60%'}
        enable={{
          right: true,
        }}
      >
        <Sidebar
          selectedItemKey={selectedItemKey}
          sidebarItems={sidebarItems}
          onKeyNavigation={onKeyNavigation}
          updateSelectedItemKey={updateSelectedItemKey}
          toggleDropdown={toggleDropdown}
          isKeyAncestor={isKeyAncestor}
          isKeySelected={isKeySelected}
        />
      </Resizable>
      <div className="flex-1 max-h-screen overflow-auto">{activePanel}</div>
    </div>
  );
};

export default Layout;<|MERGE_RESOLUTION|>--- conflicted
+++ resolved
@@ -16,11 +16,7 @@
 /**
  * External dependencies.
  */
-<<<<<<< HEAD
 import React, { useEffect, useMemo, useRef, useState } from 'react';
-=======
-import React, { useEffect, useMemo, useState } from 'react';
->>>>>>> 6332e44f
 import { Resizable } from 're-resizable';
 import {
   CookieIcon,
@@ -38,7 +34,6 @@
 import TABS from '../tabs';
 import CookiesTab from '../tabs/cookies';
 import SiteAffectedCookies from '../tabs/siteAffectedCookies';
-<<<<<<< HEAD
 import Technologies from '../tabs/technologies';
 
 interface LayoutProps {
@@ -51,27 +46,14 @@
     tabCookies: state.tabCookies,
   }));
 
-=======
-
-const Layout = () => {
-  const [data, setData] = useState<SidebarItems>(TABS);
-  const { tabCookies } = useContentStore(({ state }) => ({
-    tabCookies: state.tabCookies,
-  }));
-
->>>>>>> 6332e44f
   const frameUrls = useMemo(
     () => [
       ...new Set(
         Object.values(tabCookies)
-<<<<<<< HEAD
-          .map((cookie) => cookie.frameUrl)
-=======
           .reduce((acc, cookie) => {
             acc.push(...(cookie.frameUrls as string[]));
             return acc;
           }, [] as string[])
->>>>>>> 6332e44f
           .filter(
             (url) => url?.includes('http') || url === UNKNOWN_FRAME_KEY
           ) as string[]
@@ -79,7 +61,6 @@
     ],
     [tabCookies]
   );
-<<<<<<< HEAD
 
   const {
     activePanel,
@@ -121,79 +102,28 @@
             selectedIcon: <CookieIconWhite />,
           };
 
-=======
-
-  const {
-    activePanel,
-    selectedItemKey,
-    sidebarItems,
-    updateSelectedItemKey,
-    onKeyNavigation,
-    toggleDropdown,
-    isKeyAncestor,
-    isKeySelected,
-  } = useSidebar({ data });
-
-  useEffect(() => {
-    setData((prev) => {
-      const _data = { ...prev };
-
-      const keys = selectedItemKey?.split('#') ?? [];
-
-      _data['cookies'].panel = (
-        <CookiesTab
-          selectedFrameUrl={null}
-          selectedSite={keys[keys.length - 2]}
-        />
-      );
-
-      _data['cookies'].children = frameUrls.reduce(
-        (acc: SidebarItems, url: string): SidebarItems => {
-          acc[url] = {
-            title: url,
-            panel: (
-              <CookiesTab
-                selectedFrameUrl={keys[keys.length - 1]}
-                selectedSite={keys[keys.length - 2]}
-              />
-            ),
-            children: {},
-            icon: <CookieIcon />,
-            selectedIcon: <CookieIconWhite />,
-          };
-
->>>>>>> 6332e44f
           return acc;
         },
         {}
       );
 
       _data['affected-cookies'].panel = (
-<<<<<<< HEAD
         <SiteAffectedCookies selectedSite={selectedSite} />
       );
 
       _data['technologies'].panel = (
         <Technologies selectedSite={selectedSite} />
-=======
-        <SiteAffectedCookies selectedFrameUrl={keys[keys.length - 1]} />
->>>>>>> 6332e44f
       );
 
       return _data;
     });
-<<<<<<< HEAD
   }, [frameUrls, selectedItemKey, selectedSite]);
-=======
-  }, [frameUrls, selectedItemKey]);
->>>>>>> 6332e44f
 
   useEffect(() => {
     if (selectedItemKey === null) {
       updateSelectedItemKey('cookies');
     }
   }, [selectedItemKey, updateSelectedItemKey]);
-<<<<<<< HEAD
 
   const lastSelectedSite = useRef<string | null>(null);
 
@@ -203,8 +133,6 @@
       lastSelectedSite.current = selectedSite;
     }
   }, [selectedSite, updateSelectedItemKey]);
-=======
->>>>>>> 6332e44f
 
   return (
     <div className="w-full h-full flex">
