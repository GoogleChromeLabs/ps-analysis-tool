/*
 * Copyright 2023 Google LLC
 *
 * Licensed under the Apache License, Version 2.0 (the "License");
 * you may not use this file except in compliance with the License.
 * You may obtain a copy of the License at
 *
 *     https://www.apache.org/licenses/LICENSE-2.0
 *
 * Unless required by applicable law or agreed to in writing, software
 * distributed under the License is distributed on an "AS IS" BASIS,
 * WITHOUT WARRANTIES OR CONDITIONS OF ANY KIND, either express or implied.
 * See the License for the specific language governing permissions and
 * limitations under the License.
 */
/**
 * External dependencies.
 */
import React, { useEffect, useMemo, useState } from 'react';
import { Resizable } from 're-resizable';
import {
  CookieIcon,
  CookieIconWhite,
  Sidebar,
  useSidebar,
<<<<<<< HEAD
  type SidebarItems,
=======
  type SidebarItem,
>>>>>>> 8aef5fa3
} from '@ps-analysis-tool/design-system';

/**
 * Internal dependencies.
 */
import { useContentStore } from '../stateProviders/contentStore';
import { UNKNOWN_FRAME_KEY } from '@ps-analysis-tool/common';
import TABS from '../tabs';
import CookiesTab from '../tabs/cookies';
import AffectedCookies from '../tabs/affectedCookies';

const Layout = () => {
<<<<<<< HEAD
  const [data, setData] = useState<SidebarItems>(TABS);
=======
  const [data, setData] = useState<SidebarItem[]>(TABS);
>>>>>>> 8aef5fa3
  const { tabCookies } = useContentStore(({ state }) => ({
    tabCookies: state.tabCookies,
  }));

  const frameUrls = useMemo(
    () => [
      ...new Set(
        Object.values(tabCookies)
          .reduce((acc, cookie) => {
            acc.push(...(cookie.frameUrls as string[]));
            return acc;
          }, [] as string[])
          .filter(
            (url) => url?.includes('http') || url === UNKNOWN_FRAME_KEY
          ) as string[]
      ),
    ],
    [tabCookies]
  );
<<<<<<< HEAD

  const {
    activePanel,
    selectedItemKey,
    sidebarItems,
    updateSelectedItemKey,
    onKeyNavigation,
    toggleDropdown,
    isKeyAncestor,
    isKeySelected,
  } = useSidebar({ data });

  useEffect(() => {
    setData((prev) => {
      const _data = { ...prev };

      const keys = selectedItemKey?.split('#') ?? [];

      _data['cookies'].panel = (
        <CookiesTab
          selectedFrameUrl={null}
          selectedSite={keys[keys.length - 2]}
        />
      );

      _data['cookies'].children = frameUrls.reduce(
        (acc: SidebarItems, url: string): SidebarItems => {
          acc[url] = {
            title: url,
            panel: (
              <CookiesTab
                selectedFrameUrl={keys[keys.length - 1]}
                selectedSite={keys[keys.length - 2]}
              />
            ),
            children: {},
            icon: <CookieIcon />,
            selectedIcon: <CookieIconWhite />,
          };

          return acc;
        },
        {}
      );

      _data['affected-cookies'].panel = (
=======

  const {
    activePanel,
    selectedItemKey,
    sidebarItems,
    updateSelectedItemKey,
    isKeyAncestor,
    isKeySelected,
  } = useSidebar({ data });

  useEffect(() => {
    setData((prev) => {
      const _data = [...prev];

      const keys = selectedItemKey?.split('#') ?? [];

      _data[0].panel = (
        <CookiesTab
          selectedFrameUrl={null}
          selectedSite={keys[keys.length - 2]}
        />
      );

      _data[0].children = frameUrls.map(
        (url): SidebarItem => ({
          key: url,
          title: url,
          panel: (
            <CookiesTab
              selectedFrameUrl={keys[keys.length - 1]}
              selectedSite={keys[keys.length - 2]}
            />
          ),
          children: [],
          icon: <CookieIcon />,
          selectedIcon: <CookieIconWhite />,
        })
      );

      _data[2].panel = (
>>>>>>> 8aef5fa3
        <AffectedCookies selectedFrameUrl={keys[keys.length - 1]} />
      );

      return _data;
    });
  }, [frameUrls, selectedItemKey]);

  useEffect(() => {
    if (selectedItemKey === null) {
      updateSelectedItemKey('cookies');
    }
  }, [selectedItemKey, updateSelectedItemKey]);

  return (
    <div className="w-full h-full flex">
      <Resizable
        defaultSize={{ width: '200px', height: '100%' }}
        minWidth={'150px'}
        maxWidth={'60%'}
        enable={{
          right: true,
        }}
      >
        <Sidebar
<<<<<<< HEAD
          selectedItemKey={selectedItemKey}
          sidebarItems={sidebarItems}
          onKeyNavigation={onKeyNavigation}
          updateSelectedItemKey={updateSelectedItemKey}
          toggleDropdown={toggleDropdown}
=======
          sidebarItems={sidebarItems}
          updateSelectedItemKey={updateSelectedItemKey}
>>>>>>> 8aef5fa3
          isKeyAncestor={isKeyAncestor}
          isKeySelected={isKeySelected}
        />
      </Resizable>
      <div className="flex-1 max-h-screen overflow-auto">{activePanel}</div>
    </div>
  );
};

export default Layout;<|MERGE_RESOLUTION|>--- conflicted
+++ resolved
@@ -23,11 +23,7 @@
   CookieIconWhite,
   Sidebar,
   useSidebar,
-<<<<<<< HEAD
   type SidebarItems,
-=======
-  type SidebarItem,
->>>>>>> 8aef5fa3
 } from '@ps-analysis-tool/design-system';
 
 /**
@@ -40,11 +36,7 @@
 import AffectedCookies from '../tabs/affectedCookies';
 
 const Layout = () => {
-<<<<<<< HEAD
   const [data, setData] = useState<SidebarItems>(TABS);
-=======
-  const [data, setData] = useState<SidebarItem[]>(TABS);
->>>>>>> 8aef5fa3
   const { tabCookies } = useContentStore(({ state }) => ({
     tabCookies: state.tabCookies,
   }));
@@ -64,7 +56,6 @@
     ],
     [tabCookies]
   );
-<<<<<<< HEAD
 
   const {
     activePanel,
@@ -111,48 +102,6 @@
       );
 
       _data['affected-cookies'].panel = (
-=======
-
-  const {
-    activePanel,
-    selectedItemKey,
-    sidebarItems,
-    updateSelectedItemKey,
-    isKeyAncestor,
-    isKeySelected,
-  } = useSidebar({ data });
-
-  useEffect(() => {
-    setData((prev) => {
-      const _data = [...prev];
-
-      const keys = selectedItemKey?.split('#') ?? [];
-
-      _data[0].panel = (
-        <CookiesTab
-          selectedFrameUrl={null}
-          selectedSite={keys[keys.length - 2]}
-        />
-      );
-
-      _data[0].children = frameUrls.map(
-        (url): SidebarItem => ({
-          key: url,
-          title: url,
-          panel: (
-            <CookiesTab
-              selectedFrameUrl={keys[keys.length - 1]}
-              selectedSite={keys[keys.length - 2]}
-            />
-          ),
-          children: [],
-          icon: <CookieIcon />,
-          selectedIcon: <CookieIconWhite />,
-        })
-      );
-
-      _data[2].panel = (
->>>>>>> 8aef5fa3
         <AffectedCookies selectedFrameUrl={keys[keys.length - 1]} />
       );
 
@@ -177,16 +126,11 @@
         }}
       >
         <Sidebar
-<<<<<<< HEAD
           selectedItemKey={selectedItemKey}
           sidebarItems={sidebarItems}
           onKeyNavigation={onKeyNavigation}
           updateSelectedItemKey={updateSelectedItemKey}
           toggleDropdown={toggleDropdown}
-=======
-          sidebarItems={sidebarItems}
-          updateSelectedItemKey={updateSelectedItemKey}
->>>>>>> 8aef5fa3
           isKeyAncestor={isKeyAncestor}
           isKeySelected={isKeySelected}
         />
