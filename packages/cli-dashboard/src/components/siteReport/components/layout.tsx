--- conflicted
+++ resolved
@@ -33,11 +33,7 @@
 import { UNKNOWN_FRAME_KEY } from '@ps-analysis-tool/common';
 import TABS from '../tabs';
 import CookiesTab from '../tabs/cookies';
-<<<<<<< HEAD
 import SiteAffectedCookies from '../tabs/siteAffectedCookies';
-=======
-import AffectedCookies from '../tabs/affectedCookies';
->>>>>>> f2fabf4c
 
 const Layout = () => {
   const [data, setData] = useState<SidebarItems>(TABS);
@@ -49,14 +45,10 @@
     () => [
       ...new Set(
         Object.values(tabCookies)
-<<<<<<< HEAD
-          .map((cookie) => cookie.frameUrl)
-=======
           .reduce((acc, cookie) => {
             acc.push(...(cookie.frameUrls as string[]));
             return acc;
           }, [] as string[])
->>>>>>> f2fabf4c
           .filter(
             (url) => url?.includes('http') || url === UNKNOWN_FRAME_KEY
           ) as string[]
@@ -110,11 +102,7 @@
       );
 
       _data['affected-cookies'].panel = (
-<<<<<<< HEAD
         <SiteAffectedCookies selectedFrameUrl={keys[keys.length - 1]} />
-=======
-        <AffectedCookies selectedFrameUrl={keys[keys.length - 1]} />
->>>>>>> f2fabf4c
       );
 
       return _data;
