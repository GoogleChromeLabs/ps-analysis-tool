/*
 * Copyright 2023 Google LLC
 *
 * Licensed under the Apache License, Version 2.0 (the "License");
 * you may not use this file except in compliance with the License.
 * You may obtain a copy of the License at
 *
 *     https://www.apache.org/licenses/LICENSE-2.0
 *
 * Unless required by applicable law or agreed to in writing, software
 * distributed under the License is distributed on an "AS IS" BASIS,
 * WITHOUT WARRANTIES OR CONDITIONS OF ANY KIND, either express or implied.
 * See the License for the specific language governing permissions and
 * limitations under the License.
 */
/**
 * External dependencies.
 */
import React, { useState } from 'react';
import { Resizable } from 're-resizable';

/**
 * Internal dependencies.
 */
import { useContentStore } from '../stateProviders/contentStore';
import { TABS } from '../tabs';
import Sidebar from './sidebar';

interface LayoutProps {
  selectedSite?: string;
}

const Layout = ({ selectedSite }: LayoutProps) => {
  const { frameUrls } = useContentStore(({ state }) => ({
    frameUrls: [
      ...new Set(
        Object.values(state.tabCookies)
          .map((cookie) => cookie.frameUrl)
          .filter(
            (url) => url?.includes('http') || url === 'Unknown Frame'
          ) as string[]
      ),
    ],
  }));

  const [selectedSidebarOptionInd, setSelectedSidebarOptionInd] =
    useState<number>(0);

  const [selectedFrameUrl, setSelectedFrameUrl] = useState<string | null>(null);

  const TabComponent = TABS[selectedSidebarOptionInd].component;

  return (
    <div className="w-full h-full flex">
      <Resizable
        defaultSize={{ width: '200px', height: '100%' }}
        minWidth={'150px'}
        maxWidth={'98%'}
        enable={{
          top: false,
          right: true,
          bottom: false,
          left: false,
          topRight: false,
          bottomRight: false,
          bottomLeft: false,
          topLeft: false,
        }}
        className="h-full flex flex-col border border-l-0 border-t-0 border-b-0 border-gray-300 dark:border-quartz pt-1"
      >
        <Sidebar
          selectedFrameUrl={selectedFrameUrl}
          setSelectedFrameUrl={setSelectedFrameUrl}
          frameUrls={frameUrls}
          selectedIndex={selectedSidebarOptionInd}
          setIndex={setSelectedSidebarOptionInd}
        />
      </Resizable>
<<<<<<< HEAD
      <div className="flex-1 h-full">
        <TabComponent
          selectedFrameUrl={selectedFrameUrl}
          selectedSite={selectedSite}
        />
=======
      <div className="flex-1 max-h-screen overflow-auto">
        <TabComponent selectedFrameUrl={selectedFrameUrl} />
>>>>>>> 06014197
      </div>
    </div>
  );
};

export default Layout;<|MERGE_RESOLUTION|>--- conflicted
+++ resolved
@@ -76,16 +76,11 @@
           setIndex={setSelectedSidebarOptionInd}
         />
       </Resizable>
-<<<<<<< HEAD
-      <div className="flex-1 h-full">
+      <div className="flex-1 max-h-screen overflow-auto">
         <TabComponent
           selectedFrameUrl={selectedFrameUrl}
           selectedSite={selectedSite}
         />
-=======
-      <div className="flex-1 max-h-screen overflow-auto">
-        <TabComponent selectedFrameUrl={selectedFrameUrl} />
->>>>>>> 06014197
       </div>
     </div>
   );
