/*
 * Copyright 2023 Google LLC
 *
 * Licensed under the Apache License, Version 2.0 (the "License");
 * you may not use this file except in compliance with the License.
 * You may obtain a copy of the License at
 *
 *     https://www.apache.org/licenses/LICENSE-2.0
 *
 * Unless required by applicable law or agreed to in writing, software
 * distributed under the License is distributed on an "AS IS" BASIS,
 * WITHOUT WARRANTIES OR CONDITIONS OF ANY KIND, either express or implied.
 * See the License for the specific language governing permissions and
 * limitations under the License.
 */
/**
 * External dependencies.
 */
import React, { useEffect, useMemo, useRef } from 'react';
import { Resizable } from 're-resizable';
import {
  CookieIcon,
  CookieIconWhite,
  Sidebar,
  useSidebar,
  type SidebarItems,
  SiteBoundariesIcon,
  SiteBoundariesIconWhite,
  SIDEBAR_ITEMS_KEYS,
} from '@ps-analysis-tool/design-system';
import { UNKNOWN_FRAME_KEY } from '@ps-analysis-tool/common';

/**
 * Internal dependencies.
 */
import { useContentStore } from '../stateProviders/contentStore';
import CookiesTab from '../tabs/cookies';
import SiteCookiesWithIssues from '../tabs/siteCookiesWithIssues';
import Technologies from '../tabs/technologies';

interface LayoutProps {
  selectedSite: string | null;
  setSidebarData: React.Dispatch<React.SetStateAction<SidebarItems>>;
}

const Layout = ({ selectedSite, setSidebarData }: LayoutProps) => {
  const { tabCookies, technologies } = useContentStore(({ state }) => ({
    tabCookies: state.tabCookies,
    technologies: state.technologies,
  }));

  const frameUrls = useMemo(
    () => [
      ...new Set(
        Object.values(tabCookies)
          .reduce((acc, cookie) => {
            acc.push(...(cookie.frameUrls as string[]));
            return acc;
          }, [] as string[])
          .filter(
            (url) => url?.includes('http') || url === UNKNOWN_FRAME_KEY
          ) as string[]
      ),
    ],
    [tabCookies]
  );

  const { activePanel, selectedItemKey, updateSelectedItemKey } = useSidebar(
    ({ state, actions }) => ({
      activePanel: state.activePanel,
      selectedItemKey: state.selectedItemKey,
      updateSelectedItemKey: actions.updateSelectedItemKey,
    })
  );

  const { Element: PanelElement, props } = activePanel.panel;

  useEffect(() => {
    setSidebarData((prev) => {
      const _data = { ...prev };

      const keys = selectedItemKey?.split('#') ?? [];

      _data[SIDEBAR_ITEMS_KEYS.COOKIES].panel = {
        Element: CookiesTab,
        props: {
          selectedFrameUrl: null,
          selectedSite,
        },
      };

      const selectedFrameUrl = frameUrls.find(
        (url) => url === keys[keys.length - 1]
      );

      _data[SIDEBAR_ITEMS_KEYS.COOKIES].children = frameUrls.reduce(
        (acc: SidebarItems, url: string): SidebarItems => {
          acc[url] = {
            title: url,
            panel: {
              Element: CookiesTab,
              props: {
                selectedFrameUrl,
                selectedSite,
              },
            },
            children: {},
            icon: {
              Element: CookieIcon,
            },
            selectedIcon: {
              Element: CookieIconWhite,
            },
          };

          return acc;
        },
        {}
      );

<<<<<<< HEAD
      _data[SIDEBAR_ITEMS_KEYS.AFFECTED_COOKIES].panel = {
        Element: SiteAffectedCookies,
=======
      _data['cookies-with-issues'].panel = {
        Element: SiteCookiesWithIssues,
>>>>>>> b7fd7aef
        props: {
          selectedSite,
        },
      };

      if (technologies && technologies.length > 0) {
        _data[SIDEBAR_ITEMS_KEYS.TECHNOLOGIES] = {
          title: 'Technologies',
          children: {},
          icon: {
            Element: SiteBoundariesIcon,
          },
          selectedIcon: {
            Element: SiteBoundariesIconWhite,
          },
          panel: {
            Element: Technologies,
            props: {
              selectedSite,
            },
          },
        };
      } else {
        delete _data[SIDEBAR_ITEMS_KEYS.TECHNOLOGIES];
      }

      return _data;
    });
  }, [frameUrls, selectedItemKey, selectedSite, setSidebarData, technologies]);

  useEffect(() => {
    if (selectedItemKey === null) {
      updateSelectedItemKey(SIDEBAR_ITEMS_KEYS.COOKIES);
    }
  }, [selectedItemKey, updateSelectedItemKey]);

  const lastSelectedSite = useRef<string | null>(null);

  useEffect(() => {
    if (selectedSite !== lastSelectedSite.current) {
      updateSelectedItemKey(SIDEBAR_ITEMS_KEYS.COOKIES);
      lastSelectedSite.current = selectedSite;
    }
  }, [selectedSite, updateSelectedItemKey]);

  return (
    <div className="w-full h-full flex">
      <Resizable
        defaultSize={{ width: '200px', height: '100%' }}
        minWidth={'150px'}
        maxWidth={'60%'}
        enable={{
          right: true,
        }}
      >
        <Sidebar />
      </Resizable>
      <div className="flex-1 max-h-screen overflow-auto">
        {PanelElement && <PanelElement {...props} />}
      </div>
    </div>
  );
};

export default Layout;<|MERGE_RESOLUTION|>--- conflicted
+++ resolved
@@ -118,13 +118,8 @@
         {}
       );
 
-<<<<<<< HEAD
-      _data[SIDEBAR_ITEMS_KEYS.AFFECTED_COOKIES].panel = {
-        Element: SiteAffectedCookies,
-=======
-      _data['cookies-with-issues'].panel = {
+      _data[SIDEBAR_ITEMS_KEYS.COOKIES_WITH_ISSUES].panel = {
         Element: SiteCookiesWithIssues,
->>>>>>> b7fd7aef
         props: {
           selectedSite,
         },
