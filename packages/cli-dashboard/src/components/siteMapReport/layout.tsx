/*
 * Copyright 2023 Google LLC
 *
 * Licensed under the Apache License, Version 2.0 (the "License");
 * you may not use this file except in compliance with the License.
 * You may obtain a copy of the License at
 *
 *     https://www.apache.org/licenses/LICENSE-2.0
 *
 * Unless required by applicable law or agreed to in writing, software
 * distributed under the License is distributed on an "AS IS" BASIS,
 * WITHOUT WARRANTIES OR CONDITIONS OF ANY KIND, either express or implied.
 * See the License for the specific language governing permissions and
 * limitations under the License.
 */

/**
 * External dependencies.
 */
import React, { useEffect, useMemo, useState } from 'react';
import { Resizable } from 're-resizable';
import {
  File,
  FileWhite,
  Sidebar,
  useSidebar,
  type SidebarItems,
  SIDEBAR_ITEMS_KEYS,
} from '@ps-analysis-tool/design-system';
import {
  type TabFrames,
  type TechnologyData,
  type CookieFrameStorageType,
  type CompleteJson,
} from '@ps-analysis-tool/common';

/**
 * Internal dependencies.
 */
import SiteReport from '../siteReport';
import SiteMapCookiesWithIssues from './sitemapCookiesWithIssues';
import CookiesLandingContainer from '../siteReport/tabs/cookies/cookiesLandingContainer';
import reshapeCookies from '../utils/reshapeCookies';
import { generateSiteMapReportandDownload } from '../utils/reportDownloader';

interface LayoutProps {
  landingPageCookies: CookieFrameStorageType;
  cookies: CookieFrameStorageType;
  technologies: TechnologyData[];
  completeJson: CompleteJson[] | null;
  sidebarData: SidebarItems;
  setSidebarData: React.Dispatch<React.SetStateAction<SidebarItems>>;
}

const Layout = ({
  cookies,
  technologies,
  landingPageCookies,
  completeJson,
  sidebarData,
  setSidebarData,
}: LayoutProps) => {
  const [sites, setSites] = useState<string[]>([]);

  useEffect(() => {
    const _sites = new Set<string>();
    Object.values(cookies).forEach((cookieData) => {
      Object.values(cookieData).forEach((cookie) => {
        _sites.add(cookie.pageUrl || '');
      });
    });

    setSites(Array.from(_sites));
  }, [cookies]);

  const reshapedCookies = useMemo(
    () => reshapeCookies(landingPageCookies),
    [landingPageCookies]
  );

  const cookiesWithIssues = useMemo(
    () =>
      Object.fromEntries(
        Object.entries(reshapedCookies).filter(([, cookie]) => cookie.isBlocked)
      ),
    [reshapedCookies]
  );

  const { activePanel, selectedItemKey, updateSelectedItemKey, isKeySelected } =
    useSidebar(({ state, actions }) => ({
      activePanel: state.activePanel,
      selectedItemKey: state.selectedItemKey,
      updateSelectedItemKey: actions.updateSelectedItemKey,
      isKeySelected: actions.isKeySelected,
    }));

  const { Element: PanelElement, props } = activePanel.panel;

  const siteFilteredCookies = useMemo(() => {
    return Object.entries(cookies).reduce(
      (acc: CookieFrameStorageType, [frame, _cookies]) => {
        acc[frame] = Object.fromEntries(
          Object.entries(_cookies).filter(([, cookie]) =>
            isKeySelected(cookie.pageUrl || '')
          )
        );

        return acc;
      },
      {}
    );
  }, [cookies, isKeySelected]);

  const siteFilteredTechnologies = useMemo(() => {
    return technologies.filter((technology) =>
      isKeySelected(technology.pageUrl || '')
    );
  }, [isKeySelected, technologies]);

  useEffect(() => {
    setSidebarData((prev) => {
      const _data = { ...prev };

      _data[SIDEBAR_ITEMS_KEYS.COOKIES].panel = {
        Element: CookiesLandingContainer,
        props: {
          tabCookies: reshapedCookies,
<<<<<<< HEAD
          tabFrames: sites.reduce<TabFrames>((acc, site) => {
            acc[site] = {} as TabFrames[string];

            return acc;
          }, {}),
          affectedCookies,
=======
          tabFrames: frames,
          cookiesWithIssues,
>>>>>>> b7fd7aef
          downloadReport: () => {
            if (!Array.isArray(completeJson)) {
              return;
            }

            generateSiteMapReportandDownload(completeJson);
          },
        },
      };

      _data[SIDEBAR_ITEMS_KEYS.COOKIES].children = sites.reduce(
        (acc: SidebarItems, site: string) => {
          acc[site] = {
            title: site,
            panel: {
              Element: SiteReport,
              props: {
                cookies: siteFilteredCookies,
                technologies: siteFilteredTechnologies,
                completeJson,
                selectedSite: site,
              },
            },
            children: {},
            icon: {
              Element: File,
            },
            selectedIcon: {
              Element: FileWhite,
            },
          };

          return acc;
        },
        {}
      );

<<<<<<< HEAD
      _data[SIDEBAR_ITEMS_KEYS.AFFECTED_COOKIES].panel = {
        Element: SiteMapAffectedCookies,
=======
      _data['sitemap-cookies-with-issues'].panel = {
        Element: SiteMapCookiesWithIssues,
>>>>>>> b7fd7aef
        props: {
          cookies: Object.values(reshapedCookies).filter(
            (cookie) => cookie.isBlocked
          ),
        },
      };

      return _data;
    });
  }, [
    completeJson,
<<<<<<< HEAD
=======
    cookiesWithIssues,
    frames,
>>>>>>> b7fd7aef
    isKeySelected,
    reshapedCookies,
    setSidebarData,
    siteFilteredCookies,
    siteFilteredTechnologies,
    sites,
  ]);

  useEffect(() => {
    if (selectedItemKey === null && Object.keys(sidebarData).length > 0) {
      updateSelectedItemKey(SIDEBAR_ITEMS_KEYS.COOKIES);
    }
  }, [isKeySelected, selectedItemKey, sidebarData, updateSelectedItemKey]);

  return (
    <div className="w-full h-screen flex">
      <Resizable
        defaultSize={{ width: '200px', height: '100%' }}
        minWidth={'150px'}
        maxWidth={'50%'}
        enable={{
          right: true,
        }}
      >
        <Sidebar />
      </Resizable>
      <div className="flex-1 max-h-screen overflow-auto">
        {PanelElement && <PanelElement {...props} />}
      </div>
    </div>
  );
};

export default Layout;<|MERGE_RESOLUTION|>--- conflicted
+++ resolved
@@ -125,17 +125,12 @@
         Element: CookiesLandingContainer,
         props: {
           tabCookies: reshapedCookies,
-<<<<<<< HEAD
           tabFrames: sites.reduce<TabFrames>((acc, site) => {
             acc[site] = {} as TabFrames[string];
 
             return acc;
           }, {}),
-          affectedCookies,
-=======
-          tabFrames: frames,
           cookiesWithIssues,
->>>>>>> b7fd7aef
           downloadReport: () => {
             if (!Array.isArray(completeJson)) {
               return;
@@ -173,13 +168,8 @@
         {}
       );
 
-<<<<<<< HEAD
-      _data[SIDEBAR_ITEMS_KEYS.AFFECTED_COOKIES].panel = {
-        Element: SiteMapAffectedCookies,
-=======
-      _data['sitemap-cookies-with-issues'].panel = {
+      _data[SIDEBAR_ITEMS_KEYS.COOKIES_WITH_ISSUES].panel = {
         Element: SiteMapCookiesWithIssues,
->>>>>>> b7fd7aef
         props: {
           cookies: Object.values(reshapedCookies).filter(
             (cookie) => cookie.isBlocked
@@ -191,11 +181,7 @@
     });
   }, [
     completeJson,
-<<<<<<< HEAD
-=======
     cookiesWithIssues,
-    frames,
->>>>>>> b7fd7aef
     isKeySelected,
     reshapedCookies,
     setSidebarData,
