/*
 * Copyright 2023 Google LLC
 *
 * Licensed under the Apache License, Version 2.0 (the "License");
 * you may not use this file except in compliance with the License.
 * You may obtain a copy of the License at
 *
 *     https://www.apache.org/licenses/LICENSE-2.0
 *
 * Unless required by applicable law or agreed to in writing, software
 * distributed under the License is distributed on an "AS IS" BASIS,
 * WITHOUT WARRANTIES OR CONDITIONS OF ANY KIND, either express or implied.
 * See the License for the specific language governing permissions and
 * limitations under the License.
 */

/**
 * External dependencies.
 */
import React, { useEffect, useMemo, useState } from 'react';
import { Resizable } from 're-resizable';
import {
  File,
  FileWhite,
  Sidebar,
  useSidebar,
  type SidebarItems,
  SIDEBAR_ITEMS_KEYS,
} from '@ps-analysis-tool/design-system';
import {
  type TabFrames,
  type TechnologyData,
  type CookieFrameStorageType,
  type CompleteJson,
  type LibraryData,
} from '@ps-analysis-tool/common';
import { I18n } from '@ps-analysis-tool/i18n';

/**
 * Internal dependencies.
 */
import SiteReport from '../siteReport';
import SiteMapCookiesWithIssues from './sitemapCookiesWithIssues';
import CookiesLandingContainer from '../siteReport/tabs/cookies/cookiesLandingContainer';
import reshapeCookies from '../utils/reshapeCookies';
import { generateSiteMapReportandDownload } from '../utils/reportDownloader';

interface LayoutProps {
  landingPageCookies: CookieFrameStorageType;
  cookies: CookieFrameStorageType;
  technologies: TechnologyData[];
  completeJson: CompleteJson[] | null;
  sidebarData: SidebarItems;
  setSidebarData: React.Dispatch<React.SetStateAction<SidebarItems>>;
  path: string;
<<<<<<< HEAD
=======
  libraryMatches: { [url: string]: LibraryData } | null;
>>>>>>> d3ccfc88
}

const Layout = ({
  cookies,
  technologies,
  landingPageCookies,
  completeJson,
  sidebarData,
  setSidebarData,
  path,
<<<<<<< HEAD
=======
  libraryMatches,
>>>>>>> d3ccfc88
}: LayoutProps) => {
  const [sites, setSites] = useState<string[]>([]);

  useEffect(() => {
    const _sites = new Set<string>();
    Object.values(cookies).forEach((cookieData) => {
      Object.values(cookieData).forEach((cookie) => {
        _sites.add(cookie.pageUrl || '');
      });
    });

    setSites(Array.from(_sites));
  }, [cookies]);

  const reshapedCookies = useMemo(
    () => reshapeCookies(landingPageCookies),
    [landingPageCookies]
  );

  const cookiesWithIssues = useMemo(
    () =>
      Object.fromEntries(
        Object.entries(reshapedCookies).filter(
          ([, cookie]) => cookie.isBlocked || cookie.blockedReasons?.length
        )
      ),
    [reshapedCookies]
  );

  const { activePanel, selectedItemKey, updateSelectedItemKey, isKeySelected } =
    useSidebar(({ state, actions }) => ({
      activePanel: state.activePanel,
      selectedItemKey: state.selectedItemKey,
      updateSelectedItemKey: actions.updateSelectedItemKey,
      isKeySelected: actions.isKeySelected,
    }));

  const { Element: PanelElement, props } = activePanel.panel;

  const siteFilteredCookies = useMemo(() => {
    return Object.entries(cookies).reduce(
      (acc: CookieFrameStorageType, [frame, _cookies]) => {
        acc[frame] = Object.fromEntries(
          Object.entries(_cookies).filter(([, cookie]) =>
            isKeySelected(cookie.pageUrl || '')
          )
        );

        return acc;
      },
      {}
    );
  }, [cookies, isKeySelected]);

  const siteFilteredTechnologies = useMemo(() => {
    return technologies.filter((technology) =>
      isKeySelected(technology.pageUrl || '')
    );
  }, [isKeySelected, technologies]);

  useEffect(() => {
    setSidebarData((prev) => {
      const _data = { ...prev };

      _data[SIDEBAR_ITEMS_KEYS.COOKIES].title =
        I18n.getMessage('sitemapReport');
      _data[SIDEBAR_ITEMS_KEYS.COOKIES].panel = {
        Element: CookiesLandingContainer,
        props: {
          tabCookies: reshapedCookies,
          isSiteMapLandingContainer: true,
          tabFrames: sites.reduce<TabFrames>((acc, site) => {
            acc[site] = {} as TabFrames[string];

            return acc;
          }, {}),
          cookiesWithIssues,
          downloadReport: () => {
            if (!Array.isArray(completeJson)) {
              return;
            }

<<<<<<< HEAD
            generateSiteMapReportandDownload(completeJson, '');
=======
            generateSiteMapReportandDownload(
              completeJson,
              //@ts-ignore
              atob(globalThis.PSAT_REPORT_HTML),
              ''
            );
>>>>>>> d3ccfc88
          },
        },
      };

      _data[SIDEBAR_ITEMS_KEYS.COOKIES].children = sites.reduce(
        (acc: SidebarItems, site: string) => {
          acc[site] = {
            title: site,
            panel: {
              Element: SiteReport,
              props: {
                cookies: siteFilteredCookies,
                technologies: siteFilteredTechnologies,
                completeJson,
                selectedSite: site,
                path,
<<<<<<< HEAD
=======
                libraryMatches: libraryMatches ? libraryMatches[site] : {},
>>>>>>> d3ccfc88
              },
            },
            children: {},
            icon: {
              Element: File,
            },
            selectedIcon: {
              Element: FileWhite,
            },
          };

          return acc;
        },
        {}
      );

      _data[SIDEBAR_ITEMS_KEYS.COOKIES_WITH_ISSUES].title =
        I18n.getMessage('cookieIssues');
      _data[SIDEBAR_ITEMS_KEYS.COOKIES_WITH_ISSUES].panel = {
        Element: SiteMapCookiesWithIssues,
        props: {
          cookies: Object.values(reshapedCookies).filter(
            (cookie) => cookie.isBlocked || cookie.blockedReasons?.length
          ),
        },
      };

      return _data;
    });
  }, [
    libraryMatches,
    completeJson,
    cookiesWithIssues,
    isKeySelected,
    path,
    reshapedCookies,
    setSidebarData,
    siteFilteredCookies,
    siteFilteredTechnologies,
    sites,
  ]);

  useEffect(() => {
    if (selectedItemKey === null && Object.keys(sidebarData).length > 0) {
      updateSelectedItemKey(SIDEBAR_ITEMS_KEYS.COOKIES);
    }
  }, [isKeySelected, selectedItemKey, sidebarData, updateSelectedItemKey]);

  return (
    <div className="w-full h-screen flex">
      <Resizable
        defaultSize={{ width: '200px', height: '100%' }}
        minWidth={'150px'}
        maxWidth={'50%'}
        enable={{
          right: true,
        }}
      >
        <Sidebar />
      </Resizable>
      <div
        className="flex-1 max-h-screen overflow-auto"
        id="dashboard-layout-container"
      >
        {PanelElement && <PanelElement {...props} />}
      </div>
    </div>
  );
};

export default Layout;<|MERGE_RESOLUTION|>--- conflicted
+++ resolved
@@ -53,10 +53,7 @@
   sidebarData: SidebarItems;
   setSidebarData: React.Dispatch<React.SetStateAction<SidebarItems>>;
   path: string;
-<<<<<<< HEAD
-=======
   libraryMatches: { [url: string]: LibraryData } | null;
->>>>>>> d3ccfc88
 }
 
 const Layout = ({
@@ -67,10 +64,7 @@
   sidebarData,
   setSidebarData,
   path,
-<<<<<<< HEAD
-=======
   libraryMatches,
->>>>>>> d3ccfc88
 }: LayoutProps) => {
   const [sites, setSites] = useState<string[]>([]);
 
@@ -153,16 +147,12 @@
               return;
             }
 
-<<<<<<< HEAD
-            generateSiteMapReportandDownload(completeJson, '');
-=======
             generateSiteMapReportandDownload(
               completeJson,
               //@ts-ignore
               atob(globalThis.PSAT_REPORT_HTML),
               ''
             );
->>>>>>> d3ccfc88
           },
         },
       };
@@ -179,10 +169,7 @@
                 completeJson,
                 selectedSite: site,
                 path,
-<<<<<<< HEAD
-=======
                 libraryMatches: libraryMatches ? libraryMatches[site] : {},
->>>>>>> d3ccfc88
               },
             },
             children: {},
