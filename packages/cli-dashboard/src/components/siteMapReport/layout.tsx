--- conflicted
+++ resolved
@@ -121,26 +121,17 @@
     setSidebarData((prev) => {
       const _data = { ...prev };
 
-<<<<<<< HEAD
-      _data[SIDEBAR_ITEMS_KEYS.COOKIES].panel = () => (
-        <CookiesLandingContainer
-          tabCookies={reshapedCookies}
-          tabFrames={sites.reduce<TabFrames>((acc, site) => {
-            acc[site] = {} as TabFrames[string];
-
-            return acc;
-          }, {})}
-          affectedCookies={affectedCookies}
-          downloadReport={() => {
-=======
-      _data['sitemap-landing-page'].panel = {
+      _data[SIDEBAR_ITEMS_KEYS.COOKIES].panel = {
         Element: CookiesLandingContainer,
         props: {
           tabCookies: reshapedCookies,
-          tabFrames: frames,
+          tabFrames: sites.reduce<TabFrames>((acc, site) => {
+            acc[site] = {} as TabFrames[string];
+
+            return acc;
+          }, {}),
           affectedCookies,
           downloadReport: () => {
->>>>>>> 5415ccd1
             if (!Array.isArray(completeJson)) {
               return;
             }
@@ -177,16 +168,10 @@
         {}
       );
 
-<<<<<<< HEAD
-      _data[SIDEBAR_ITEMS_KEYS.AFFECTED_COOKIES].panel = () => (
-        <SiteMapAffectedCookies
-          cookies={Object.values(reshapedCookies).filter(
-=======
-      _data['sitemap-affected-cookies'].panel = {
+      _data[SIDEBAR_ITEMS_KEYS.AFFECTED_COOKIES].panel = {
         Element: SiteMapAffectedCookies,
         props: {
           cookies: Object.values(reshapedCookies).filter(
->>>>>>> 5415ccd1
             (cookie) => cookie.isBlocked
           ),
         },
