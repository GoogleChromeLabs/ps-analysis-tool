/*
 * Copyright 2023 Google LLC
 *
 * Licensed under the Apache License, Version 2.0 (the "License");
 * you may not use this file except in compliance with the License.
 * You may obtain a copy of the License at
 *
 *     https://www.apache.org/licenses/LICENSE-2.0
 *
 * Unless required by applicable law or agreed to in writing, software
 * distributed under the License is distributed on an "AS IS" BASIS,
 * WITHOUT WARRANTIES OR CONDITIONS OF ANY KIND, either express or implied.
 * See the License for the specific language governing permissions and
 * limitations under the License.
 */

/**
 * External dependencies.
 */
import React, { useEffect, useMemo, useState } from 'react';
import { Resizable } from 're-resizable';
<<<<<<< HEAD
import { type TabFrames, type TechnologyData } from '@ps-analysis-tool/common';
=======
import {
  type CookieTableData,
  type TabFrames,
  type TechnologyData,
  UNKNOWN_FRAME_KEY,
} from '@ps-analysis-tool/common';
>>>>>>> 10a8386e

/**
 * Internal dependencies.
 */
import SiteSelection from '../siteReport/components/siteSelection';
import type { CookieFrameStorageType, CompleteJson } from '../../types';
import SiteReport from '../siteReport';
import SiteMapAffectedCookies from './sitemapAffectedCookies';
import CookiesLandingContainer from '../siteReport/tabs/cookies/cookiesLandingContainer';
import reshapeCookies from '../utils/reshapeCookies';

interface SiteMapReportProps {
  landingPageCookies: CookieFrameStorageType;
  cookies: CookieFrameStorageType;
  technologies: TechnologyData[];
  completeJson: CompleteJson | null;
}

const SiteMapReport = ({
  cookies,
  technologies,
  landingPageCookies,
  completeJson,
}: SiteMapReportProps) => {
  const [selectedSite, setSelectedSite] = useState<string | null>(null);
  const [sites, setSites] = useState<string[]>([]);
  const [selectedTopLevelMenu, setSelectedTopLevelMenu] =
    useState<string>('report');

  useEffect(() => {
    const _sites = new Set<string>();
    Object.values(cookies).forEach((cookieData) => {
      Object.values(cookieData).forEach((cookie) => {
        _sites.add(cookie.pageUrl);
      });
    });

    setSites(Array.from(_sites));
  }, [cookies]);

  const frames = useMemo(() => {
    return Object.keys(cookies).reduce((acc, frame) => {
      if (frame?.includes('http') || frame === UNKNOWN_FRAME_KEY) {
        acc[frame] = {} as TabFrames[string];
      }
      return acc;
    }, {} as TabFrames);
  }, [cookies]);

  const reshapedCookies = useMemo(
<<<<<<< HEAD
    () => reshapeCookies(landingPageCookies),
=======
    () =>
      Object.entries(landingPageCookies)
        .filter(
          ([frame]) => frame.includes('http') || frame === UNKNOWN_FRAME_KEY
        )
        .map(([frame, _cookies]) => {
          const newCookies = Object.fromEntries(
            Object.entries(_cookies).map(([key, cookie]) => [
              key,
              {
                parsedCookie: {
                  name: cookie.name,
                  value: cookie.value,
                  domain: cookie.domain,
                  path: cookie.path,
                  expires: cookie.expires,
                  httponly: cookie.httpOnly,
                  secure: cookie.secure,
                  samesite: cookie.sameSite,
                },
                analytics: {
                  platform: cookie.platform,
                  category:
                    cookie.category === 'Unknown Category'
                      ? 'Uncategorized'
                      : cookie.category,
                  description: cookie.description,
                } as CookieTableData['analytics'],
                url: cookie.pageUrl,
                headerType: 'response',
                isFirstParty: cookie.isFirstParty,
                frameIdList: [],
                isCookieSet: !cookie.isBlocked,
                frameUrl: frame,
              } as CookieTableData,
            ])
          );

          return newCookies;
        })
        .reduce((acc, cookieObj) => {
          return {
            ...acc,
            ...cookieObj,
          };
        }, {}),
>>>>>>> 10a8386e
    [landingPageCookies]
  );

  const affectedCookies = useMemo(
    () =>
      Object.fromEntries(
        Object.entries(reshapedCookies).filter(
          ([, cookie]) => !cookie.isCookieSet
        )
      ),
    [reshapedCookies]
  );

  const siteFilteredCookies = useMemo(() => {
    return Object.entries(cookies).reduce(
      (acc: CookieFrameStorageType, [frame, _cookies]) => {
        acc[frame] = Object.fromEntries(
          Object.entries(_cookies).filter(
            ([, cookie]) => cookie.pageUrl === selectedSite
          )
        );

        return acc;
      },
      {}
    );
  }, [cookies, selectedSite]);

  const siteFilteredTechnologies = useMemo(() => {
    return technologies.filter(
      (technology) => technology.pageUrl === selectedSite
    );
  }, [selectedSite, technologies]);

  return (
    <div className="w-full h-screen flex">
      <Resizable
        defaultSize={{ width: '200px', height: '100%' }}
        minWidth={'150px'}
        maxWidth={'98%'}
        enable={{
          right: true,
        }}
        className=" max-h-screen overflow-auto flex flex-col border border-l-0 border-t-0 border-b-0 border-gray-300 dark:border-quartz"
      >
        <div className="flex flex-col pt-1">
          <SiteSelection
            sites={sites}
            selectedSite={selectedSite}
            setSelectedSite={setSelectedSite}
            isSelectedTopLevelMenu={selectedTopLevelMenu === 'report'}
            selectTopLevelMenu={() => setSelectedTopLevelMenu('report')}
          />
          <div
            onClick={() => {
              setSelectedTopLevelMenu('affectedCookies');
              setSelectedSite(null);
            }}
            className={`w-full pl-[9px] py-0.5 outline-0 cursor-pointer text-sm 
							${
                selectedTopLevelMenu === 'affectedCookies'
                  ? 'bg-royal-blue text-white'
                  : 'bg-white'
              }`}
          >
            <p className="ml-[15px]">Affected Cookies</p>
          </div>
        </div>
      </Resizable>
      <div className="flex-1 max-h-screen overflow-auto">
        {selectedSite ? (
          <SiteReport
            selectedSite={selectedSite}
            cookies={siteFilteredCookies}
            technologies={siteFilteredTechnologies}
            completeJson={completeJson}
          />
        ) : selectedTopLevelMenu === 'report' ? (
          <CookiesLandingContainer
            tabCookies={reshapedCookies}
            tabFrames={frames}
            affectedCookies={affectedCookies}
          />
        ) : (
          <SiteMapAffectedCookies
            cookies={Object.values(reshapedCookies).filter(
              (cookie) => !cookie.isCookieSet
            )}
          />
        )}
      </div>
    </div>
  );
};

export default SiteMapReport;<|MERGE_RESOLUTION|>--- conflicted
+++ resolved
@@ -19,16 +19,11 @@
  */
 import React, { useEffect, useMemo, useState } from 'react';
 import { Resizable } from 're-resizable';
-<<<<<<< HEAD
-import { type TabFrames, type TechnologyData } from '@ps-analysis-tool/common';
-=======
 import {
-  type CookieTableData,
   type TabFrames,
   type TechnologyData,
   UNKNOWN_FRAME_KEY,
 } from '@ps-analysis-tool/common';
->>>>>>> 10a8386e
 
 /**
  * Internal dependencies.
@@ -79,56 +74,7 @@
   }, [cookies]);
 
   const reshapedCookies = useMemo(
-<<<<<<< HEAD
     () => reshapeCookies(landingPageCookies),
-=======
-    () =>
-      Object.entries(landingPageCookies)
-        .filter(
-          ([frame]) => frame.includes('http') || frame === UNKNOWN_FRAME_KEY
-        )
-        .map(([frame, _cookies]) => {
-          const newCookies = Object.fromEntries(
-            Object.entries(_cookies).map(([key, cookie]) => [
-              key,
-              {
-                parsedCookie: {
-                  name: cookie.name,
-                  value: cookie.value,
-                  domain: cookie.domain,
-                  path: cookie.path,
-                  expires: cookie.expires,
-                  httponly: cookie.httpOnly,
-                  secure: cookie.secure,
-                  samesite: cookie.sameSite,
-                },
-                analytics: {
-                  platform: cookie.platform,
-                  category:
-                    cookie.category === 'Unknown Category'
-                      ? 'Uncategorized'
-                      : cookie.category,
-                  description: cookie.description,
-                } as CookieTableData['analytics'],
-                url: cookie.pageUrl,
-                headerType: 'response',
-                isFirstParty: cookie.isFirstParty,
-                frameIdList: [],
-                isCookieSet: !cookie.isBlocked,
-                frameUrl: frame,
-              } as CookieTableData,
-            ])
-          );
-
-          return newCookies;
-        })
-        .reduce((acc, cookieObj) => {
-          return {
-            ...acc,
-            ...cookieObj,
-          };
-        }, {}),
->>>>>>> 10a8386e
     [landingPageCookies]
   );
 
