--- conflicted
+++ resolved
@@ -28,10 +28,7 @@
 
 const generateSiteMapReportandDownload = async (
   JSONReport: CompleteJson[],
-<<<<<<< HEAD
-=======
   reportHTML: string,
->>>>>>> d3ccfc88
   sitemapUrl: string
 ) => {
   if (!JSONReport.length) {
@@ -55,17 +52,10 @@
       return;
     }
 
-<<<<<<< HEAD
-    createZip(data, zipFolder, data.pageUrl);
-  });
-
-  const report = generateSiemapHTMLFile(JSONReport, sitemapUrl);
-=======
     createZip(data, zipFolder, data.pageUrl, reportHTML);
   });
 
   const report = generateSiemapHTMLFile(JSONReport, sitemapUrl, reportHTML);
->>>>>>> d3ccfc88
 
   zip.file('report.html', report);
 
