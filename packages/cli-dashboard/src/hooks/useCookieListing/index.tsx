/*
 * Copyright 2023 Google LLC
 *
 * Licensed under the Apache License, Version 2.0 (the "License");
 * you may not use this file except in compliance with the License.
 * You may obtain a copy of the License at
 *
 *     https://www.apache.org/licenses/LICENSE-2.0
 *
 * Unless required by applicable law or agreed to in writing, software
 * distributed under the License is distributed on an "AS IS" BASIS,
 * WITHOUT WARRANTIES OR CONDITIONS OF ANY KIND, either express or implied.
 * See the License for the specific language governing permissions and
 * limitations under the License.
 */

/**
 * External dependencies
 */
import React, { useMemo } from 'react';
import {
  useSidebar,
  type InfoType,
  type TableColumn,
  type TableFilter,
  calculateBlockedReasonsFilterValues,
  calculateDynamicFilterValues,
  evaluateSelectAllOption,
  evaluateStaticFilterValues,
<<<<<<< HEAD
  calculateExemptionReason,
=======
  type TableRow,
>>>>>>> f01db676
} from '@ps-analysis-tool/design-system';
import { BLOCK_STATUS, type CookieTableData } from '@ps-analysis-tool/common';
/**
 * Internal dependencies
 */
import NamePrefixIconSelector from '../../components/utils/NamePrefixIconSelector';

const useCookieListing = (
  tabCookies: CookieTableData[],
  selectedFrameUrl: string,
  persistenceKey = 'cookiesListing',
  selectedSite?: string | null
) => {
  const { activePanelQuery, clearActivePanelQuery } = useSidebar(
    ({ state }) => ({
      activePanelQuery: state.activePanel.query,
      clearActivePanelQuery: state.activePanel.clearQuery,
    })
  );

  const parsedQuery = useMemo(
    () => JSON.parse(activePanelQuery || '{}'),
    [activePanelQuery]
  );

  const tableColumns = useMemo<TableColumn[]>(
    () => [
      {
        header: 'Name',
        accessorKey: 'parsedCookie.name',
        cell: (info: InfoType) => info,
        enableHiding: false,
        widthWeightagePercentage: 13,
        enableBodyCellPrefixIcon: true,
        bodyCellPrefixIcon: {
          Element: NamePrefixIconSelector,
        },
        showBodyCellPrefixIcon: (row: TableRow) => {
          const isBlocked = Boolean(
            (row.originalData as CookieTableData)?.blockingStatus
              ?.inboundBlock !== BLOCK_STATUS.NOT_BLOCKED ||
              (row.originalData as CookieTableData)?.blockingStatus
                ?.outboundBlock !== BLOCK_STATUS.NOT_BLOCKED
          );

          const isDomainInAllowList = Boolean(
            (row.originalData as CookieTableData)?.isDomainInAllowList
          );

          return isBlocked || isDomainInAllowList;
        },
      },
      {
        header: 'Scope',
        accessorKey: 'isFirstParty',
        cell: (info: InfoType) => (!info ? 'Third Party' : 'First Party'),
        widthWeightagePercentage: 8,
      },
      {
        header: 'Domain',
        accessorKey: 'parsedCookie.domain',
        cell: (info: InfoType) => info,
        widthWeightagePercentage: 9,
      },
      {
        header: 'Partition Key',
        accessorKey: 'parsedCookie.partitionKey',
        cell: (info: InfoType) => info,
        widthWeightagePercentage: 9,
      },
      {
        header: 'SameSite',
        accessorKey: 'parsedCookie.sameSite',
        cell: (info: InfoType) => <span className="capitalize">{info}</span>,
        widthWeightagePercentage: 8,
      },
      {
        header: 'Category',
        accessorKey: 'analytics.category',
        cell: (info: InfoType) => info,
        widthWeightagePercentage: 10,
      },
      {
        header: 'Platform',
        accessorKey: 'analytics.platform',
        cell: (info: InfoType) => info,
        widthWeightagePercentage: 10,
      },
      {
        header: 'HttpOnly',
        accessorKey: 'parsedCookie.httponly',
        cell: (info: InfoType) => (
          <p className="flex justify-center items-center">
            {info ? <span className="font-serif">✓</span> : ''}
          </p>
        ),
        widthWeightagePercentage: 5,
      },
      {
        header: 'Secure',
        accessorKey: 'parsedCookie.secure',
        cell: (info: InfoType) => (
          <p className="flex justify-center items-center">
            {info ? <span className="font-serif">✓</span> : ''}
          </p>
        ),
        widthWeightagePercentage: 5,
      },
      {
        header: 'Value',
        accessorKey: 'parsedCookie.value',
        cell: (info: InfoType) => info,
        widthWeightagePercentage: 10,
      },
      {
        header: 'Path',
        accessorKey: 'parsedCookie.path',
        cell: (info: InfoType) => info,
        widthWeightagePercentage: 4,
      },
      {
        header: 'Expires / Max-Age',
        accessorKey: 'parsedCookie.expires',
        cell: (info: InfoType) => info,
        widthWeightagePercentage: 7,
      },
    ],
    []
  );

  const filters = useMemo<TableFilter>(
    () => ({
      'analytics.category': {
        title: 'Category',
        hasStaticFilterValues: true,
        hasPrecalculatedFilterValues: true,
        filterValues: calculateDynamicFilterValues(
          'analytics.category',
          tabCookies,
          parsedQuery?.filter?.['analytics.category'],
          clearActivePanelQuery
        ),
        sortValues: true,
        useGenericPersistenceKey: true,
      },
      isFirstParty: {
        title: 'Scope',
        hasStaticFilterValues: true,
        hasPrecalculatedFilterValues: true,
        filterValues: evaluateStaticFilterValues(
          {
            'First Party': {
              selected: false,
            },
            'Third Party': {
              selected: false,
            },
          },
          'isFirstParty',
          parsedQuery,
          clearActivePanelQuery
        ),
        useGenericPersistenceKey: true,
        comparator: (value: InfoType, filterValue: string) => {
          const val = Boolean(value);
          return val === (filterValue === 'First Party');
        },
      },
      'parsedCookie.domain': {
        title: 'Domain',
      },
      'parsedCookie.httponly': {
        title: 'HttpOnly',
        hasStaticFilterValues: true,
        filterValues: {
          True: {
            selected: false,
          },
          False: {
            selected: false,
          },
        },
        useGenericPersistenceKey: true,
        comparator: (value: InfoType, filterValue: string) => {
          const val = Boolean(value);
          return val === (filterValue === 'True');
        },
      },
      'parsedCookie.sameSite': {
        title: 'SameSite',
        hasStaticFilterValues: true,
        filterValues: {
          None: {
            selected: false,
          },
          Lax: {
            selected: false,
          },
          Strict: {
            selected: false,
          },
        },
        useGenericPersistenceKey: true,
        comparator: (value: InfoType, filterValue: string) => {
          const val = value as string;
          return val?.toLowerCase() === filterValue.toLowerCase();
        },
      },
      'parsedCookie.secure': {
        title: 'Secure',
        hasStaticFilterValues: true,
        filterValues: {
          True: {
            selected: false,
          },
          False: {
            selected: false,
          },
        },
        useGenericPersistenceKey: true,
        comparator: (value: InfoType, filterValue: string) => {
          const val = Boolean(value);
          return val === (filterValue === 'True');
        },
      },
      'parsedCookie.path': {
        title: 'Path',
      },
      'parsedCookie.expires': {
        title: 'Retention Period',
        hasStaticFilterValues: true,
        filterValues: {
          Session: {
            selected: false,
          },
          'Short Term (< 24h)': {
            selected: false,
          },
          'Medium Term (24h - 1 week)': {
            selected: false,
          },
          'Long Term (1 week - 1 month)': {
            selected: false,
          },
          'Extended Term (> 1 month)': {
            selected: false,
          },
        },
        useGenericPersistenceKey: true,
        comparator: (value: InfoType, filterValue: string) => {
          let diff = 0;
          const val = value as string;
          switch (filterValue) {
            case 'Session':
              return val === 'Session';

            case 'Short Term (< 24h)':
              diff = Date.parse(val) - Date.now();
              return diff < 86400000;

            case 'Medium Term (24h - 1 week)':
              diff = Date.parse(val) - Date.now();
              return diff >= 86400000 && diff < 604800000;

            case 'Long Term (1 week - 1 month)':
              diff = Date.parse(val) - Date.now();
              return diff >= 604800000 && diff < 2629743833;

            case 'Extended Term (> 1 month)':
              diff = Date.parse(val) - Date.now();
              return diff >= 2629743833;

            default:
              return false;
          }
        },
      },
      'analytics.platform': {
        title: 'Platform',
        hasStaticFilterValues: true,
        hasPrecalculatedFilterValues: true,
        filterValues: calculateDynamicFilterValues(
          'analytics.platform',
          tabCookies,
          parsedQuery?.filter?.['analytics.platform'],
          clearActivePanelQuery
        ),
        sortValues: true,
        useGenericPersistenceKey: true,
      },
      blockedReasons: {
        title: 'Blocked Reasons',
        hasStaticFilterValues: true,
        hasPrecalculatedFilterValues: true,
        enableSelectAllOption: true,
        isSelectAllOptionSelected: evaluateSelectAllOption(
          'blockedReasons',
          parsedQuery,
          clearActivePanelQuery
        ),
        filterValues: calculateBlockedReasonsFilterValues(
          tabCookies,
          parsedQuery?.filter?.blockedReasons,
          clearActivePanelQuery
        ),
        sortValues: true,
        useGenericPersistenceKey: true,
        comparator: (value: InfoType, filterValue: string) => {
          return (value as string[])?.includes(filterValue);
        },
      },
      exemptionReason: {
        title: 'Exemption Reason',
        hasStaticFilterValues: true,
        hasPrecalculatedFilterValues: true,
        enableSelectAllOption: true,
        isSelectAllOptionSelected: evaluateSelectAllOption(
          'exemptionReason',
          parsedQuery
        ),
        filterValues: calculateExemptionReason(
          tabCookies,
          clearActivePanelQuery,
          parsedQuery?.filter?.exemptionReason
        ),
        comparator: (value: InfoType, filterValue: string) => {
          const val = value as string;
          return val === filterValue;
        },
        useGenericPersistenceKey: true,
      },
    }),
    [clearActivePanelQuery, parsedQuery, tabCookies]
  );

  const searchKeys = useMemo<string[]>(
    () => ['parsedCookie.name', 'parsedCookie.domain'],
    []
  );

  const tablePersistentSettingsKey = useMemo(() => {
    if (selectedSite) {
      return persistenceKey + '#' + selectedSite + selectedFrameUrl;
    }

    return persistenceKey + '#' + selectedFrameUrl;
  }, [persistenceKey, selectedFrameUrl, selectedSite]);

  return {
    tableColumns,
    filters,
    searchKeys,
    tablePersistentSettingsKey,
    isSidebarOpen: parsedQuery?.filter ? true : false,
  };
};

export default useCookieListing;<|MERGE_RESOLUTION|>--- conflicted
+++ resolved
@@ -27,11 +27,8 @@
   calculateDynamicFilterValues,
   evaluateSelectAllOption,
   evaluateStaticFilterValues,
-<<<<<<< HEAD
   calculateExemptionReason,
-=======
   type TableRow,
->>>>>>> f01db676
 } from '@ps-analysis-tool/design-system';
 import { BLOCK_STATUS, type CookieTableData } from '@ps-analysis-tool/common';
 /**
