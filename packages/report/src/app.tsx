/*
 * Copyright 2023 Google LLC
 *
 * Licensed under the Apache License, Version 2.0 (the "License");
 * you may not use this file except in compliance with the License.
 * You may obtain a copy of the License at
 *
 *     https://www.apache.org/licenses/LICENSE-2.0
 *
 * Unless required by applicable law or agreed to in writing, software
 * distributed under the License is distributed on an "AS IS" BASIS,
 * WITHOUT WARRANTIES OR CONDITIONS OF ANY KIND, either express or implied.
 * See the License for the specific language governing permissions and
 * limitations under the License.
 */
/**
 * External dependencies
 */
import React from 'react';
<<<<<<< HEAD
import { LibraryDetection } from '@google-psat/library-detection';
import {
  PrivacySandboxColoredIcon,
  ChipsBar,
} from '@google-psat/design-system';
=======
import { PrivacySandboxColoredIcon } from '@google-psat/design-system';
>>>>>>> 4faec459

/**
 * Internal dependencies
 */
import './app.css';
import {
  CookiesSection,
  BlockedCookiesSection,
  FramesSection,
  ExemptedCookiesSection,
  KnownBreakages,
} from './components';
import { useData } from './stateProviders/data';
import { noop } from '@google-psat/common';

const App = () => {
  const data = useData(({ state }) => state.data);

  const appliedFiltersCount = Object.values(data?.filters || {}).reduce(
    (acc, filter) => {
      acc += Number(Object.keys(filter.filterValues || {}).length);
      return acc;
    },
    0
  );

  return (
    <div className="h-full w-full flex flex-col">
      {data?.url && (
        <div className="flex gap-2 items-center px-4 py-2 border-b border-gray-300">
          <PrivacySandboxColoredIcon className="w-6 h-6" />
          <p className="text-sm">{data.url}</p>
        </div>
      )}

      {appliedFiltersCount > 0 && (
        <div className="h-fit bg-anti-flash-white flex gap-2 items-center px-4 border-b border-gray-300">
          <p className="text-xs">Applied Filters:</p>
          <div className="overflow-auto">
            <ChipsBar
              selectedFilters={data?.filters || {}}
              resetFilters={noop}
              toggleFilterSelection={noop}
              hideClearAll
            />
          </div>
        </div>
      )}

      <CookiesSection />
      <BlockedCookiesSection />
      <ExemptedCookiesSection />
      {data?.libraryMatches && (
        <div className="text-xs">
          <KnownBreakages
            libraryMatches={data.libraryMatches}
            libraryMatchesUrlCount={data.libraryMatchesUrlCount}
          />
        </div>
      )}
      {data?.showFramesSection && <FramesSection />}
    </div>
  );
};

export default App;<|MERGE_RESOLUTION|>--- conflicted
+++ resolved
@@ -17,15 +17,10 @@
  * External dependencies
  */
 import React from 'react';
-<<<<<<< HEAD
-import { LibraryDetection } from '@google-psat/library-detection';
 import {
   PrivacySandboxColoredIcon,
   ChipsBar,
 } from '@google-psat/design-system';
-=======
-import { PrivacySandboxColoredIcon } from '@google-psat/design-system';
->>>>>>> 4faec459
 
 /**
  * Internal dependencies
