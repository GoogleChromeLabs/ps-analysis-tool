--- conflicted
+++ resolved
@@ -45,11 +45,8 @@
       showFramesSection: boolean;
       showBlockedCategory: boolean;
       url: string;
-<<<<<<< HEAD
       filters: TableFilter;
-=======
       libraryMatchesUrlCount: { [url: string]: number };
->>>>>>> 4faec459
     } | null;
   };
 }
@@ -82,11 +79,8 @@
       showBlockedCategory: false,
       showFramesSection: false,
       url: '',
-<<<<<<< HEAD
       filters: {},
-=======
       libraryMatchesUrlCount: {},
->>>>>>> 4faec459
     },
     isDataLoaded: false,
   },
