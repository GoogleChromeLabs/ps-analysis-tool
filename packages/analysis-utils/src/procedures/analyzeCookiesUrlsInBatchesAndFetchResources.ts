/*
 * Copyright 2023 Google LLC
 *
 * Licensed under the Apache License, Version 2.0 (the "License");
 * you may not use this file except in compliance with the License.
 * You may obtain a copy of the License at
 *
 *     https://www.apache.org/licenses/LICENSE-2.0
 *
 * Unless required by applicable law or agreed to in writing, software
 * distributed under the License is distributed on an "AS IS" BASIS,
 * WITHOUT WARRANTIES OR CONDITIONS OF ANY KIND, either express or implied.
 * See the License for the specific language governing permissions and
 * limitations under the License.
 */

/**
 * External dependencies.
 */
import {
  type CookieData,
  type CookieDatabase,
  LibraryData,
  type LibraryMatchers,
  removeAndAddNewSpinnerText,
<<<<<<< HEAD
  type SingleURLError,
=======
  type Selectors,
>>>>>>> 5a7a276f
} from '@google-psat/common';

/**
 * Internal dependencies.
 */
import { analyzeCookiesUrlsAndFetchResources } from './analyzeCookiesUrlsAndFetchResources';

export const analyzeCookiesUrlsInBatchesAndFetchResources = async (
  urls: string[],
  Libraries: LibraryMatchers[],
  isHeadless: boolean,
  delayTime: number,
  cookieDictionary: CookieDatabase,
  batchSize = 3,
  spinnies?: Spinnies,
  shouldSkipAcceptBanner = false,
  verbose = false,
  indent = 4,
  selectors?: Selectors
) => {
  // eslint-disable-next-line no-useless-catch -- Because we are rethrowing the same error no need to create a new Error instance
  try {
    let report: {
      url: string;
      cookieData: {
        [frameUrl: string]: {
          frameCookies: {
            [key: string]: CookieData;
          };
        };
      };
      resources: {
        origin: string | null;
        content: string;
        type?: string;
      }[];
      domQueryMatches: LibraryData;
      erroredOutUrls: Record<string, SingleURLError[]>;
    }[] = [];

    for (let i = 0; i < urls.length; i += batchSize) {
      const start = i;
      const end = Math.min(urls.length - 1, i + batchSize - 1);

      spinnies &&
        indent === 4 &&
        spinnies.add(`cookie-batch-spinner${start + 1}-${end + 1}`, {
          text: `Analyzing cookies in URLs ${start + 1} - ${end + 1}`,
          indent,
        });

      const urlsWindow = urls.slice(start, end + 1);

<<<<<<< HEAD
      const cookieAnalysisAndFetchedResources =
        await analyzeCookiesUrlsAndFetchResources(
          urlsWindow,
          Libraries,
          isHeadless,
          delayTime,
          cookieDictionary,
          shouldSkipAcceptBanner,
          verbose,
          urls.length > 1,
          spinnies
        );
=======
    const cookieAnalysisAndFetchedResources =
      await analyzeCookiesUrlsAndFetchResources(
        urlsWindow,
        Libraries,
        isHeadless,
        delayTime,
        cookieDictionary,
        shouldSkipAcceptBanner,
        verbose,
        selectors,
        spinnies
      );
>>>>>>> 5a7a276f

      report = [...report, ...cookieAnalysisAndFetchedResources];

      spinnies &&
        indent === 4 &&
        removeAndAddNewSpinnerText(
          spinnies,
          `cookie-batch-spinner${start + 1}-${end + 1}`,
          `Done analyzing cookies in URLs ${start + 1} - ${end + 1}`,
          indent
        );
    }

    return report;
  } catch (error) {
    throw error;
  }
};<|MERGE_RESOLUTION|>--- conflicted
+++ resolved
@@ -23,11 +23,8 @@
   LibraryData,
   type LibraryMatchers,
   removeAndAddNewSpinnerText,
-<<<<<<< HEAD
   type SingleURLError,
-=======
   type Selectors,
->>>>>>> 5a7a276f
 } from '@google-psat/common';
 
 /**
@@ -81,7 +78,6 @@
 
       const urlsWindow = urls.slice(start, end + 1);
 
-<<<<<<< HEAD
       const cookieAnalysisAndFetchedResources =
         await analyzeCookiesUrlsAndFetchResources(
           urlsWindow,
@@ -92,22 +88,9 @@
           shouldSkipAcceptBanner,
           verbose,
           urls.length > 1,
+          selectors,
           spinnies
         );
-=======
-    const cookieAnalysisAndFetchedResources =
-      await analyzeCookiesUrlsAndFetchResources(
-        urlsWindow,
-        Libraries,
-        isHeadless,
-        delayTime,
-        cookieDictionary,
-        shouldSkipAcceptBanner,
-        verbose,
-        selectors,
-        spinnies
-      );
->>>>>>> 5a7a276f
 
       report = [...report, ...cookieAnalysisAndFetchedResources];
 
