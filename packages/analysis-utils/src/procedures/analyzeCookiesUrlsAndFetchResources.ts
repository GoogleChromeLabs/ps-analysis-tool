/*
 * Copyright 2023 Google LLC
 *
 * Licensed under the Apache License, Version 2.0 (the "License");
 * you may not use this file except in compliance with the License.
 * You may obtain a copy of the License at
 *
 *     https://www.apache.org/licenses/LICENSE-2.0
 *
 * Unless required by applicable law or agreed to in writing, software
 * distributed under the License is distributed on an "AS IS" BASIS,
 * WITHOUT WARRANTIES OR CONDITIONS OF ANY KIND, either express or implied.
 * See the License for the specific language governing permissions and
 * limitations under the License.
 */

/**
 * External dependencies.
 */
import {
  isFirstParty,
  findAnalyticsMatch,
  type CookieDatabase,
  type LibraryMatchers,
  deriveBlockingStatus,
  type Selectors,
} from '@google-psat/common';

/**
 * Internal dependencies.
 */
import { BrowserManagement } from '../browserManagement';

export const analyzeCookiesUrlsAndFetchResources = async (
  urls: string[],
  Libraries: LibraryMatchers[],
  isHeadless: boolean,
  delayTime: number,
  cookieDictionary: CookieDatabase,
  shouldSkipAcceptBanner: boolean,
  verbose: boolean,
<<<<<<< HEAD
  isSitemap: boolean,
  spinnies?: Spinnies,
  indent = 4
) => {
  // eslint-disable-next-line no-useless-catch -- Because we are rethrowing the same error no need to create a new Error instance
  try {
    const browser = new BrowserManagement(
      {
        width: 1440,
        height: 790,
        deviceScaleFactor: 1,
      },
      isHeadless,
      delayTime,
      verbose,
      indent,
      isSitemap,
      spinnies
    );
=======
  selectors?: Selectors,
  spinnies?: Spinnies,
  indent = 4
) => {
  const browser = new BrowserManagement(
    {
      width: 1440,
      height: 790,
      deviceScaleFactor: 1,
    },
    isHeadless,
    delayTime,
    verbose,
    indent,
    spinnies,
    selectors
  );
>>>>>>> 5a7a276f

    await browser.initializeBrowser(true);

    const {
      result: analysisCookieData,
      consolidatedDOMQueryMatches,
      erroredOutUrls,
    } = await browser.analyzeCookies(urls, shouldSkipAcceptBanner, Libraries);

    const resources = browser.getResources(urls);

    const res = analysisCookieData.map(({ url: pageUrl, cookieData }) => {
      Object.entries(cookieData).forEach(([, frameData]) => {
        const frameCookies = frameData.frameCookies;
        Object.entries(frameCookies).forEach(([key, cookie]) => {
          const analytics = findAnalyticsMatch(
            cookie.parsedCookie.name,
            cookieDictionary
          );

          frameCookies[key.trim()].analytics = {
            platform: analytics?.platform || 'Unknown',
            category: analytics?.category || 'Uncategorized',
            gdprUrl: analytics?.gdprUrl || '',
            description: analytics?.description,
          };

          frameCookies[key.trim()].isFirstParty = isFirstParty(
            cookie.parsedCookie.domain,
            pageUrl
          );

          frameCookies[key.trim()].blockingStatus = deriveBlockingStatus(
            cookie.networkEvents
          );
        });
      });

      return {
        url: pageUrl,
        cookieData,
        resources: resources[pageUrl],
        erroredOutUrls,
        domQueryMatches: consolidatedDOMQueryMatches[pageUrl],
      };
    });

    await browser.deinitialize();
    return res;
  } catch (error) {
    throw error;
  }
};<|MERGE_RESOLUTION|>--- conflicted
+++ resolved
@@ -39,8 +39,8 @@
   cookieDictionary: CookieDatabase,
   shouldSkipAcceptBanner: boolean,
   verbose: boolean,
-<<<<<<< HEAD
   isSitemap: boolean,
+  selectors?: Selectors,
   spinnies?: Spinnies,
   indent = 4
 ) => {
@@ -57,27 +57,9 @@
       verbose,
       indent,
       isSitemap,
-      spinnies
+      spinnies,
+      selectors
     );
-=======
-  selectors?: Selectors,
-  spinnies?: Spinnies,
-  indent = 4
-) => {
-  const browser = new BrowserManagement(
-    {
-      width: 1440,
-      height: 790,
-      deviceScaleFactor: 1,
-    },
-    isHeadless,
-    delayTime,
-    verbose,
-    indent,
-    spinnies,
-    selectors
-  );
->>>>>>> 5a7a276f
 
     await browser.initializeBrowser(true);
 
