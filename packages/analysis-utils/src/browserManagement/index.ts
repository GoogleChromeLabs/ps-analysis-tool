/*
 * Copyright 2023 Google LLC
 *
 * Licensed under the Apache License, Version 2.0 (the "License");
 * you may not use this file except in compliance with the License.
 * You may obtain a copy of the License at
 *
 *     https://www.apache.org/licenses/LICENSE-2.0
 *
 * Unless required by applicable law or agreed to in writing, software
 * distributed under the License is distributed on an "AS IS" BASIS,
 * WITHOUT WARRANTIES OR CONDITIONS OF ANY KIND, either express or implied.
 * See the License for the specific language governing permissions and
 * limitations under the License.
 */

/**
 * External dependencies.
 */
import puppeteer, { Browser, HTTPResponse, Page, Protocol } from 'puppeteer';
import { parse, type Cookie } from 'simple-cookie';
import {
  type CookieData,
  type ScriptTagUnderCheck,
  type LibraryData,
  type LibraryMatchers,
  type SingleURLError,
  resolveWithTimeout,
  delay,
  RESPONSE_EVENT,
  REQUEST_EVENT,
  type Selectors,
} from '@google-psat/common';

/**
 * Internal dependencies.
 */
import {
  ResponseData,
  RequestData,
  ViewportConfig,
  CookieStoreCookie,
  CookieDataFromNetwork,
} from './types';
import { parseNetworkDataToCookieData } from './parseNetworkDataToCookieData';
import collateCookieData from './collateCookieData';
import { CMP_SELECTORS, CMP_TEXT_SELECTORS } from '../constants';

export class BrowserManagement {
  viewportConfig: ViewportConfig;
  browser: Browser | null;
  isHeadless: boolean;
  pageWaitTime: number;
  pages: Record<string, Page>;
  erroredOutUrls: Record<string, SingleURLError[]>;
  pageFrames: Record<string, Record<string, string>>;
  pageResponses: Record<string, Record<string, ResponseData>>;
  pageRequests: Record<string, Record<string, RequestData>>;
  pageResourcesMaps: Record<string, Record<string, ScriptTagUnderCheck>>;
  shouldLogDebug: boolean;
  spinnies: Spinnies | undefined;
  isSiteMap: boolean;
  indent = 0;
  selectors: Selectors | undefined;
  constructor(
    viewportConfig: ViewportConfig,
    isHeadless: boolean,
    pageWaitTime: number,
    shouldLogDebug: boolean,
    indent: number,
<<<<<<< HEAD
    isSiteMap: boolean,
    spinnies?: Spinnies
=======
    spinnies?: Spinnies,
    selectors?: Selectors
>>>>>>> 5a7a276f
  ) {
    this.viewportConfig = viewportConfig;
    this.browser = null;
    this.isHeadless = isHeadless;
    this.pageWaitTime = pageWaitTime;
    this.isSiteMap = isSiteMap;
    this.pages = {};
    this.pageFrames = {};
    this.pageResponses = {};
    this.pageRequests = {};
    this.shouldLogDebug = shouldLogDebug;
    this.pageResourcesMaps = {};
    this.spinnies = spinnies;
    this.indent = indent;
<<<<<<< HEAD
    this.erroredOutUrls = {};
=======
    this.selectors = selectors;
>>>>>>> 5a7a276f
  }

  debugLog(msg: string, shouldShowWarning?: boolean) {
    if (this.shouldLogDebug && this.spinnies) {
      this.spinnies.add(msg, {
        text: msg,
<<<<<<< HEAD
        succeedColor: shouldShowWarning ? 'yellowBright' : 'white',
        spinnerColor: shouldShowWarning ? 'yellowBright' : 'white',
=======
        succeedColor: 'white',
>>>>>>> 5a7a276f
        status: 'non-spinnable',
        indent: this.indent,
      });
    }
  }

  async initializeBrowser(enable3pCookiePhaseout: boolean) {
    const args: string[] = [];

    if (enable3pCookiePhaseout) {
      args.push('--test-third-party-cookie-phaseout');
      args.push(
        '--enable-features="FirstPartySets,StorageAccessAPI,StorageAccessAPIForOriginExtension,PageInfoCookiesSubpage,PrivacySandboxFirstPartySetsUI,TpcdMetadataGrants,TpcdSupportSettings,TpcdHeuristicsGrants:TpcdReadHeuristicsGrants/true/TpcdWritePopupCurrentInteractionHeuristicsGrants/30d/TpcdBackfillPopupHeuristicsGrants/30d/TpcdPopupHeuristicEnableForIframeInitiator/all/TpcdWriteRedirectHeuristicGrants/15m/TpcdRedirectHeuristicRequireABAFlow/true/TpcdRedirectHeuristicRequireCurrentInteraction/true"'
      );
    }

    this.browser = await puppeteer.launch({
      devtools: true,
      headless: this.isHeadless,
      args,
    });
<<<<<<< HEAD
    this.debugLog('Browser initialized');
=======

    this.debugLog('Browser initialized');
  }

  async clickOnButtonUsingCMPSelectors(page: Page): Promise<boolean> {
    let clickedOnButton = false;

    try {
      await Promise.all(
        CMP_SELECTORS.map(async (selector) => {
          const buttonToClick = await page.$(selector);
          if (buttonToClick) {
            await buttonToClick.click();
            clickedOnButton = true;
          }
        })
      );
      return clickedOnButton;
    } catch (error) {
      return clickedOnButton;
    }
  }

  async clickOnGDPRUsingTextSelectors(
    page: Page,
    textSelectors: string[]
  ): Promise<boolean> {
    if (textSelectors.length === 0) {
      return false;
    }

    try {
      const result = await page.evaluate((args: string[]) => {
        const bannerNodes: Element[] = Array.from(
          (document.querySelector('body')?.childNodes || []) as Element[]
        )
          ?.filter((node: Element) => node && node?.tagName === 'DIV')
          ?.filter((node) => {
            if (!node || !node?.textContent) {
              return false;
            }
            const regex =
              /\b(consent|policy|cookie policy|privacy policy|personalize|preferences|cookies)\b/;

            return regex.test(node.textContent.toLowerCase());
          });

        return bannerNodes?.some((node: Element) => {
          const buttonNodes = Array.from(node?.getElementsByTagName('button'));

          return buttonNodes?.some((cnode) => {
            if (!cnode?.textContent) {
              return false;
            }

            return args.some((text) => {
              if (cnode?.textContent?.toLowerCase().includes(text)) {
                cnode?.click();
                return true;
              }

              return false;
            });
          });
        });
      }, textSelectors);

      return result;
    } catch (error) {
      return false;
    }
>>>>>>> 5a7a276f
  }

  async clickOnAcceptBanner(url: string) {
    try {
      const page = this.pages[url];

      if (!page) {
        throw new Error('No page with the provided id was found');
      }

<<<<<<< HEAD
      await page.evaluate(() => {
        const bannerNodes: Element[] = Array.from(
          (document.querySelector('body')?.childNodes || []) as Element[]
        )
          .filter((node: Element) => node && node?.tagName === 'DIV')
          .filter((node) => {
            if (!node || !node?.textContent) {
              return false;
            }
            const regex =
              /\b(consent|policy|cookie policy|privacy policy|personalize|preferences)\b/;

            return regex.test(node.textContent.toLowerCase());
          });

        const buttonToClick: HTMLButtonElement[] = bannerNodes
          .map((node: Element) => {
            const buttonNodes = Array.from(node.getElementsByTagName('button'));
            const isButtonForAccept = buttonNodes.filter(
              (cnode) =>
                cnode.textContent &&
                (cnode.textContent.toLowerCase().includes('accept') ||
                  cnode.textContent.toLowerCase().includes('allow') ||
                  cnode.textContent.toLowerCase().includes('ok') ||
                  cnode.textContent.toLowerCase().includes('agree'))
            );

            return isButtonForAccept[0];
          })
          .filter((button) => button);
        buttonToClick[0]?.click();
      });

      await delay(this.pageWaitTime / 2);
    } catch (error) {
      if (error instanceof Error) {
        this.pushErrors(url, {
          errorMessage: error.message,
          stackTrace: error?.stack ?? '',
          errorName: error?.name,
        });

        throw error;
      }
=======
    const didSelectorsFromUserWork = await this.useSelectorsToSelectGDPRBanner(
      page
    );

    if (didSelectorsFromUserWork) {
      this.debugLog('GDPR banner found and accepted');
      await delay(this.pageWaitTime / 2);
      return;
    }

    // Click using CSS selectors.
    const clickedUsingCMPCSSSelectors =
      await this.clickOnButtonUsingCMPSelectors(page);

    if (clickedUsingCMPCSSSelectors) {
      this.debugLog('GDPR banner found and accepted');
      await delay(this.pageWaitTime / 2);
      return;
    }

    const buttonClicked = await this.clickOnGDPRUsingTextSelectors(
      page,
      CMP_TEXT_SELECTORS
    );

    if (buttonClicked) {
      this.debugLog('GDPR banner found and accepted');
      await delay(this.pageWaitTime / 2);
      return;
    }

    this.debugLog('GDPR banner could not be found');
    await delay(this.pageWaitTime / 2);
    return;
  }

  async useSelectorsToSelectGDPRBanner(page: Page): Promise<boolean> {
    let clickedOnButton = false;

    if (!this.selectors) {
      return false;
    }

    try {
      await Promise.all(
        this.selectors?.cssSelectors.map(async (selector) => {
          const buttonToClick = await page.$(selector);
          if (buttonToClick) {
            clickedOnButton = true;
            this.debugLog('GDPR banner found and accepted');
            await buttonToClick.click();
          }
        })
      );

      if (clickedOnButton) {
        return clickedOnButton;
      }

      clickedOnButton = await page.evaluate((xPaths: string[]) => {
        const rootElement = document.querySelector('html');

        if (!rootElement) {
          return false;
        }

        return xPaths.some((xPath) => {
          const _acceptButton = document
            .evaluate(xPath, rootElement)
            .iterateNext();

          if (!_acceptButton) {
            return false;
          }

          if (_acceptButton instanceof HTMLElement) {
            _acceptButton?.click();
            return true;
          }

          return false;
        });
      }, this.selectors?.xPath);

      if (clickedOnButton) {
        return clickedOnButton;
      }

      clickedOnButton = await this.clickOnGDPRUsingTextSelectors(
        page,
        this.selectors?.textSelectors
      );

      return clickedOnButton;
    } catch (error) {
      return clickedOnButton;
>>>>>>> 5a7a276f
    }
  }

  async openPage(): Promise<Page> {
    if (!this.browser) {
      throw new Error('Browser not initialized');
    }
    const sitePage = await this.browser.newPage();

    await sitePage.setUserAgent(
      'Mozilla/5.0 (Macintosh; Intel Mac OS X 10_15_7) AppleWebKit/537.36 (KHTML, like Gecko) Chrome/121.0.0.0 Safari/537.36'
    );

    sitePage.setViewport({
      width: 1440,
      height: 790,
      deviceScaleFactor: 1,
    });

    this.debugLog('Page opened');

    return sitePage;
  }

  pushErrors(url: string, objectToPushed: SingleURLError) {
    if (!this.erroredOutUrls[url]) {
      this.erroredOutUrls[url] = [];
    }

    this.erroredOutUrls[url].push(objectToPushed);
  }

  async navigateToPage(url: string) {
    const page = this.pages[url];

    if (!page) {
      throw new Error('No page with the provided ID was found');
    }

    this.debugLog(`Starting navigation to URL: ${url}`);

    try {
      const response = await page.goto(url, {
        timeout: 10000,
      });

      const SUCCESS_RESPONSE = 200;

      if (response && response.status() !== SUCCESS_RESPONSE) {
        this.pushErrors(url, {
          errorMessage: `Invalid server response: ${response.status()}`,
          errorCode: `${response.status()}`,
          errorName: `INVALID_SERVER_RESPONSE`,
        });

        this.debugLog(`Warning: Server error found in URL: ${url}`, true);

        if (!this.isSiteMap) {
          throw new Error(`Invalid server response: ${response.status()}`);
        }
      }

      this.debugLog(`Navigation completed to URL: ${url}`);
    } catch (error) {
      if (error instanceof Error) {
        this.pushErrors(url, {
          errorMessage: error.message,
          stackTrace: error?.stack ?? '',
          errorName: error?.name,
        });

        if (error?.name === 'TimeoutError') {
          this.debugLog(
            `Navigation did not finish on URL ${url} in 10 seconds moving on to scrolling`
          );
        }

        throw error;
      }
    }
  }

  async pageScroll(url: string) {
    const page = this.pages[url];

    if (!page) {
      throw new Error('No page with the provided ID was found');
    }

    try {
      await page.evaluate(() => {
        window.scrollBy(0, 10000);
      });
    } catch (error) {
      this.debugLog('Scrolled to the end of page');
      //ignore
    }

    this.debugLog(`Scrolling on URL: ${url}`);
  }

  responseEventListener(pageId: string, response: HTTPResponse) {
    if (
      response?.headers()?.['content-type']?.includes('javascript') ||
      response?.headers()?.['content-type']?.includes('html')
    ) {
      response
        .text()
        .then((content) => {
          this.pageResourcesMaps[pageId][response.url()] = {
            origin: response.url(),
            type: response?.headers()?.['content-type']?.includes('javascript')
              ? 'Script'
              : 'Document',
            content,
          };
        })
        .catch(() => undefined);
    }
  }

  responseReceivedListener(
    pageId: string,
    { requestId, frameId, response }: Protocol.Network.ResponseReceivedEvent
  ) {
    if (!this.pageResponses[pageId][requestId]) {
      this.pageResponses[pageId][requestId] = {
        frameId,
        url: response.url,
        cookies: [],
      };
    } else {
      const parsedCookies = this.pageResponses[pageId][requestId]?.cookies.map(
        (cookie) => {
          if (!cookie.url) {
            cookie.url = response.url;
          }

          if (!cookie.parsedCookie.domain) {
            cookie.parsedCookie.domain = new URL(response.url).hostname;
          }
          if (cookie.parsedCookie.domain[0] !== '.') {
            cookie.parsedCookie.domain = '.' + cookie.parsedCookie.domain;
          }
          return cookie;
        }
      );

      this.pageResponses[pageId][requestId]?.cookies.forEach((cookie) => {
        cookie.networkEvents?.responseEvents.map((event) => {
          if (event.requestId === requestId) {
            event.url = response.url;
          }
          return event;
        });
      });

      this.pageResponses[pageId][requestId] = {
        frameId,
        url: response.url,
        cookies: parsedCookies,
      };
    }
  }

  responseReceivedExtraInfoListener(
    pageId: string,
    {
      headers,
      cookiePartitionKey,
      blockedCookies,
      requestId,
      exemptedCookies,
    }: Protocol.Network.ResponseReceivedExtraInfoEvent
  ) {
    const headersToBeParsed = headers['set-cookie'] ?? headers['Set-Cookie'];
    if (!headersToBeParsed) {
      return;
    }

    const cookies: CookieData[] = headersToBeParsed
      .split('\n')
      .map((headerLine) => {
        const parsedCookie: Cookie = parse(headerLine);

        const url = this.pageResponses[pageId][requestId]?.url;

        if (!parsedCookie.domain && url) {
          parsedCookie.domain = new URL(url).hostname;
        }

        if (parsedCookie.domain && parsedCookie.domain[0] !== '.') {
          parsedCookie.domain = '.' + parsedCookie.domain;
        }

        const exemptedEntry = exemptedCookies?.find(({ cookie }) => {
          return cookie?.name === parsedCookie.name;
        });

        const blockedEntry = blockedCookies.find((c) => {
          if (c.cookie) {
            return (
              c.cookie?.name?.trim() === parsedCookie.name?.trim() &&
              c.cookie.domain?.trim() === parsedCookie.domain?.trim() &&
              c.cookie.path?.trim() === parsedCookie.path?.trim()
            );
          } else {
            const temporaryParsedCookie = parse(c.cookieLine);

            return (
              temporaryParsedCookie.name?.trim() ===
                parsedCookie.name?.trim() &&
              temporaryParsedCookie.domain?.trim() ===
                parsedCookie.domain?.trim() &&
              temporaryParsedCookie.path?.trim() === parsedCookie.path?.trim()
            );
          }
        });

        const singleCookie: CookieData = {
          parsedCookie: {
            name: parsedCookie.name,
            domain: parsedCookie.domain,
            path: parsedCookie.path || '/',
            value: parsedCookie.value,
            samesite: parsedCookie.samesite?.toLowerCase() || 'lax',
            expires: parsedCookie.expires || 'Session',
            httponly: parsedCookie.httponly || false,
            secure: parsedCookie.secure || false,
            partitionKey: '',
          },
          networkEvents: {
            responseEvents: [
              {
                type: RESPONSE_EVENT.CDP_RESPONSE_RECEIVED_EXTRA_INFO,
                requestId,
                url,
                blocked: Boolean(blockedEntry),
                timeStamp: Date.now(),
              },
            ],
            requestEvents: [],
          },
          isBlocked: Boolean(blockedEntry),
          blockedReasons: blockedEntry?.blockedReasons,
          exemptionReason: exemptedEntry?.exemptionReason,
          url,
          headerType: 'response',
        };

        if (headerLine.includes('Partitioned')) {
          singleCookie.parsedCookie.partitionKey =
            cookiePartitionKey?.topLevelSite as unknown as string;
        }

        return singleCookie;
      });

    const prevCookies = this.pageResponses[pageId][requestId]?.cookies || [];
    const mergedCookies = [...prevCookies, ...(cookies || [])];

    this.pageResponses[pageId][requestId] = {
      frameId: this.pageResponses[pageId][requestId]?.frameId || '',
      url: this.pageResponses[pageId][requestId]?.url || '',
      // @ts-ignore TODO: fix expires type mismatch
      cookies: mergedCookies,
    };
  }

  requestWillBeSentListener(
    pageId: string,
    { requestId, request, frameId }: Protocol.Network.RequestWillBeSentEvent
  ) {
    this.pageRequests[pageId][requestId] = {
      ...(this.pageRequests[pageId][requestId] || {}),
      frameId,
      url: request.url,
    };
  }

  requestWillBeSentExtraInfoListener(
    pageId: string,
    {
      associatedCookies,
      requestId,
    }: Protocol.Network.RequestWillBeSentExtraInfoEvent
  ) {
    if (!associatedCookies || associatedCookies.length === 0) {
      return;
    }

    const cookies = associatedCookies.map<CookieData>((associatedCookie) => {
      const singleCookie = {
        parsedCookie: {
          name: associatedCookie.cookie.name,
          domain: associatedCookie.cookie.domain,
          path: associatedCookie.cookie.path || '/',
          value: associatedCookie.cookie.value,
          samesite: associatedCookie.cookie.sameSite?.toLowerCase() || 'lax',
          expires: associatedCookie.cookie.expires || 'Session',
          httponly: associatedCookie.cookie.httpOnly || false,
          secure: associatedCookie.cookie.secure || false,
          partitionKey: '',
        },
        networkEvents: {
          requestEvents: [
            {
              type: REQUEST_EVENT.CDP_REQUEST_WILL_BE_SENT_EXTRA_INFO,
              requestId,
              url: this.pageRequests[pageId][requestId]?.url || '',
              blocked: associatedCookie.blockedReasons.length > 0,
              timeStamp: Date.now(),
            },
          ],
          responseEvents: [],
        },
        isBlocked: associatedCookie.blockedReasons.length > 0,
        blockedReasons: associatedCookie.blockedReasons,
        exemptionReason: associatedCookie?.exemptionReason,
        url: this.pageRequests[pageId][requestId]?.url || '',
        headerType: 'request' as CookieData['headerType'],
      };

      if (associatedCookie.cookie?.partitionKey) {
        singleCookie.parsedCookie.partitionKey =
          associatedCookie.cookie?.partitionKey?.topLevelSite;
      }

      return singleCookie;
    });

    this.pageRequests[pageId][requestId] = {
      ...(this.pageRequests[pageId][requestId] || {}),
      cookies,
    };
  }

  pageFrameAttachedListener(
    pageId: string,
    { frameId, parentFrameId }: Protocol.Page.FrameAttachedEvent
  ) {
    if (!this.pageFrames[pageId]) {
      this.pageFrames[pageId] = {};
    }

    this.pageFrames[pageId][frameId] = parentFrameId;
  }

  async getMainframeIds() {
    const pageTargetIds: Record<string, string> = {};

    // This gets targets for all pages.
    const cdpSession = await Object.values(this.pages)[0].createCDPSession();
    const res = await cdpSession.send('Target.getTargets');

    for (const [_url, page] of Object.entries(this.pages)) {
      const constructedUrl = page.url();

      const mainFrameTargetId = res.targetInfos.find(
        ({ url, type }) => constructedUrl === url && type === 'page'
      )?.targetId;

      pageTargetIds[_url] = mainFrameTargetId || '';
    }
    return pageTargetIds;
  }

  async attachListenersToPage(pageId: string) {
    const page = this.pages[pageId];

    if (!page) {
      throw new Error(`No page with the provided ID was found:${pageId}`);
    }

    this.debugLog('Attaching network event listeners to the page');

    const cdpSession = await page.createCDPSession();

    await cdpSession.send('Target.setAutoAttach', {
      // If this is set to true, debugger will be attached to every new target that is added to the current target.
      autoAttach: true,
      waitForDebuggerOnStart: false,
      //Enables "flat" access to the session via specifying sessionId attribute in the commands.
      // If this is set to true the debugger is also attached to the child targets of that the target it has been attached to.
      flatten: true,
    });

    await cdpSession.send('Network.enable');
    await cdpSession.send('Page.enable');

    this.pageRequests[pageId] = {};
    this.pageResponses[pageId] = {};
    this.pageResourcesMaps[pageId] = {};

    page.on('response', (ev) => this.responseEventListener(pageId, ev));

    cdpSession.on('Network.responseReceived', (ev) =>
      this.responseReceivedListener(pageId, ev)
    );

    cdpSession.on('Network.responseReceivedExtraInfo', (ev) =>
      this.responseReceivedExtraInfoListener(pageId, ev)
    );

    cdpSession.on('Network.requestWillBeSent', (ev) =>
      this.requestWillBeSentListener(pageId, ev)
    );

    cdpSession.on('Network.requestWillBeSentExtraInfo', (ev) =>
      this.requestWillBeSentExtraInfoListener(pageId, ev)
    );

    cdpSession.on('Page.frameAttached', (ev) =>
      this.pageFrameAttachedListener(pageId, ev)
    );

    this.debugLog('Finished attaching network event listeners');
  }

  async getJSCookies(page: Page) {
    const frames = page.frames();

    const cookies: CookieDataFromNetwork = {};

    await Promise.all(
      frames.map(async (frame) => {
        try {
          if (!frame.url().includes('http')) {
            return;
          }

          const _JSCookies: CookieStoreCookie[] = await resolveWithTimeout(
            frame.evaluate(() => {
              // @ts-ignore
              return cookieStore?.getAll();
            }),
            [],
            200
          );

          const frameCookies: {
            [key: string]: CookieData;
          } = {};

          _JSCookies.forEach((cookie) => {
            if (!cookie.domain) {
              cookie.domain = new URL(frame.url()).hostname;
            }
            if (cookie.domain[0] !== '.') {
              cookie.domain = '.' + cookie.domain;
            }
            const key = cookie.name + ':' + cookie.domain + ':' + cookie.path;
            frameCookies[key] = {
              parsedCookie: {
                ...cookie,
                partitionKey: '',
                httponly: false,
                samesite: cookie.sameSite?.toLowerCase() || 'lax',
              },
            };
          });

          const frameUrl = new URL(frame.url()).origin;
          cookies[frameUrl] = { frameCookies };
        } catch (error) {
          //Fail silently
        }
      })
    );

    return cookies;
  }

  getResources(urls: string[]) {
    const allFetchedResources: { [key: string]: any } = {};

    urls.forEach((url) => {
      const page = this.pages[url];
      const resources = this.pageResourcesMaps[url];

      if (!page || !resources) {
        allFetchedResources[url] = [];
        return;
      }

      const mainFrameUrl = new URL(page.url()).origin;

      allFetchedResources[mainFrameUrl] = Array.from(
        Object.values(resources) ?? []
      );
    });

    return allFetchedResources;
  }

  async insertAndRunDOMQueryFunctions(
    url: string,
    Libraries: LibraryMatchers[]
  ) {
<<<<<<< HEAD
    try {
      const page = this.pages[url];
=======
    const page = this.pages[url];

    if (!page) {
      throw new Error('No page with the provided ID was found');
    }
>>>>>>> 5a7a276f

      if (!page) {
        throw new Error('No page with the provided ID was found');
      }

      const domQueryMatches: LibraryData = {};

      await Promise.all(
        Libraries.map(async ({ domQueryFunction, name }) => {
          if (domQueryFunction && name) {
            await page.addScriptTag({
              content: `window.${name.replaceAll(
                '-',
                ''
              )} = ${domQueryFunction}`,
            });

            const queryResult = await page.evaluate((library: string) => {
              //@ts-ignore
              const functionDOMQuery = window[`${library}`];

              if (!functionDOMQuery) {
                return [];
              }

              return functionDOMQuery();
            }, name.replaceAll('-', ''));

            domQueryMatches[name] = {
              domQuerymatches: queryResult as [string],
            };
          }
        })
      );

      const mainFrameUrl = new URL(page.url()).origin;

      return { [mainFrameUrl]: domQueryMatches };
    } catch (error) {
      if (error instanceof Error) {
        this.pushErrors(url, {
          errorMessage: error.message,
          stackTrace: error?.stack ?? '',
          errorName: error?.name,
        });

        throw error;
      }
      return {};
    }
  }

  async analyzeCookies(
    userProvidedUrls: string[],
    shouldSkipAcceptBanner: boolean,
    Libraries: LibraryMatchers[]
  ) {
    let consolidatedDOMQueryMatches: { [key: string]: LibraryData } = {};
    // Open tabs and attach network listeners
    await Promise.all(
      userProvidedUrls.map(async (url) => {
        const sitePage = await this.openPage();
        this.pages[url] = sitePage;
        await this.attachListenersToPage(url);
      })
    );

    // Navigate to URLs
    // eslint-disable-next-line no-useless-catch -- Because we are rethrowing the same error no need to create a new Error instance
    try {
      await Promise.all(
        userProvidedUrls.map(async (url) => {
          await this.navigateToPage(url);
        })
      );
    } catch (error) {
      if (!this.isSiteMap) {
        throw error;
      }
    }

    // Delay for page to load resources
    await delay(this.pageWaitTime / 2);

    // Accept Banners
    if (!shouldSkipAcceptBanner) {
      // delay
      try {
        await Promise.all(
          userProvidedUrls.map(async (url) => {
            await this.clickOnAcceptBanner(url);
          })
        );
      } catch (error) {
        if (!this.isSiteMap) {
          throw error;
        }
      }
    }

    // Scroll to bottom of the page
    await Promise.all(
      userProvidedUrls.map(async (url) => {
        await this.pageScroll(url);
      })
    );

    try {
      await Promise.all(
        userProvidedUrls.map(async (url) => {
          const newMatches = await this.insertAndRunDOMQueryFunctions(
            url,
            Libraries
          );

          consolidatedDOMQueryMatches = {
            ...consolidatedDOMQueryMatches,
            ...newMatches,
          };
        })
      );
    } catch (error) {
      if (!this.isSiteMap) {
        throw error;
      }
    }

    // Delay for page to load more resources
    await delay(this.pageWaitTime / 2);

    const mainFrameUrlIdMap = await this.getMainframeIds();

    Object.entries(mainFrameUrlIdMap).forEach(([_url, id]) => {
      if (!this.pageFrames[_url]) {
        this.pageFrames[_url] = {
          [id]: '0',
        };
      } else {
        this.pageFrames[_url][id] = '0';
      }
    });

    const result = await Promise.all(
      userProvidedUrls.map(async (userProvidedUrl) => {
        const _responses = this.pageResponses[userProvidedUrl];
        const _requests = this.pageRequests[userProvidedUrl];
        const _page = this.pages[userProvidedUrl];
        const _pageFrames = this.pageFrames[userProvidedUrl];

        if (!_responses || !_requests || !_page) {
          return {
            url: userProvidedUrl,
            cookieData: {},
          };
        }

        const cookieDataFromNetwork = await parseNetworkDataToCookieData(
          _responses,
          _requests,
          _page,
          _pageFrames
        );

        const cookieDataFromJS = await this.getJSCookies(_page);

        const mainFrameUrl = new URL(_page.url()).origin;

        const collatedCookieData = collateCookieData(
          cookieDataFromNetwork,
          cookieDataFromJS
        );

        return {
          // Page may redirect. page.url() gives the redirected URL
          url: mainFrameUrl,
          cookieData: collatedCookieData,
        };
      })
    );

    return {
      result,
      consolidatedDOMQueryMatches,
      erroredOutUrls: this.erroredOutUrls,
    };
  }

  async deinitialize() {
    await this.browser?.close();
  }
}<|MERGE_RESOLUTION|>--- conflicted
+++ resolved
@@ -68,13 +68,9 @@
     pageWaitTime: number,
     shouldLogDebug: boolean,
     indent: number,
-<<<<<<< HEAD
     isSiteMap: boolean,
-    spinnies?: Spinnies
-=======
     spinnies?: Spinnies,
     selectors?: Selectors
->>>>>>> 5a7a276f
   ) {
     this.viewportConfig = viewportConfig;
     this.browser = null;
@@ -89,23 +85,15 @@
     this.pageResourcesMaps = {};
     this.spinnies = spinnies;
     this.indent = indent;
-<<<<<<< HEAD
     this.erroredOutUrls = {};
-=======
     this.selectors = selectors;
->>>>>>> 5a7a276f
-  }
-
-  debugLog(msg: string, shouldShowWarning?: boolean) {
+  }
+
+  debugLog(msg: string) {
     if (this.shouldLogDebug && this.spinnies) {
       this.spinnies.add(msg, {
         text: msg,
-<<<<<<< HEAD
-        succeedColor: shouldShowWarning ? 'yellowBright' : 'white',
-        spinnerColor: shouldShowWarning ? 'yellowBright' : 'white',
-=======
         succeedColor: 'white',
->>>>>>> 5a7a276f
         status: 'non-spinnable',
         indent: this.indent,
       });
@@ -127,9 +115,6 @@
       headless: this.isHeadless,
       args,
     });
-<<<<<<< HEAD
-    this.debugLog('Browser initialized');
-=======
 
     this.debugLog('Browser initialized');
   }
@@ -201,7 +186,6 @@
     } catch (error) {
       return false;
     }
->>>>>>> 5a7a276f
   }
 
   async clickOnAcceptBanner(url: string) {
@@ -212,41 +196,39 @@
         throw new Error('No page with the provided id was found');
       }
 
-<<<<<<< HEAD
-      await page.evaluate(() => {
-        const bannerNodes: Element[] = Array.from(
-          (document.querySelector('body')?.childNodes || []) as Element[]
-        )
-          .filter((node: Element) => node && node?.tagName === 'DIV')
-          .filter((node) => {
-            if (!node || !node?.textContent) {
-              return false;
-            }
-            const regex =
-              /\b(consent|policy|cookie policy|privacy policy|personalize|preferences)\b/;
-
-            return regex.test(node.textContent.toLowerCase());
-          });
-
-        const buttonToClick: HTMLButtonElement[] = bannerNodes
-          .map((node: Element) => {
-            const buttonNodes = Array.from(node.getElementsByTagName('button'));
-            const isButtonForAccept = buttonNodes.filter(
-              (cnode) =>
-                cnode.textContent &&
-                (cnode.textContent.toLowerCase().includes('accept') ||
-                  cnode.textContent.toLowerCase().includes('allow') ||
-                  cnode.textContent.toLowerCase().includes('ok') ||
-                  cnode.textContent.toLowerCase().includes('agree'))
-            );
-
-            return isButtonForAccept[0];
-          })
-          .filter((button) => button);
-        buttonToClick[0]?.click();
-      });
-
+      const didSelectorsFromUserWork =
+        await this.useSelectorsToSelectGDPRBanner(page);
+
+      if (didSelectorsFromUserWork) {
+        this.debugLog('GDPR banner found and accepted');
+        await delay(this.pageWaitTime / 2);
+        return;
+      }
+
+      // Click using CSS selectors.
+      const clickedUsingCMPCSSSelectors =
+        await this.clickOnButtonUsingCMPSelectors(page);
+
+      if (clickedUsingCMPCSSSelectors) {
+        this.debugLog('GDPR banner found and accepted');
+        await delay(this.pageWaitTime / 2);
+        return;
+      }
+
+      const buttonClicked = await this.clickOnGDPRUsingTextSelectors(
+        page,
+        CMP_TEXT_SELECTORS
+      );
+
+      if (buttonClicked) {
+        this.debugLog('GDPR banner found and accepted');
+        await delay(this.pageWaitTime / 2);
+        return;
+      }
+
+      this.debugLog('GDPR banner could not be found');
       await delay(this.pageWaitTime / 2);
+      return;
     } catch (error) {
       if (error instanceof Error) {
         this.pushErrors(url, {
@@ -257,41 +239,7 @@
 
         throw error;
       }
-=======
-    const didSelectorsFromUserWork = await this.useSelectorsToSelectGDPRBanner(
-      page
-    );
-
-    if (didSelectorsFromUserWork) {
-      this.debugLog('GDPR banner found and accepted');
-      await delay(this.pageWaitTime / 2);
-      return;
-    }
-
-    // Click using CSS selectors.
-    const clickedUsingCMPCSSSelectors =
-      await this.clickOnButtonUsingCMPSelectors(page);
-
-    if (clickedUsingCMPCSSSelectors) {
-      this.debugLog('GDPR banner found and accepted');
-      await delay(this.pageWaitTime / 2);
-      return;
-    }
-
-    const buttonClicked = await this.clickOnGDPRUsingTextSelectors(
-      page,
-      CMP_TEXT_SELECTORS
-    );
-
-    if (buttonClicked) {
-      this.debugLog('GDPR banner found and accepted');
-      await delay(this.pageWaitTime / 2);
-      return;
-    }
-
-    this.debugLog('GDPR banner could not be found');
-    await delay(this.pageWaitTime / 2);
-    return;
+    }
   }
 
   async useSelectorsToSelectGDPRBanner(page: Page): Promise<boolean> {
@@ -354,7 +302,6 @@
       return clickedOnButton;
     } catch (error) {
       return clickedOnButton;
->>>>>>> 5a7a276f
     }
   }
 
@@ -854,16 +801,8 @@
     url: string,
     Libraries: LibraryMatchers[]
   ) {
-<<<<<<< HEAD
     try {
       const page = this.pages[url];
-=======
-    const page = this.pages[url];
-
-    if (!page) {
-      throw new Error('No page with the provided ID was found');
-    }
->>>>>>> 5a7a276f
 
       if (!page) {
         throw new Error('No page with the provided ID was found');
