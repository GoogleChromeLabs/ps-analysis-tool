/*
 * Copyright 2023 Google LLC
 *
 * Licensed under the Apache License, Version 2.0 (the "License");
 * you may not use this file except in compliance with the License.
 * You may obtain a copy of the License at
 *
 *     https://www.apache.org/licenses/LICENSE-2.0
 *
 * Unless required by applicable law or agreed to in writing, software
 * distributed under the License is distributed on an "AS IS" BASIS,
 * WITHOUT WARRANTIES OR CONDITIONS OF ANY KIND, either express or implied.
 * See the License for the specific language governing permissions and
 * limitations under the License.
 */

/**
 * External dependencies.
 */
import puppeteer, { Browser, HTTPResponse, Page, Protocol } from 'puppeteer';
import { parse } from 'simple-cookie';
import {
  type CookieData,
  type ScriptTagUnderCheck,
  type LibraryData,
  type LibraryMatchers,
  resolveWithTimeout,
  delay,
  RESPONSE_EVENT,
  REQUEST_EVENT,
} from '@ps-analysis-tool/common';

/**
 * Internal dependencies.
 */
import {
  ResponseData,
  RequestData,
  ViewportConfig,
  CookieStoreCookie,
  CookieDataFromNetwork,
} from './types';
import { parseNetworkDataToCookieData } from './parseNetworkDataToCookieData';
import collateCookieData from './collateCookieData';

export class BrowserManagement {
  viewportConfig: ViewportConfig;
  browser: Browser | null;
  isHeadless: boolean;
  pageWaitTime: number;
  pages: Record<string, Page>;
  pageFrames: Record<string, Record<string, string>>;
  pageResponses: Record<string, Record<string, ResponseData>>;
  pageRequests: Record<string, Record<string, RequestData>>;
  pageResourcesMaps: Record<string, Record<string, ScriptTagUnderCheck>>;
  shouldLogDebug: boolean;

  constructor(
    viewportConfig: ViewportConfig,
    isHeadless: boolean,
    pageWaitTime: number,
    shouldLogDebug: boolean
  ) {
    this.viewportConfig = viewportConfig;
    this.browser = null;
    this.isHeadless = isHeadless;
    this.pageWaitTime = pageWaitTime;
    this.pages = {};
    this.pageFrames = {};
    this.pageResponses = {};
    this.pageRequests = {};
    this.shouldLogDebug = shouldLogDebug;
    this.pageResourcesMaps = {};
  }

  debugLog(msg: any) {
    if (this.shouldLogDebug) {
      console.log(msg);
    }
  }

  async initializeBrowser(enable3pCookiePhaseout: boolean) {
    const args: string[] = [];

    if (enable3pCookiePhaseout) {
      args.push('--test-third-party-cookie-phaseout');
      args.push(
        '--enable-features="FirstPartySets,StorageAccessAPI,StorageAccessAPIForOriginExtension,PageInfoCookiesSubpage,PrivacySandboxFirstPartySetsUI,TpcdMetadataGrants,TpcdSupportSettings,TpcdHeuristicsGrants:TpcdReadHeuristicsGrants/true/TpcdWritePopupCurrentInteractionHeuristicsGrants/30d/TpcdBackfillPopupHeuristicsGrants/30d/TpcdPopupHeuristicEnableForIframeInitiator/all/TpcdWriteRedirectHeuristicGrants/15m/TpcdRedirectHeuristicRequireABAFlow/true/TpcdRedirectHeuristicRequireCurrentInteraction/true"'
      );
    }

    this.browser = await puppeteer.launch({
      devtools: true,
      headless: this.isHeadless,
      args,
    });
    this.debugLog('browser intialized');
  }

  async clickOnAcceptBanner(url: string) {
    const page = this.pages[url];

    if (!page) {
      throw new Error('no page with the provided id was found');
    }

    await page.evaluate(() => {
      const bannerNodes: Element[] = Array.from(
        (document.querySelector('body')?.childNodes || []) as Element[]
      )
        .filter((node: Element) => node && node?.tagName === 'DIV')
        .filter((node) => {
          if (!node || !node?.textContent) {
            return false;
          }
          const regex =
            /\b(consent|policy|cookie policy|privacy policy|personalize|preferences)\b/;

          return regex.test(node.textContent.toLowerCase());
        });

      const buttonToClick: HTMLButtonElement[] = bannerNodes
        .map((node: Element) => {
          const buttonNodes = Array.from(node.getElementsByTagName('button'));
          const isButtonForAccept = buttonNodes.filter(
            (cnode) =>
              cnode.textContent &&
              (cnode.textContent.toLowerCase().includes('accept') ||
                cnode.textContent.toLowerCase().includes('allow') ||
                cnode.textContent.toLowerCase().includes('agree'))
          );

          return isButtonForAccept[0];
        })
        .filter((button) => button);
      buttonToClick[0]?.click();
    });

    await delay(this.pageWaitTime / 2);
  }

  async openPage(): Promise<Page> {
    if (!this.browser) {
      throw new Error('Browser not intialized');
    }
    const sitePage = await this.browser.newPage();

    await sitePage.setUserAgent(
      'Mozilla/5.0 (Macintosh; Intel Mac OS X 10_15_7) AppleWebKit/537.36 (KHTML, like Gecko) Chrome/121.0.0.0 Safari/537.36'
    );

    sitePage.setViewport({
      width: 1440,
      height: 790,
      deviceScaleFactor: 1,
    });

    this.debugLog('Page opened');

    return sitePage;
  }

  async navigateToPage(url: string) {
    const page = this.pages[url];

    if (!page) {
      throw new Error('no page with the provided id was found');
    }

    this.debugLog(`starting navigation to url ${url}`);

    try {
      await page.goto(url, { timeout: 10000 });
      this.debugLog(`done with navigation to url:${url}`);
    } catch (error) {
      this.debugLog(
        `navigation did not finish in 10 seconds moving on to scrolling`
      );
      //ignore
    }
  }

  async pageScroll(url: string) {
    const page = this.pages[url];

    if (!page) {
      throw new Error('no page with the provided id was found');
    }

    try {
      await page.evaluate(() => {
        window.scrollBy(0, 10000);
      });
    } catch (error) {
      this.debugLog(`scrolling the page to the end.`);
      //ignore
    }

    this.debugLog(`scrolling on url:${url}`);
  }

  async responseEventListener(pageId: string, response: HTTPResponse) {
    if (
      response?.headers()?.['content-type']?.includes('javascript') ||
      response?.headers()?.['content-type']?.includes('html')
    ) {
      try {
        const content = await response.text();
        this.pageResourcesMaps[pageId][response.url()] = {
          origin: response.url(),
          type: response?.headers()?.['content-type']?.includes('javascript')
            ? 'Script'
            : 'Document',
          content,
        };
      } catch (error) {
        // CDP might fail here.
      }
    }
  }

  responseReceivedListener(
    pageId: string,
    { requestId, frameId, response }: Protocol.Network.ResponseReceivedEvent
  ) {
    if (!this.pageResponses[pageId][requestId]) {
      this.pageResponses[pageId][requestId] = {
        frameId,
        url: response.url,
        cookies: [],
      };
    } else {
      const parsedCookies = this.pageResponses[pageId][requestId]?.cookies.map(
        (cookie) => {
          if (!cookie.url) {
            cookie.url = response.url;
          }

          if (!cookie.parsedCookie.domain) {
            cookie.parsedCookie.domain = new URL(response.url).hostname;
          }
          if (cookie.parsedCookie.domain[0] !== '.') {
            cookie.parsedCookie.domain = '.' + cookie.parsedCookie.domain;
          }
          return cookie;
        }
      );

      this.pageResponses[pageId][requestId]?.cookies.forEach((cookie) => {
        cookie.networkEvents?.responseEvents.map((event) => {
          if (event.requestId === requestId) {
            event.url = response.url;
          }
          return event;
        });
      });

      this.pageResponses[pageId][requestId] = {
        frameId,
        url: response.url,
        cookies: parsedCookies,
      };
    }
  }

  responseReceivedExtraInfoListener(
    pageId: string,
    {
      headers,
      cookiePartitionKey,
      blockedCookies,
      requestId,
      exemptedCookies,
    }: Protocol.Network.ResponseReceivedExtraInfoEvent
  ) {
    const headersToBeParsed = headers['set-cookie'] ?? headers['Set-Cookie'];
    if (!headersToBeParsed) {
      return;
    }

<<<<<<< HEAD
      const exemptedEntry = exemptedCookies?.find(({ cookie }) => {
        return cookie?.name === parsedCookie.name;
      });

      const url = this.pageResponses[pageId][requestId]?.url;
=======
    const cookies: CookieData[] = headersToBeParsed
      .split('\n')
      .map((headerLine) => {
        const parsedCookie = parse(headerLine);
        const partitionKey = headerLine.includes('Partitioned')
          ? cookiePartitionKey
          : undefined;
>>>>>>> f01db676

        const url = this.pageResponses[pageId][requestId]?.url;

<<<<<<< HEAD
      return {
        parsedCookie: {
          name: parsedCookie.name,
          domain: parsedCookie.domain,
          path: parsedCookie.path || '/',
          value: parsedCookie.value,
          sameSite: parsedCookie.samesite || 'Lax',
          expires: parsedCookie.expires || 'Session',
          httpOnly: parsedCookie.httponly || false,
          secure: parsedCookie.secure || false,
          partitionKey,
        },
        isBlocked: Boolean(blockedEntry),
        blockedReasons: blockedEntry?.blockedReasons,
        exemptionReason: exemptedEntry?.exemptionReason,
        url,
        headerType: 'response',
      };
    });
=======
        if (!parsedCookie.domain && url) {
          parsedCookie.domain = new URL(url).hostname;
        }
        if (parsedCookie.domain && parsedCookie.domain[0] !== '.') {
          parsedCookie.domain = '.' + parsedCookie.domain;
        }

        const blockedEntry = blockedCookies.find((c) => {
          if (c.cookie) {
            return (
              c.cookie?.name?.trim() === parsedCookie.name?.trim() &&
              c.cookie.domain?.trim() === parsedCookie.domain?.trim() &&
              c.cookie.path?.trim() === parsedCookie.path?.trim()
            );
          } else {
            const temporaryParsedCookie = parse(c.cookieLine);

            return (
              temporaryParsedCookie.name?.trim() ===
                parsedCookie.name?.trim() &&
              temporaryParsedCookie.domain?.trim() ===
                parsedCookie.domain?.trim() &&
              temporaryParsedCookie.path?.trim() === parsedCookie.path?.trim()
            );
          }
        });

        return {
          parsedCookie: {
            name: parsedCookie.name,
            domain: parsedCookie.domain,
            path: parsedCookie.path || '/',
            value: parsedCookie.value,
            sameSite: parsedCookie.samesite || 'Lax',
            expires: parsedCookie.expires || 'Session',
            httpOnly: parsedCookie.httponly || false,
            secure: parsedCookie.secure || false,
            partitionKey,
          },
          networkEvents: {
            responseEvents: [
              {
                type: RESPONSE_EVENT.CDP_RESPONSE_RECEIVED_EXTRA_INFO,
                requestId,
                url,
                blocked: Boolean(blockedEntry),
                timeStamp: Date.now(),
              },
            ],
            requestEvents: [],
          },
          isBlocked: Boolean(blockedEntry),
          blockedReasons: blockedEntry?.blockedReasons,
          url,
          headerType: 'response',
        };
      });
>>>>>>> f01db676

    const prevCookies = this.pageResponses[pageId][requestId]?.cookies || [];
    const mergedCookies = [...prevCookies, ...(cookies || [])];

    this.pageResponses[pageId][requestId] = {
      frameId: this.pageResponses[pageId][requestId]?.frameId || '',
      url: this.pageResponses[pageId][requestId]?.url || '',
      // @ts-ignore TODO: fix expires type mismatch
      cookies: mergedCookies,
    };
  }

  requestWillBeSentListener(
    pageId: string,
    { requestId, request, frameId }: Protocol.Network.RequestWillBeSentEvent
  ) {
    this.pageRequests[pageId][requestId] = {
      ...(this.pageRequests[pageId][requestId] || {}),
      frameId,
      url: request.url,
    };
  }

  requestWillBeSentExtraInfoListener(
    pageId: string,
    {
      associatedCookies,
      requestId,
    }: Protocol.Network.RequestWillBeSentExtraInfoEvent
  ) {
    if (!associatedCookies || associatedCookies.length === 0) {
      return;
    }

    const cookies = associatedCookies.map<CookieData>((associatedCookie) => {
      return {
        parsedCookie: {
          name: associatedCookie.cookie.name,
          domain: associatedCookie.cookie.domain,
          path: associatedCookie.cookie.path || '/',
          value: associatedCookie.cookie.value,
          sameSite: associatedCookie.cookie.sameSite || 'Lax',
          expires: associatedCookie.cookie.expires || 'Session',
          httpOnly: associatedCookie.cookie.httpOnly || false,
          secure: associatedCookie.cookie.secure || false,
          partitionKey: associatedCookie.cookie.partitionKey,
        },
        networkEvents: {
          requestEvents: [
            {
              type: REQUEST_EVENT.CDP_REQUEST_WILL_BE_SENT_EXTRA_INFO,
              requestId,
              url: this.pageRequests[pageId][requestId]?.url || '',
              blocked: associatedCookie.blockedReasons.length > 0,
              timeStamp: Date.now(),
            },
          ],
          responseEvents: [],
        },
        isBlocked: associatedCookie.blockedReasons.length > 0,
        blockedReasons: associatedCookie.blockedReasons,
        exemptionReason: associatedCookie?.exemptionReason,
        url: this.pageRequests[pageId][requestId]?.url || '',
        headerType: 'request',
      };
    });

    this.pageRequests[pageId][requestId] = {
      ...(this.pageRequests[pageId][requestId] || {}),
      cookies,
    };
  }

  pageFrameAttachedListener(
    pageId: string,
    { frameId, parentFrameId }: Protocol.Page.FrameAttachedEvent
  ) {
    if (!this.pageFrames[pageId]) {
      this.pageFrames[pageId] = {};
    }

    this.pageFrames[pageId][frameId] = parentFrameId;
  }

  async getMainframeIds() {
    const pageTargetIds: Record<string, string> = {};

    // This gets targets for all pages.
    const cdpSession = await Object.values(this.pages)[0].createCDPSession();
    const res = await cdpSession.send('Target.getTargets');

    for (const [_url, page] of Object.entries(this.pages)) {
      const constructedUrl = page.url();

      const mainFrameTargetId = res.targetInfos.find(
        ({ url, type }) => constructedUrl === url && type === 'page'
      )?.targetId;

      pageTargetIds[_url] = mainFrameTargetId || '';
    }
    return pageTargetIds;
  }

  async attachListenersToPage(pageId: string) {
    const page = this.pages[pageId];

    if (!page) {
      throw new Error(`no page with the provided id was found:${pageId}`);
    }

    const cdpSession = await page.createCDPSession();

    await cdpSession.send('Target.setAutoAttach', {
      // If this is set to true, debugger will be attached to every new target that is added to the current target.
      autoAttach: true,
      waitForDebuggerOnStart: false,
      //Enables "flat" access to the session via specifying sessionId attribute in the commands.
      // If this is set to true the debugger is also attached to the child targets of that the target it has been attached to.
      flatten: true,
    });

    await cdpSession.send('Network.enable');
    await cdpSession.send('Page.enable');

    this.pageRequests[pageId] = {};
    this.pageResponses[pageId] = {};
    this.pageResourcesMaps[pageId] = {};

    page.on('response', async (ev) => {
      await this.responseEventListener(pageId, ev);
    });

    cdpSession.on('Network.responseReceived', (ev) =>
      this.responseReceivedListener(pageId, ev)
    );

    cdpSession.on('Network.responseReceivedExtraInfo', (ev) =>
      this.responseReceivedExtraInfoListener(pageId, ev)
    );

    cdpSession.on('Network.requestWillBeSent', (ev) =>
      this.requestWillBeSentListener(pageId, ev)
    );

    cdpSession.on('Network.requestWillBeSentExtraInfo', (ev) =>
      this.requestWillBeSentExtraInfoListener(pageId, ev)
    );

    cdpSession.on('Page.frameAttached', (ev) =>
      this.pageFrameAttachedListener(pageId, ev)
    );

    this.debugLog('done attaching network event listeners');
  }

  async getJSCookies(page: Page) {
    const frames = page.frames();

    const cookies: CookieDataFromNetwork = {};

    await Promise.all(
      frames.map(async (frame) => {
        if (!frame.url().includes('http')) {
          return;
        }

        const _JSCookies: CookieStoreCookie[] = await resolveWithTimeout(
          frame.evaluate(() => {
            // @ts-ignore
            return cookieStore.getAll();
          }),
          [],
          200
        );

        const frameCookies: {
          [key: string]: CookieData;
        } = {};

        _JSCookies.forEach((cookie) => {
          if (!cookie.domain) {
            cookie.domain = new URL(frame.url()).hostname;
          }
          if (cookie.domain[0] !== '.') {
            cookie.domain = '.' + cookie.domain;
          }
          const key = cookie.name + ':' + cookie.domain + ':' + cookie.path;
          frameCookies[key] = { parsedCookie: cookie };
        });

        const frameUrl = new URL(frame.url()).origin;
        cookies[frameUrl] = { frameCookies };
      })
    );

    return cookies;
  }

  getResources(urls: string[]) {
    const allFetchedResources: { [key: string]: any } = {};

    urls.forEach((url) => {
      const page = this.pages[url];
      const resources = this.pageResourcesMaps[url];

      if (!page || !resources) {
        allFetchedResources[url] = [];
        return;
      }

      allFetchedResources[page.url()] = Array.from(
        Object.values(resources) ?? []
      );
    });

    return allFetchedResources;
  }

  async insertAndRunDOMQueryFunctions(
    url: string,
    Libraries: LibraryMatchers[]
  ) {
    const page = this.pages[url];

    if (!page) {
      throw new Error('no page with the provided id was found');
    }

    const domQueryMatches: LibraryData = {};

    await Promise.all(
      Libraries.map(async ({ domQueryFunction, name }) => {
        if (domQueryFunction && name) {
          await page.addScriptTag({
            content: `window.${name.replaceAll('-', '')} = ${domQueryFunction}`,
          });

          const queryResult = await page.evaluate((library: string) => {
            //@ts-ignore
            const functionDOMQuery = window[`${library}`];

            if (!functionDOMQuery) {
              return [];
            }

            return functionDOMQuery();
          }, name.replaceAll('-', ''));

          domQueryMatches[name] = {
            domQuerymatches: queryResult as [string],
          };
        }
      })
    );

    return { [page.url()]: domQueryMatches };
  }

  async analyzeCookies(
    userProvidedUrls: string[],
    shouldSkipAcceptBanner: boolean,
    Libraries: LibraryMatchers[]
  ) {
    let consolidatedDOMQueryMatches: { [key: string]: LibraryData } = {};
    // Open tabs and attach network listeners
    await Promise.all(
      userProvidedUrls.map(async (url) => {
        const sitePage = await this.openPage();
        this.pages[url] = sitePage;
        await this.attachListenersToPage(url);
      })
    );

    // Navigate to URLs
    await Promise.all(
      userProvidedUrls.map(async (url) => {
        await this.navigateToPage(url);
      })
    );

    // Delay for page to load resources
    await delay(this.pageWaitTime / 2);

    // Accept Banners
    if (shouldSkipAcceptBanner) {
      // delay

      await Promise.all(
        userProvidedUrls.map(async (url) => {
          await this.clickOnAcceptBanner(url);
        })
      );
    }

    // Scroll to bottom of the page
    await Promise.all(
      userProvidedUrls.map(async (url) => {
        await this.pageScroll(url);
      })
    );

    await Promise.all(
      userProvidedUrls.map(async (url) => {
        consolidatedDOMQueryMatches = {
          ...consolidatedDOMQueryMatches,
          ...(await this.insertAndRunDOMQueryFunctions(url, Libraries)),
        };
      })
    );
    // Delay for page to load more resources
    await delay(this.pageWaitTime / 2);

    const mainFrameUrlIdMap = await this.getMainframeIds();

    Object.entries(mainFrameUrlIdMap).forEach(([_url, id]) => {
      this.pageFrames[_url][id] = '0';
    });

    const result = await Promise.all(
      userProvidedUrls.map(async (userProvidedUrl) => {
        const _responses = this.pageResponses[userProvidedUrl];
        const _requests = this.pageRequests[userProvidedUrl];
        const _page = this.pages[userProvidedUrl];
        const _pageFrames = this.pageFrames[userProvidedUrl];

        if (!_responses || !_requests || !_page) {
          return {
            url: userProvidedUrl,
            cookieData: {},
          };
        }

        const cookieDataFromNetwork = await parseNetworkDataToCookieData(
          _responses,
          _requests,
          _page,
          _pageFrames
        );

        const cookieDataFromJS = await this.getJSCookies(_page);

        const mainFrameUrl = new URL(_page.url()).origin;

        const collatedCookieData = collateCookieData(
          cookieDataFromNetwork,
          cookieDataFromJS
        );

        return {
          // Page may redirect. page.url() gives the redirected URL
          url: mainFrameUrl,
          cookieData: collatedCookieData,
        };
      })
    );

    return { result, consolidatedDOMQueryMatches };
  }

  async deinitialize() {
    await this.browser?.close();
  }
}<|MERGE_RESOLUTION|>--- conflicted
+++ resolved
@@ -278,13 +278,6 @@
       return;
     }
 
-<<<<<<< HEAD
-      const exemptedEntry = exemptedCookies?.find(({ cookie }) => {
-        return cookie?.name === parsedCookie.name;
-      });
-
-      const url = this.pageResponses[pageId][requestId]?.url;
-=======
     const cookies: CookieData[] = headersToBeParsed
       .split('\n')
       .map((headerLine) => {
@@ -292,37 +285,20 @@
         const partitionKey = headerLine.includes('Partitioned')
           ? cookiePartitionKey
           : undefined;
->>>>>>> f01db676
 
         const url = this.pageResponses[pageId][requestId]?.url;
 
-<<<<<<< HEAD
-      return {
-        parsedCookie: {
-          name: parsedCookie.name,
-          domain: parsedCookie.domain,
-          path: parsedCookie.path || '/',
-          value: parsedCookie.value,
-          sameSite: parsedCookie.samesite || 'Lax',
-          expires: parsedCookie.expires || 'Session',
-          httpOnly: parsedCookie.httponly || false,
-          secure: parsedCookie.secure || false,
-          partitionKey,
-        },
-        isBlocked: Boolean(blockedEntry),
-        blockedReasons: blockedEntry?.blockedReasons,
-        exemptionReason: exemptedEntry?.exemptionReason,
-        url,
-        headerType: 'response',
-      };
-    });
-=======
         if (!parsedCookie.domain && url) {
           parsedCookie.domain = new URL(url).hostname;
         }
+
         if (parsedCookie.domain && parsedCookie.domain[0] !== '.') {
           parsedCookie.domain = '.' + parsedCookie.domain;
         }
+
+        const exemptedEntry = exemptedCookies?.find(({ cookie }) => {
+          return cookie?.name === parsedCookie.name;
+        });
 
         const blockedEntry = blockedCookies.find((c) => {
           if (c.cookie) {
@@ -370,11 +346,11 @@
           },
           isBlocked: Boolean(blockedEntry),
           blockedReasons: blockedEntry?.blockedReasons,
+          exemptionReason: exemptedEntry?.exemptionReason,
           url,
           headerType: 'response',
         };
       });
->>>>>>> f01db676
 
     const prevCookies = this.pageResponses[pageId][requestId]?.cookies || [];
     const mergedCookies = [...prevCookies, ...(cookies || [])];
